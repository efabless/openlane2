name: CI

# Events that trigger workflow
on:
  # Runs on all pushes to branches
  push:
  # Runs on all PRs
  pull_request:
  # Runs every day at midnight UTC
  schedule:
    - cron: "0 0 * * *"
  # Manual Dispatch
  workflow_dispatch:

jobs:
  prepare-test-matrices:
    name: Prepare Test Matrices and Cache PDKs
    runs-on: ubuntu-22.04
    outputs:
      design_matrix: ${{ steps.set-matrix.outputs.design_matrix }}
      opdks_rev: ${{ steps.set-rev.outputs.opdks_rev }}
    steps:
      - uses: actions/checkout@v3
      - name: Python Dependencies
        run: |
          python3 -m pip install -r ./requirements.txt
      - name: Determine If Running Extended Test Set
        run: |
          export EVENT_NAME=${{ github.event_name }};
          python3 ./.github/scripts/determine_test_set.py
      - name: Set Matrix
        id: set-matrix
        run: |
          python3 ./.github/test_sets/get_test_matrix.py --scl sky130A/sky130_fd_sc_hd --scl gf180mcuC/gf180mcu_fd_sc_mcu7t5v0 $TEST_SETS
          echo "design_matrix=$(python3 ./.github/test_sets/get_test_matrix.py --scl sky130A/sky130_fd_sc_hd --scl gf180mcuC/gf180mcu_fd_sc_mcu7t5v0 $TEST_SETS)" >> $GITHUB_OUTPUT
      - name: Get Open PDKs Revision
        id: set-rev
        run: |
          echo "opdks_rev=$(cat ./openlane/open_pdks_rev)" >> $GITHUB_OUTPUT
      - name: Cache PDKs
        uses: actions/cache@v3
        with:
          path: ~/.volare
          key: cache-pdks-${{ steps.set-rev.outputs.opdks_rev }}
      - name: Enable PDKs
        run: |
          export GITHUB_TOKEN=${{ secrets.GITHUB_TOKEN }}
          volare enable --pdk sky130 ${{ steps.set-rev.outputs.opdks_rev }}
          volare enable --pdk gf180mcu ${{ steps.set-rev.outputs.opdks_rev }}
  lint:
    name: Lint
    runs-on: ubuntu-22.04
    steps:
      - name: Check out repo
        uses: actions/checkout@v3
      - name: Set Up Python
        uses: actions/setup-python@v4
        with:
          python-version: "3.8"
      - name: Install Linters
        run: make venv
      - name: Lint
        run: make lint
  build-linux-amd64:
    needs: lint
    runs-on: ubuntu-22.04
    name: Build (Nix on Linux/amd64)
    steps:
      - uses: actions/checkout@v3
      - name: Set up GITHUB_TOKEN
        run: |
          echo "GITHUB_TOKEN=${{ secrets.GITHUB_TOKEN }}" >> $GITHUB_ENV
      - name: Build with Nix
        uses: ./.github/actions/build_nix
        with:
          cachix_cache: ${{ vars.CACHIX_CACHE || 'openlane' }}
          cachix_token: "${{ secrets.CACHIX_TOKEN }}"
      - name: Derivation to Cache
        uses: ./.github/actions/derivation_to_cache
        with:
          key: derivation-amd64-${{ github.run_id }}
  build-mac-amd64:
    needs: lint
    runs-on: macos-12
    name: Build (Nix on macOS/amd64)
    steps:
      - uses: actions/checkout@v3
      - name: Set up GITHUB_TOKEN
        run: |
          echo "GITHUB_TOKEN=${{ secrets.GITHUB_TOKEN }}" >> $GITHUB_ENV
      - name: Build with Nix
        uses: ./.github/actions/build_nix
        with:
          cachix_cache: ${{ vars.CACHIX_CACHE || 'openlane' }}
          cachix_token: "${{ secrets.CACHIX_TOKEN }}"
          shell: "zsh {0}"
  build-py:
    runs-on: ubuntu-22.04
    needs: lint
    strategy:
      matrix:
        python-version: ["3.8", "3.9", "3.10"]
      fail-fast: false
    name: Build and Unit Test (Python ${{ matrix.python-version }})
    steps:
      - name: Check out repo
        uses: actions/checkout@v3
      - name: Set Up Python
        uses: actions/setup-python@v4
        with:
          python-version: ${{ matrix.python-version }}
      - name: Run Unit Tests
        run: |
          make test
  build-docker-amd64:
    runs-on: ubuntu-22.04
    needs: [build-linux-amd64]
    name: Build Docker Image (amd64)
    steps:
      - name: Check out repo
        uses: actions/checkout@v3
      - name: Setup Nix
        uses: ./.github/actions/setup_nix
        with:
          cachix_cache: ${{ vars.CACHIX_CACHE || 'openlane' }}
      - name: Derivation from Cache
        uses: ./.github/actions/derivation_from_cache
        with:
<<<<<<< HEAD
          key: derivation-amd64
=======
          key: derivation-amd64-${{ github.run_id }}
>>>>>>> 317a927f
          other-substituters: "https://${{ vars.CACHIX_CACHE || 'openlane' }}.cachix.org"
      - name: Build Docker Image
        run: |
          IMAGE_PATH=$(nix-build --argstr name openlane --argstr tag-override tmp-amd64 docker.nix)
          echo "IMAGE_PATH=$IMAGE_PATH" >> $GITHUB_ENV
          cat $IMAGE_PATH | docker load
      - name: Set Up Python
        uses: actions/setup-python@v4
        with:
          python-version: "3.8"
      - name: Install Dependencies
        run: make venv
      - name: Smoke-Test Docker Image
        run: |
          mkdir -p $HOME/.volare
          chmod -R 755 $HOME/.volare
          OPENLANE_IMAGE_OVERRIDE=openlane:tmp-amd64\
            ./venv/bin/python3 -m openlane\
              --docker-no-tty\
              --dockerized\
              --smoke-test
      - name: Upload Docker Artifact
        uses: actions/upload-artifact@v3
        with:
          name: docker-image-amd64
          path: ${{ env.IMAGE_PATH }}
  test:
    runs-on: ubuntu-22.04
    needs: [build-linux-amd64, prepare-test-matrices]
    name: Test Design ${{ matrix.design.name }} (${{ matrix.design.pdk }}/${{matrix.design.scl}})
    strategy:
      fail-fast: false
      matrix: ${{ fromJSON(needs.prepare-test-matrices.outputs.design_matrix) }}
    steps:
      - uses: actions/checkout@v3
        with:
          submodules: true
      - name: Setup Nix
        uses: ./.github/actions/setup_nix
        with:
          cachix_cache: ${{ vars.CACHIX_CACHE || 'openlane' }}
      - name: Derivation from Cache
        uses: ./.github/actions/derivation_from_cache
        with:
<<<<<<< HEAD
          key: derivation-amd64
=======
          key: derivation-amd64-${{ github.run_id }}
>>>>>>> 317a927f
          other-substituters: "https://${{ vars.CACHIX_CACHE || 'openlane' }}.cachix.org"
      - name: Cache PDKs
        id: cache-pdks
        uses: actions/cache@v3
        with:
          path: ~/.volare
          key: cache-pdks-${{ needs.prepare-test-matrices.outputs.opdks_rev }}
      - name: Enable PDKs
        if: steps.cache-pdks.outputs.cache-hit != 'true'
        run: |
          pip3 install -r ./requirements.txt
          volare enable --pdk sky130 ${{ needs.prepare-test-matrices.outputs.opdks_rev }}
          volare enable --pdk gf180mcu ${{ needs.prepare-test-matrices.outputs.opdks_rev }}
      - name: Run Test
        run: |
          nix-shell --run "\
            python3 -m openlane\
            --run-tag CI\
            --pdk ${{ matrix.design.pdk }}\
            --scl ${{matrix.design.scl}}\
            ${{ matrix.design.config }}\
          "
      - name: Upload Run Folder
        if: ${{ always() }}
        uses: actions/upload-artifact@v3
        with:
          name: ${{ matrix.design.name }}-${{ matrix.design.pdk }}-${{ matrix.design.scl }}
          path: ${{ matrix.design.run_folder }}
  publish:
    runs-on: ubuntu-22.04
    needs: [build-linux-amd64, build-mac-amd64, build-docker-amd64, build-py]
    name: Publish (If Applicable)
    steps:
      - name: Check out repo
        uses: actions/checkout@v3
        with:
          fetch-depth: 0
      - name: Setup Environment
        uses: ./.github/actions/setup_env
      - name: Auth (Docker)
        if: ${{ env.PUBLISH == '1' }}
        uses: docker/login-action@f054a8b539a109f9f41c372932f1ae047eff08c9
        with:
          registry: ghcr.io
          username: ${{ github.actor }}
          password: ${{ secrets.GH_TOKEN }}
      - name: Download Image (Docker)
        uses: actions/download-artifact@v3
        with:
          name: docker-image-amd64
          path: /tmp/docker
      - name: Load Image (Docker)
        run: |
          cat /tmp/docker/* | docker load
      - name: Push (Docker)
        if: ${{ env.PUBLISH == '1' }}
        run: |
          docker tag openlane:tmp-amd64 ghcr.io/${{ github.repository }}:$NEW_TAG
          docker push ghcr.io/${{ github.repository }}:$NEW_TAG
      - name: Set Up Python
        if: ${{ env.PUBLISH == '1' }}
        uses: actions/setup-python@v4
        with:
          python-version: "3.8"
      - name: Build Distribution
        if: ${{ env.PUBLISH == '1' }}
        run: |
          make dist
      - name: Publish
        if: ${{ env.PUBLISH == '1' }}
        uses: pypa/gh-action-pypi-publish@master
        with:
          password: ${{ secrets.PYPI_API_TOKEN }}
      - name: Tag Commit
        if: ${{ env.PUBLISH == '1' }}
        uses: tvdias/github-tagger@v0.0.1
        with:
          tag: "${{ env.NEW_TAG }}"
          repo-token: "${{ secrets.GH_TOKEN }}"<|MERGE_RESOLUTION|>--- conflicted
+++ resolved
@@ -126,11 +126,7 @@
       - name: Derivation from Cache
         uses: ./.github/actions/derivation_from_cache
         with:
-<<<<<<< HEAD
-          key: derivation-amd64
-=======
           key: derivation-amd64-${{ github.run_id }}
->>>>>>> 317a927f
           other-substituters: "https://${{ vars.CACHIX_CACHE || 'openlane' }}.cachix.org"
       - name: Build Docker Image
         run: |
@@ -175,11 +171,7 @@
       - name: Derivation from Cache
         uses: ./.github/actions/derivation_from_cache
         with:
-<<<<<<< HEAD
-          key: derivation-amd64
-=======
           key: derivation-amd64-${{ github.run_id }}
->>>>>>> 317a927f
           other-substituters: "https://${{ vars.CACHIX_CACHE || 'openlane' }}.cachix.org"
       - name: Cache PDKs
         id: cache-pdks
