- scl: sky130A/sky130_fd_sc_hd
  name: fastest_test_set
  designs:
    - inverter
    - wbqspiflash
    - APU
    - s44
    - zipdiv
    - blink
    - name: xtea
      config_file: config.tcl
    - usb
    - usb_cdc_core
    - name: latch
      config_file: config_good.json
    - name: latch
      config_file: config_bad.json
    - spm
    - gcd
    - caravel_upw
    - io_placer
    - test_sram_macro
    - manual_macro_placement_test
    - aes_user_project_wrapper
    - user_proj_timer
<<<<<<< HEAD
    - name: caravel_user_project
      script: harden.py
=======
    - EF_PSRAM_CTRL_V2
    - MS_SPI_XIP_CACHE
    - MS_DMAC_AHBL
    - MS_CLK_RST
    - EF_GPIO
    - EF_TCC32
    - EF_UART
>>>>>>> 2819b678
- scl: sky130A/sky130_fd_sc_hd
  name: extended_test_set
  designs:
    - BM64
    - salsa20
    - aes_core
    - blabla
    - picorv32a
    - PPU
    - y_huff
    - aes
- scl: gf180mcuD/gf180mcu_fd_sc_mcu7t5v0
  name: fastest_test_set
  designs:
    - spm
    - APU
    - usb
    - usb_cdc_core
    - zipdiv
    - blink
    - wbqspiflash
    - name: latch
      config_file: config_good.json
    - name: latch
      config_file: config_bad.json
- scl: gf180mcuD/gf180mcu_fd_sc_mcu7t5v0
  name: extended_test_set
  designs:
    - picorv32a
    - PPU
    - y_huff<|MERGE_RESOLUTION|>--- conflicted
+++ resolved
@@ -23,10 +23,6 @@
     - manual_macro_placement_test
     - aes_user_project_wrapper
     - user_proj_timer
-<<<<<<< HEAD
-    - name: caravel_user_project
-      script: harden.py
-=======
     - EF_PSRAM_CTRL_V2
     - MS_SPI_XIP_CACHE
     - MS_DMAC_AHBL
@@ -34,7 +30,8 @@
     - EF_GPIO
     - EF_TCC32
     - EF_UART
->>>>>>> 2819b678
+    - name: caravel_user_project
+      script: harden.py
 - scl: sky130A/sky130_fd_sc_hd
   name: extended_test_set
   designs:
