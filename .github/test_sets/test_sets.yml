- scl: sky130A/sky130_fd_sc_hd
  name: fastest_test_set
  designs:
    - inverter
    - wbqspiflash
    - APU
    - s44
    - zipdiv
    - blink
    - usb
    - usb_cdc_core
    - cell_inverter
    - spm
    - gcd
    - caravel_upw
    - io_placer
    - test_sram_macro
    - manual_macro_placement_test
<<<<<<< HEAD
    - name: regs_analog_ctrl_APB
=======
    - name: non_const_async_reset
>>>>>>> b89f7866
      config_file: config.yaml
    - name: aes_user_project_wrapper
      test_name: aes_upw_new
      config_file: config.json
    - name: aes_user_project_wrapper
      test_name: aes_upw_old
      config_file: config_old.json
    - user_proj_timer
    - name: xtea
      config_file: config.tcl
    - name: latch
      test_name: latch_good
      config_file: config_good.json
    - name: latch
      test_name: latch_bad
      config_file: config_bad.json
    - name: EF_PSRAM_CTRL_V2
      ipm: v1.0.3
    - name: EF_UART
      ipm: v1.0.0
    - name: MS_SPI_XIP_CACHE
      ipm: v1.0.0
    - name: MS_DMAC_AHBL
      ipm: v1.0.2
    - name: MS_CLK_RST
      ipm: v1.0.1
    - name: EF_TCC32
      ipm: v1.0.1
    - name: EF_GPIO
      ipm: v1.0.0
    - name: dual_spm
      script: integrate.py
- scl: sky130A/sky130_fd_sc_hd
  name: extended_test_set
  designs:
    - BM64
    - salsa20
    - aes_core
    - blabla
    - picorv32a
    - PPU
    - y_huff
    - aes
    - name: caravel_user_project_example_full
      script: harden.py
- scl: gf180mcuD/gf180mcu_fd_sc_mcu7t5v0
  name: fastest_test_set
  designs:
    - spm
    - APU
    - usb
    - usb_cdc_core
    - zipdiv
    - blink
    - wbqspiflash
    - inverter
    - cell_inverter
    - name: latch
      test_name: latch_good
      config_file: config_good.json
    - name: latch
      test_name: latch_bad
      config_file: config_bad.json
- scl: gf180mcuD/gf180mcu_fd_sc_mcu7t5v0
  name: extended_test_set
  designs:
    - picorv32a
    - PPU
    - y_huff<|MERGE_RESOLUTION|>--- conflicted
+++ resolved
@@ -16,11 +16,8 @@
     - io_placer
     - test_sram_macro
     - manual_macro_placement_test
-<<<<<<< HEAD
     - name: regs_analog_ctrl_APB
-=======
     - name: non_const_async_reset
->>>>>>> b89f7866
       config_file: config.yaml
     - name: aes_user_project_wrapper
       test_name: aes_upw_new
