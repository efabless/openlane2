--- conflicted
+++ resolved
@@ -17,14 +17,6 @@
     #   config_file: config_bad.json
     - spm
     - gcd
-<<<<<<< HEAD
-    # - caravel_upw
-    # - io_placer
-    # - test_sram_macro
-    # - manual_macro_placement_test
-    # - aes_user_project_wrapper
-    # - user_proj_timer
-=======
     - caravel_upw
     - io_placer
     - test_sram_macro
@@ -38,7 +30,6 @@
     - EF_GPIO
     - EF_TCC32
     - EF_UART
->>>>>>> 965d0f61
 - scl: sky130A/sky130_fd_sc_hd
   name: extended_test_set
   designs:
