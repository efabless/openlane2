# Copyright 2023 Efabless Corporation
#
# Licensed under the Apache License, Version 2.0 (the "License");
# you may not use this file except in compliance with the License.
# You may obtain a copy of the License at
#
#      http://www.apache.org/licenses/LICENSE-2.0
#
# Unless required by applicable law or agreed to in writing, software
# distributed under the License is distributed on an "AS IS" BASIS,
# WITHOUT WARRANTIES OR CONDITIONS OF ANY KIND, either express or implied.
# See the License for the specific language governing permissions and
# limitations under the License.
{
  lib,
  clangStdenv,
  fetchFromGitHub,
  swig,
  pkg-config,
  cmake,
  gnumake,
  flex,
  bison,
  tcl,
  tclreadline,
<<<<<<< HEAD
=======
  cudd,
>>>>>>> 58bafed0
  zlib,
  cudd,
  eigen,
<<<<<<< HEAD
  rev ? "aafee90f8a21bf7867cef2e159929440cf45b2e5",
  sha256 ? "sha256-omFHcgUpZZfyA1vuF/6/cuAhG1ToSm0z35/dQ0QwUUc=",
=======
  rev ? "b5f3a02b33b8ae1739ace8a329fde94434711dd6",
  sha256 ? "sha256-s9Qn8Hkxuzvx7sZdaa/RX8X4Rp4w/kTVdnrmsRvC8wo=",
>>>>>>> 58bafed0
}:
clangStdenv.mkDerivation (finalAttrs: {
  name = "opensta";
  inherit rev;

  src = fetchFromGitHub {
    owner = "The-OpenROAD-Project";
    repo = "OpenSTA";
    inherit rev;
    inherit sha256;
  };

  cmakeFlags = [
    "-DTCL_LIBRARY=${tcl}/lib/libtcl${clangStdenv.hostPlatform.extensions.sharedLibrary}"
    "-DTCL_HEADER=${tcl}/include/tcl.h"
  ];

  buildInputs = [
    cudd
    tclreadline
    eigen
    tcl
    tclreadline
    cudd
    zlib
  ];

  # Files needed by OpenROAD when building with external OpenSTA
  postInstall = ''
    for file in $(find ${finalAttrs.src} | grep -v examples | grep -E "(\.tcl|\.i)\$"); do
      relative_dir=$(dirname $(realpath --relative-to=${finalAttrs.src} $file))
      true_dir=$out/$relative_dir
      mkdir -p $true_dir
      cp $file $true_dir
    done
    for file in $(find ${finalAttrs.src} | grep -v examples | grep -E "(\.hh)\$"); do
      relative_dir=$(dirname $(realpath --relative-to=${finalAttrs.src} $file))
      true_dir=$out/include/$relative_dir
      mkdir -p $true_dir
      cp $file $true_dir
    done
    find $out
  '';

  nativeBuildInputs = [
    swig
    pkg-config
    cmake
    gnumake
    flex
    bison
  ];

  meta = with lib; {
    description = "Gate-level static timing verifier";
    homepage = "https://parallaxsw.com";
    mainProgram = "sta";
    license = licenses.gpl3Plus;
    platforms = platforms.darwin ++ platforms.linux;
  };
})<|MERGE_RESOLUTION|>--- conflicted
+++ resolved
@@ -23,20 +23,11 @@
   bison,
   tcl,
   tclreadline,
-<<<<<<< HEAD
-=======
   cudd,
->>>>>>> 58bafed0
   zlib,
-  cudd,
   eigen,
-<<<<<<< HEAD
-  rev ? "aafee90f8a21bf7867cef2e159929440cf45b2e5",
-  sha256 ? "sha256-omFHcgUpZZfyA1vuF/6/cuAhG1ToSm0z35/dQ0QwUUc=",
-=======
   rev ? "b5f3a02b33b8ae1739ace8a329fde94434711dd6",
   sha256 ? "sha256-s9Qn8Hkxuzvx7sZdaa/RX8X4Rp4w/kTVdnrmsRvC8wo=",
->>>>>>> 58bafed0
 }:
 clangStdenv.mkDerivation (finalAttrs: {
   name = "opensta";
@@ -59,8 +50,6 @@
     tclreadline
     eigen
     tcl
-    tclreadline
-    cudd
     zlib
   ];
 
