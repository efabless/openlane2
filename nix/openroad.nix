# Copyright 2023 Efabless Corporation
#
# Licensed under the Apache License, Version 2.0 (the "License");
# you may not use this file except in compliance with the License.
# You may obtain a copy of the License at
#
#      http://www.apache.org/licenses/LICENSE-2.0
#
# Unless required by applicable law or agreed to in writing, software
# distributed under the License is distributed on an "AS IS" BASIS,
# WITHOUT WARRANTIES OR CONDITIONS OF ANY KIND, either express or implied.
# See the License for the specific language governing permissions and
# limitations under the License.
{
  lib,
  clangStdenv,
  fetchFromGitHub,
  openroad-abc,
  libsForQt5,
  opensta,
  boost183,
  eigen,
  cudd,
<<<<<<< HEAD
  ninja,
=======
>>>>>>> 58bafed0
  tcl,
  python3,
  readline,
  tclreadline,
  spdlog-internal-fmt,
  libffi,
  llvmPackages,
  lemon-graph,
  or-tools,
  glpk,
  zlib,
  clp,
  cbc,
  re2,
  swig4,
  pkg-config,
  gnumake,
  flex,
  bison,
  clang-tools_14,
  buildEnv,
  makeBinaryWrapper,
<<<<<<< HEAD
  buildPythonEnvForInterpreter,
  rev ? "6b5937db431d2fa1023d3865f21ccd9b65781492",
  sha256 ? "sha256-rpv3WkOahFFkW4g+8tRiPBfBFcLwJIqK/hTgWv2tkow=",
}: let self = clangStdenv.mkDerivation (finalAttrs: {
=======
  rev ? "edf00dff99f6c40d67a30c0e22a8191c5d2ed9d6",
  sha256 ? "sha256-J649SIC/IHtiKiMvY8XrteyFkNM0WeQ6hfKIYdtE81g=",
  # environments,
  openroad,
  buildPythonEnvForInterpreter,
}: let
  self = clangStdenv.mkDerivation (finalAttrs: {
>>>>>>> 58bafed0
    name = "openroad";
    inherit rev;

    src = fetchFromGitHub {
      owner = "The-OpenROAD-Project";
      repo = "OpenROAD";
      inherit rev;
      inherit sha256;
    };

    cmakeFlagsAll = [
      "-DTCL_LIBRARY=${tcl}/lib/libtcl${clangStdenv.hostPlatform.extensions.sharedLibrary}"
      "-DTCL_HEADER=${tcl}/include/tcl.h"
      "-DUSE_SYSTEM_BOOST:BOOL=ON"
      "-DENABLE_TESTS:BOOL=OFF"
    ];

    cmakeFlags =
      finalAttrs.cmakeFlagsAll
      ++ [
        "-DUSE_SYSTEM_ABC:BOOL=ON"
        "-DUSE_SYSTEM_OPENSTA:BOOL=ON"
        "-DCMAKE_CXX_FLAGS=-I${eigen}/include/eigen3"
        "-DOPENSTA_HOME=${opensta}"
        "-DCMAKE_CXX_FLAGS=-I${eigen}/include/eigen3"
        "-DABC_LIBRARY=${openroad-abc}/lib/libabc.a"
      ];

    preConfigure = ''
      sed -i "s/GITDIR-NOTFOUND/${rev}/" ./cmake/GetGitRevisionDescription.cmake
      patchShebangs ./etc/find_messages.py
      
      sed -i 's@# tclReadline@target_link_libraries(openroad readline)@' src/CMakeLists.txt
<<<<<<< HEAD
=======
      sed -i 's@%include "../../src/Exception.i"@%include "../../Exception.i"@' src/dbSta/src/dbSta.i
>>>>>>> 58bafed0
      sed -i 's@''${TCL_LIBRARY}@''${TCL_LIBRARY}\n${cudd}/lib/libcudd.a@' src/CMakeLists.txt
    '';

    buildInputs = [
      openroad-abc
      boost183
      eigen
      cudd
      tcl
      python3
      readline
      tclreadline
      spdlog-internal-fmt
      libffi
      libsForQt5.qtbase
      libsForQt5.qt5.qtcharts
      llvmPackages.openmp

      lemon-graph
      or-tools
      opensta
      glpk
      zlib
      clp
      cbc
      re2
    ];

    nativeBuildInputs = [
      swig4
      pkg-config
<<<<<<< HEAD
      cmake
      ninja
=======
      python3.pkgs.cmake # TODO: Replace with top-level cmake, I'm just doing this to avoid a rebuild
>>>>>>> 58bafed0
      gnumake
      flex
      bison
      libsForQt5.wrapQtAppsHook
      clang-tools_14
    ];

    shellHook = ''
      export DEVSHELL_CMAKE_FLAGS="${builtins.concatStringsSep " " finalAttrs.cmakeFlagsAll}"
    '';
<<<<<<< HEAD
    
    passthru = {
      inherit python3;
      withPythonPackages = buildPythonEnvForInterpreter {
        target = self;
=======

    passthru = {
      inherit python3;
      withPythonPackages = buildPythonEnvForInterpreter {
        target = openroad;
>>>>>>> 58bafed0
        inherit lib;
        inherit buildEnv;
        inherit makeBinaryWrapper;
      };
    };

    meta = with lib; {
      description = "OpenROAD's unified application implementing an RTL-to-GDS flow";
      homepage = "https://theopenroadproject.org";
      # OpenROAD code is BSD-licensed, but OpenSTA is GPLv3 licensed,
      # so the combined work is GPLv3
      license = licenses.gpl3Plus;
      platforms = platforms.linux ++ platforms.darwin;
    };
<<<<<<< HEAD
  }); in self
=======
  });
in
  self
>>>>>>> 58bafed0
<|MERGE_RESOLUTION|>--- conflicted
+++ resolved
@@ -21,10 +21,6 @@
   boost183,
   eigen,
   cudd,
-<<<<<<< HEAD
-  ninja,
-=======
->>>>>>> 58bafed0
   tcl,
   python3,
   readline,
@@ -47,12 +43,6 @@
   clang-tools_14,
   buildEnv,
   makeBinaryWrapper,
-<<<<<<< HEAD
-  buildPythonEnvForInterpreter,
-  rev ? "6b5937db431d2fa1023d3865f21ccd9b65781492",
-  sha256 ? "sha256-rpv3WkOahFFkW4g+8tRiPBfBFcLwJIqK/hTgWv2tkow=",
-}: let self = clangStdenv.mkDerivation (finalAttrs: {
-=======
   rev ? "edf00dff99f6c40d67a30c0e22a8191c5d2ed9d6",
   sha256 ? "sha256-J649SIC/IHtiKiMvY8XrteyFkNM0WeQ6hfKIYdtE81g=",
   # environments,
@@ -60,7 +50,6 @@
   buildPythonEnvForInterpreter,
 }: let
   self = clangStdenv.mkDerivation (finalAttrs: {
->>>>>>> 58bafed0
     name = "openroad";
     inherit rev;
 
@@ -75,7 +64,9 @@
       "-DTCL_LIBRARY=${tcl}/lib/libtcl${clangStdenv.hostPlatform.extensions.sharedLibrary}"
       "-DTCL_HEADER=${tcl}/include/tcl.h"
       "-DUSE_SYSTEM_BOOST:BOOL=ON"
+      "-DCMAKE_CXX_FLAGS=-I${openroad-abc}/include"
       "-DENABLE_TESTS:BOOL=OFF"
+      "-DVERBOSE=1"
     ];
 
     cmakeFlags =
@@ -85,19 +76,17 @@
         "-DUSE_SYSTEM_OPENSTA:BOOL=ON"
         "-DCMAKE_CXX_FLAGS=-I${eigen}/include/eigen3"
         "-DOPENSTA_HOME=${opensta}"
-        "-DCMAKE_CXX_FLAGS=-I${eigen}/include/eigen3"
         "-DABC_LIBRARY=${openroad-abc}/lib/libabc.a"
       ];
 
     preConfigure = ''
       sed -i "s/GITDIR-NOTFOUND/${rev}/" ./cmake/GetGitRevisionDescription.cmake
       patchShebangs ./etc/find_messages.py
-      
+
+      sed -i 's@#include "base/abc/abc.h"@#include <base/abc/abc.h>@' src/rmp/src/Restructure.cpp
+      sed -i 's@#include "base/main/abcapis.h"@#include <base/main/abcapis.h>@' src/rmp/src/Restructure.cpp
       sed -i 's@# tclReadline@target_link_libraries(openroad readline)@' src/CMakeLists.txt
-<<<<<<< HEAD
-=======
       sed -i 's@%include "../../src/Exception.i"@%include "../../Exception.i"@' src/dbSta/src/dbSta.i
->>>>>>> 58bafed0
       sed -i 's@''${TCL_LIBRARY}@''${TCL_LIBRARY}\n${cudd}/lib/libcudd.a@' src/CMakeLists.txt
     '';
 
@@ -129,12 +118,7 @@
     nativeBuildInputs = [
       swig4
       pkg-config
-<<<<<<< HEAD
-      cmake
-      ninja
-=======
       python3.pkgs.cmake # TODO: Replace with top-level cmake, I'm just doing this to avoid a rebuild
->>>>>>> 58bafed0
       gnumake
       flex
       bison
@@ -145,19 +129,11 @@
     shellHook = ''
       export DEVSHELL_CMAKE_FLAGS="${builtins.concatStringsSep " " finalAttrs.cmakeFlagsAll}"
     '';
-<<<<<<< HEAD
-    
-    passthru = {
-      inherit python3;
-      withPythonPackages = buildPythonEnvForInterpreter {
-        target = self;
-=======
 
     passthru = {
       inherit python3;
       withPythonPackages = buildPythonEnvForInterpreter {
         target = openroad;
->>>>>>> 58bafed0
         inherit lib;
         inherit buildEnv;
         inherit makeBinaryWrapper;
@@ -172,10 +148,6 @@
       license = licenses.gpl3Plus;
       platforms = platforms.linux ++ platforms.darwin;
     };
-<<<<<<< HEAD
-  }); in self
-=======
   });
 in
-  self
->>>>>>> 58bafed0
+  self