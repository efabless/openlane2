--- conflicted
+++ resolved
@@ -11,10 +11,9 @@
 # WITHOUT WARRANTIES OR CONDITIONS OF ANY KIND, either express or implied.
 # See the License for the specific language governing permissions and
 # limitations under the License.
-<<<<<<< HEAD
 {pkgs ? import ./pkgs.nix {}}: let
-  rev = "727e2be84a9d8eb62cf3a2756ab959670f891019";
-  sha256 = "sha256-Yb2LtsMJJwETbelWic8GLGxSYAw2PQjb9RufKnEY+zI=";
+  rev = "47325949b87e857d75f81d306f02ebccf952cb15";
+  sha256 = "sha256-H9B/vZUs0O2jwmidCTMYhO0JY4DL+gmQNeVawaccvuU=";
 in let
   src = pkgs.fetchFromGitHub {
     owner = "efabless";
@@ -25,20 +24,4 @@
 in
   import "${src}" {
     inherit pkgs;
-  }
-=======
-{
-  pkgs ? import ./pkgs.nix {},
-}:
-let
-  rev = "47325949b87e857d75f81d306f02ebccf952cb15";
-  sha256 = "sha256-H9B/vZUs0O2jwmidCTMYhO0JY4DL+gmQNeVawaccvuU=";
-in let src = pkgs.fetchFromGitHub {
-  owner = "efabless";
-  repo = "volare";
-  inherit rev;
-  inherit sha256;
-}; in import "${src}" {
-  inherit pkgs;
-}
->>>>>>> 49fb64b9
+  }