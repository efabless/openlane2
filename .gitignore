--- conflicted
+++ resolved
@@ -37,12 +37,9 @@
 prof/
 sandbox/
 /designs
-<<<<<<< HEAD
-=======
 
 # Testing CI
 package.json
 node_modules
 yarn.lock
-tables_*.md
->>>>>>> 0437a58a
+tables_*.md