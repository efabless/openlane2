# Nonsense
.DS_Store
Thumbs.db

# IDEs
.vscode/
.idea/

# Python
__pycache__
.mypy_cache/
build/
/venv
*.egg-info/
dist/
requirements.frz.txt
openlane_ipynb/

# Nix
result

# Flow artefacts
*.log
*.tar.gz
/*.lef
/*.def
logs/
/openlane_run
failures_report.json
abc.history
slpp_all/
<<<<<<< HEAD
runs/
=======
*/runs
>>>>>>> cbb033e7

# Testing
.coverage
htmlcov/
prof/
sandbox/<|MERGE_RESOLUTION|>--- conflicted
+++ resolved
@@ -29,11 +29,7 @@
 failures_report.json
 abc.history
 slpp_all/
-<<<<<<< HEAD
-runs/
-=======
 */runs
->>>>>>> cbb033e7
 
 # Testing
 .coverage
