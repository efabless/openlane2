# Design Configuration Files

Unless the design uses the API directly, each OpenLane-compatible design must
come with a configuration file. These configuration files can be written in one
of two grammars: JSON or Tcl.

Tcl offers more flexibility at the detriment of security, while JSON is more
<<<<<<< HEAD
straightforward at the cost of flexibility. While Tcl allows you to do all
manner of computation on your variables, JSON has a limited expression engine
that will be detailed later in this document. Nevertheless, for security (and
=======
straightforward at the cost of flexbility. While Tcl allows you to do all manner
of computation on your variables, JSON has a limited expression engine that will
be detailed later in this document. Nevertheless, for security (and
>>>>>>> 0437a58a
future-proofing), we recommend you use either the JSON format or write Python
scripts using the API.

The folder containing your `config.tcl`/`config.json` is known as the **Design
Directory** -- though the design directory can also be set explicitly over the
command-line using `--design-dir`. The design directory is special in that paths
in the JSON configuration files can be resolved relative to this directory and
that in TCL configuration files, it can be referenced via the environment
variable `DESIGN_DIR`. This will be explained in detail in later sections.

```{note}
When using the API, you can provide the inputs directly as a Python dictionary,
enabling you to do complex pre-processing far beyond the capacity of either
JSON or Tcl files. You can still use `ref::` and such like JSON files though.
```

## JSON

The JSON files are simple key-value pairs.

<a name="scalars"></a>

<<<<<<< HEAD
The values can be scalars (strings, numbers, Booleans, and `null`s), lists or
dictionaries, subject to validation.  
=======
The values can be scalars (strings, numbers, booleans, and `null`s), lists or
dictionaries, subject to validation.
>>>>>>> 0437a58a

All files must be ECMA404-compliant, i.e., pure JSON with no extensions such as
comments or the new elements introduced in [JSON5](https://json5.org/).

An minimal demonstrative configuration file would look as follows:

```json
{
    "DESIGN_NAME": "spm",
    "VERILOG_FILES": "dir::src/*.v",
    "CLOCK_PORT": "clk",
    "CLOCK_PERIOD": 100,
    "pdk::sky130A": {
        "MAX_FANOUT_CONSTRAINT": 6,
        "FP_CORE_UTIL": 40,
        "PL_TARGET_DENSITY_PCT": "expr::($FP_CORE_UTIL + 10.0)",
        "scl::sky130_fd_sc_hd": {
            "CLOCK_PERIOD": 15
        }
    }
}
```

### Pre-processing

The JSON files are pre-processed at runtime. Features include conditional
execution, a way to reference the design directory, other variables, and a basic
numeric expression engine.

#### Conditional Execution

The JSON configuration files support conditional execution based on PDK or
standard cell library (or, by nesting as shown above, a combination thereof.)
You can do this using the `pdk::` or `scl::` key prefixes.

The value for this key would be a `dict` that is only evaluated if the PDK or
SCL matches those in the key, i.e., for `pdk::sky130A` as shown above, this
particular `dict` will be evaluated and its values used if and only if the PDK
is set to `sky130A`, meanwhile with say, `asap7`, it will not be evaluated.

The match is evaluated using
[`fnmatch`](https://docs.python.org/3.6/library/fnmatch.html), giving it limited
wildcard support: meaning that `pdk::sky130*` would match both `sky130A` and
`sky130B`.

Note that ***the order of declarations matter here***: as seen in the following
example, despite a more specific value for a PDK existing, the unconditionally
declared value later in the code would end up overwriting it:

```json
{
    "pdk::sky130A": {
        "A": 40
    },
    "A": 4
}

{
    "A": 4,
    "pdk::sky130A": {
        "A": 40
    }
}
```

> In the first example, the final value for A would always be 4 given the order
> of declarations. In the second example, it would be 40 is the PDK is sky130A
> and 4 otherwise.

It is worth nothing that the final resolved configuration would have the symbol
in the parent object with no trace left of the conditionally-executed, dict
i.e., the second example with the sky130A PDK simply becomes:

```json
{
    "A": 40
}
```

#### Variable Reference

If a string's value starts with `ref::`, you can interpolate exactly one
**string** variable at the beginning of your string.

Like conditional execution, the order of declarations matter: i.e., you cannot
reference a variable that is declared after the current expression.

```json
{
    "A": "ref::$B",
    "B": "vdd gnd"
}

{
    "B": "vdd gnd",
    "A": "ref::$B"
}
```

> In this example, the first configuration is invalid, as B is referenced before
> it is declared, but the latter is OK, where the value will be "vdd gnd" as
> well.

Do note that unlike Tcl config files, environment variables (other than
`DESIGN_DIR`, `PDK`, `PDKPATH`, `STD_CELL_LIBRARY`) are not exposed to
`config.json` by default.

If the files you choose lie **inside** the design directory, a different prefix,
`refg::`, supports non-recursive globs, i.e., you can use an asterisk as a
wildcard to pick multiple files in a specific folder.

* Outside the design directory, this is disabled for security reasons and the
  final path will continue to include the asterisk.
* `refg::` will always return an array, even if only one element was found, for
  consistency.
  * If no elements were found, the glob string is returned verbatim as a single
    element in array.
  
As shown below, `refg::$DESIGN_DIR/src/*.v` would find all files ending with `.v`
in the `src` folder inside the design directory.

```json
{
    "VERILOG_FILES": "refg::$DESIGN_DIR/src/*.v"
}
```

There are some shorthands for the exposed default variables:

* `dir::` is equivalent to `refg::$DESIGN_DIR/`
* `pdk_dir::` is equivalent to `refg::$PDK_ROOT/$PDK`

#### Expression Engine

By adding `expr::` to the beginning of a string, you can write basic infix
mathematical expressions. Binary operators supported are `**`, `*`, `/`, `+`,
and `-`, while operands can be any floating-point value, and previously
evaluated numeric variables prefixed with a dollar sign. Unary operators are not
supported, though negative numbers with the - sign stuck to them are.
Parentheses (`()`) are also supported to prioritize certain operations.

Your expressions must return exactly one value: multiple expressions in the same
`expr::`-prefixed value are considered invalid and so are empty expressions.

It is important to note that, like variable referencing and conditional
execution, the order of declarations matter: i.e., you cannot reference a
variable that is declared after the current expression.

```json
{
    "A": "expr::$B * 2",
    "B": 4
}

{
    "B": 4,
    "A": "expr::$B * 2"
}
```

> In this example, the first configuration is invalid, as B is used in a
> mathematical expression before declaration, but the latter is OK, evaluating
> to 8.

You can also simply reference another number using this prefix:

```json
{
    "A": 10,
    "B": "expr::$A"
}
```

> In this example, B will simply hold the value of A.

## Tcl

These configuration files are simple Tcl scripts with environment variables that
are sourced by the OpenLane flow. Again, Tcl config files are not recommended
for newer designs, but is still maintained and supported at the moment.

Each design using the Tcl format has a global config.tcl and other config files
one for each PDK:

```
designs/<design_name>
├── config.tcl
├── sky130A_sky130_fd_sc_hs_config.tcl
├── sky130A_sky130_fd_sc_hd_config.tcl
├── src
│   ├── design.v
```

You can see `designs/xtea` for an example of a design that still uses the Tcl
format.

To support the technology-specific config files, the global `config.tcl` files
should end with these lines:

```tcl
set filename $::env(DESIGN_DIR)/$::env(PDK)_$::env(STD_CELL_LIBRARY)_config.tcl
if { [file exists $filename] == 1} {
	source $filename
}
```

This implies that if the `{PDK}_{STD_CELL_LIBRARY}_config.tcl` doesn't exist for
a specific technology combination the flow would resume normally with only the
global config.tcl.

This structure allows for storing the best configurations for a given design on
all different PDKs and their STD_CELL_LIBRARYs. The best configuration for a
given design differ from one PDK and STD_CELL_LIBRARY to another.<|MERGE_RESOLUTION|>--- conflicted
+++ resolved
@@ -5,15 +5,9 @@
 of two grammars: JSON or Tcl.
 
 Tcl offers more flexibility at the detriment of security, while JSON is more
-<<<<<<< HEAD
 straightforward at the cost of flexibility. While Tcl allows you to do all
 manner of computation on your variables, JSON has a limited expression engine
 that will be detailed later in this document. Nevertheless, for security (and
-=======
-straightforward at the cost of flexbility. While Tcl allows you to do all manner
-of computation on your variables, JSON has a limited expression engine that will
-be detailed later in this document. Nevertheless, for security (and
->>>>>>> 0437a58a
 future-proofing), we recommend you use either the JSON format or write Python
 scripts using the API.
 
@@ -36,13 +30,8 @@
 
 <a name="scalars"></a>
 
-<<<<<<< HEAD
 The values can be scalars (strings, numbers, Booleans, and `null`s), lists or
-dictionaries, subject to validation.  
-=======
-The values can be scalars (strings, numbers, booleans, and `null`s), lists or
 dictionaries, subject to validation.
->>>>>>> 0437a58a
 
 All files must be ECMA404-compliant, i.e., pure JSON with no extensions such as
 comments or the new elements introduced in [JSON5](https://json5.org/).
@@ -51,18 +40,18 @@
 
 ```json
 {
-    "DESIGN_NAME": "spm",
-    "VERILOG_FILES": "dir::src/*.v",
-    "CLOCK_PORT": "clk",
-    "CLOCK_PERIOD": 100,
-    "pdk::sky130A": {
-        "MAX_FANOUT_CONSTRAINT": 6,
-        "FP_CORE_UTIL": 40,
-        "PL_TARGET_DENSITY_PCT": "expr::($FP_CORE_UTIL + 10.0)",
-        "scl::sky130_fd_sc_hd": {
-            "CLOCK_PERIOD": 15
-        }
+  "DESIGN_NAME": "spm",
+  "VERILOG_FILES": "dir::src/*.v",
+  "CLOCK_PORT": "clk",
+  "CLOCK_PERIOD": 100,
+  "pdk::sky130A": {
+    "MAX_FANOUT_CONSTRAINT": 6,
+    "FP_CORE_UTIL": 40,
+    "PL_TARGET_DENSITY_PCT": "expr::($FP_CORE_UTIL + 10.0)",
+    "scl::sky130_fd_sc_hd": {
+      "CLOCK_PERIOD": 15
     }
+  }
 }
 ```
 
@@ -88,7 +77,7 @@
 wildcard support: meaning that `pdk::sky130*` would match both `sky130A` and
 `sky130B`.
 
-Note that ***the order of declarations matter here***: as seen in the following
+Note that **_the order of declarations matter here_**: as seen in the following
 example, despite a more specific value for a PDK existing, the unconditionally
 declared value later in the code would end up overwriting it:
 
@@ -118,7 +107,7 @@
 
 ```json
 {
-    "A": 40
+  "A": 40
 }
 ```
 
@@ -154,26 +143,26 @@
 `refg::`, supports non-recursive globs, i.e., you can use an asterisk as a
 wildcard to pick multiple files in a specific folder.
 
-* Outside the design directory, this is disabled for security reasons and the
+- Outside the design directory, this is disabled for security reasons and the
   final path will continue to include the asterisk.
-* `refg::` will always return an array, even if only one element was found, for
+- `refg::` will always return an array, even if only one element was found, for
   consistency.
-  * If no elements were found, the glob string is returned verbatim as a single
+  - If no elements were found, the glob string is returned verbatim as a single
     element in array.
-  
+
 As shown below, `refg::$DESIGN_DIR/src/*.v` would find all files ending with `.v`
 in the `src` folder inside the design directory.
 
 ```json
 {
-    "VERILOG_FILES": "refg::$DESIGN_DIR/src/*.v"
+  "VERILOG_FILES": "refg::$DESIGN_DIR/src/*.v"
 }
 ```
 
 There are some shorthands for the exposed default variables:
 
-* `dir::` is equivalent to `refg::$DESIGN_DIR/`
-* `pdk_dir::` is equivalent to `refg::$PDK_ROOT/$PDK`
+- `dir::` is equivalent to `refg::$DESIGN_DIR/`
+- `pdk_dir::` is equivalent to `refg::$PDK_ROOT/$PDK`
 
 #### Expression Engine
 
@@ -211,8 +200,8 @@
 
 ```json
 {
-    "A": 10,
-    "B": "expr::$A"
+  "A": 10,
+  "B": "expr::$A"
 }
 ```
 
