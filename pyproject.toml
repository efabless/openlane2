[tool.poetry]
name = "openlane"
<<<<<<< HEAD
version = "3.0.0.dev18"
=======
version = "2.3.10"
>>>>>>> b89f7866
description = "An infrastructure for implementing chip design flows"
authors = ["Efabless Corporation and Contributors <donn@efabless.com>"]
readme = "Readme.md"
license = "Apache-2.0"
homepage = "https://efabless.com"
repository = "https://github.com/efabless/openlane"
documentation = "https://openlane.readthedocs.io"


[tool.poetry.dependencies]
python = ">=3.8,<4"
click = ">=8,<9"
cloup = ">=3.0.5,<4"
pyyaml = ">=5,<7"
rich = ">=12,<14"
volare = ">=0.16.0"
lxml = ">=4.9.0"
deprecated = ">=1.2.10,<2"
libparse = ">=0.3.1,<1"
psutil = ">=5.9.0"
httpx = ">=0.22.0,<0.29"
klayout = ">=0.29.0,<0.30.0"
rapidfuzz = ">=3.9.0,<4"
ioplace-parser = "0.4.0"
yamlcore = "^0.0.2"
semver = "^3.0.2"


[tool.poetry.group.dev.dependencies]
wheel = "*"
black = ">=24.4.0,<25"

flake8 = ">=4"
flake8-no-implicit-concat = "0.3.3"
flake8-pytest-style = "*"

mypy = ">=1.9.0,<1.10.0"
lxml-stubs = "*"
types-urllib3 = "*"
types-typed-ast = "*"
types-six = "*"
types-setuptools = "*"
types-PyYAML = "*"
types-docutils = "*"
types-decorator = "*"
types-commonmark = "*"
types-colorama = "*"
types-Pygments = "*"
types-Deprecated = "*"
types-psutil = "*"

pytest = "*"
pytest-xdist = "*"
pytest-cov = "*"
pyfakefs = ">=5.2.3,<6"
pillow = ">=10.0.1,<11"


[tool.poetry.scripts]
openlane = "openlane.__main__:cli"
"openlane.steps" = "openlane.steps.__main__:cli"
"openlane.config" = "openlane.config.__main__:cli"
"openlane.state" = "openlane.state.__main__:cli"
"openlane.env_info" = "openlane:env_info_cli"

[build-system]
requires = ["poetry-core>=1.0.0"]
build-backend = "poetry.core.masonry.api"<|MERGE_RESOLUTION|>--- conflicted
+++ resolved
@@ -1,10 +1,6 @@
 [tool.poetry]
 name = "openlane"
-<<<<<<< HEAD
-version = "3.0.0.dev18"
-=======
-version = "2.3.10"
->>>>>>> b89f7866
+version = "3.0.0.dev19"
 description = "An infrastructure for implementing chip design flows"
 authors = ["Efabless Corporation and Contributors <donn@efabless.com>"]
 readme = "Readme.md"
