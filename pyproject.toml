--- conflicted
+++ resolved
@@ -1,10 +1,6 @@
 [tool.poetry]
 name = "openlane"
-<<<<<<< HEAD
 version = "2.2.0"
-=======
-version = "2.1.11"
->>>>>>> b818264b
 description = "An infrastructure for implementing chip design flows"
 authors = ["Efabless Corporation and Contributors <donn@efabless.com>"]
 readme = "Readme.md"
