--- conflicted
+++ resolved
@@ -24,11 +24,7 @@
 httpx = ">=0.22.0,<0.28"
 klayout = ">=0.29.0,<0.30.0"
 rapidfuzz = ">=3.9.0,<4"
-<<<<<<< HEAD
 ioplace-parser = "0.4.0"
-=======
-ioplace-parser = ">=0.3.0,<0.5.0"
->>>>>>> 59f17526
 yamlcore = "^0.0.2"
 
 
