--- conflicted
+++ resolved
@@ -102,11 +102,8 @@
     libparse
     ioplace-parser
     psutil
-<<<<<<< HEAD
     httpx
-=======
     klayout-pymod
->>>>>>> 965d0f61
   ] ++ includedTools;
 
   doCheck = false;
