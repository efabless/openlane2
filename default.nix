# Copyright 2023 Efabless Corporation
#
# Licensed under the Apache License, Version 2.0 (the "License");
# you may not use this file except in compliance with the License.
# You may obtain a copy of the License at
#
#      http://www.apache.org/licenses/LICENSE-2.0
#
# Unless required by applicable law or agreed to in writing, software
# distributed under the License is distributed on an "AS IS" BASIS,
# WITHOUT WARRANTIES OR CONDITIONS OF ANY KIND, either express or implied.
# See the License for the specific language governing permissions and
# limitations under the License.
{
  lib,
  system,
  clangStdenv,
  fetchFromGitHub,
  nix-gitignore,
  # Tools
  klayout,
  libparse,
  magic-vlsi,
  netgen,
  opensta,
  openroad,
  ruby,
  surelog,
  tclFull,
  verilator,
  verilog,
  volare,
  yosys,
  yosysFull,
  # Python
  buildPythonPackage,
  click,
  cloup,
  pyyaml,
  yamlcore,
  rich,
  requests,
  pcpp,
  tkinter,
  lxml,
  deprecated,
  psutil,
  pytestCheckHook,
  pytest-xdist,
  pyfakefs,
  rapidfuzz,
  ioplace-parser,
  poetry-core,
}: let
<<<<<<< HEAD
  yosys-env = 
      (yosys.withPlugins ([
          yosys-sby
          yosys-eqy
          yosys-lighter
          yosys-synlig-sv
          yosys-f4pga-sdc
        ]
        ++ lib.optionals (builtins.elem system ["x86_64-linux" "x86_64-darwin"]) [yosys-ghdl]));
  openroad-env =
    (openroad.withPythonPackages(ps: with ps; [
=======
  yosys-env = (yosys.withPythonPackages.override {target = yosysFull;}) (ps:
    with ps; [
      click
    ]);
  openroad-env = openroad.withPythonPackages (ps:
    with ps; [
>>>>>>> 58bafed0
      click
      rich
      pyyaml
      ioplace-parser
<<<<<<< HEAD
    ]));
=======
    ]);
>>>>>>> 58bafed0
  self = buildPythonPackage {
    pname = "openlane";
    version = (builtins.fromTOML (builtins.readFile ./pyproject.toml)).tool.poetry.version;
    format = "pyproject";

    src = nix-gitignore.gitignoreSourcePure ./.gitignore ./.;

    nativeBuildInputs = [
      poetry-core
    ];

    includedTools = [
<<<<<<< HEAD
      yosys-env
      opensta
=======
      opensta
      yosys-env
>>>>>>> 58bafed0
      openroad-env
      klayout
      netgen
      magic-vlsi
      verilog
      verilator
      tclFull
      surelog
      ruby
    ];

    propagatedBuildInputs =
      [
        # Python
        click
        cloup
        pyyaml
        yamlcore
        rich
        requests
        pcpp
        volare
        tkinter
        lxml
        deprecated
        libparse
        psutil
        klayout.pymod
        rapidfuzz
        ioplace-parser
      ]
      ++ self.includedTools;

    doCheck = true;
    checkInputs = [pytestCheckHook pytest-xdist pyfakefs];

    computed_PATH = lib.makeBinPath self.propagatedBuildInputs;

    # Make PATH available to OpenLane subprocesses
    makeWrapperArgs = [
      "--prefix PATH : ${self.computed_PATH}"
    ];

    meta = with lib; {
      description = "Hardware design and implementation infrastructure library and ASIC flow";
      homepage = "https://efabless.com/openlane";
      mainProgram = "openlane";
      license = licenses.asl20;
      platforms = platforms.linux ++ platforms.darwin;
    };
  };
in
  self<|MERGE_RESOLUTION|>--- conflicted
+++ resolved
@@ -52,35 +52,17 @@
   ioplace-parser,
   poetry-core,
 }: let
-<<<<<<< HEAD
-  yosys-env = 
-      (yosys.withPlugins ([
-          yosys-sby
-          yosys-eqy
-          yosys-lighter
-          yosys-synlig-sv
-          yosys-f4pga-sdc
-        ]
-        ++ lib.optionals (builtins.elem system ["x86_64-linux" "x86_64-darwin"]) [yosys-ghdl]));
-  openroad-env =
-    (openroad.withPythonPackages(ps: with ps; [
-=======
   yosys-env = (yosys.withPythonPackages.override {target = yosysFull;}) (ps:
     with ps; [
       click
     ]);
   openroad-env = openroad.withPythonPackages (ps:
     with ps; [
->>>>>>> 58bafed0
       click
       rich
       pyyaml
       ioplace-parser
-<<<<<<< HEAD
-    ]));
-=======
     ]);
->>>>>>> 58bafed0
   self = buildPythonPackage {
     pname = "openlane";
     version = (builtins.fromTOML (builtins.readFile ./pyproject.toml)).tool.poetry.version;
@@ -93,13 +75,8 @@
     ];
 
     includedTools = [
-<<<<<<< HEAD
-      yosys-env
-      opensta
-=======
       opensta
       yosys-env
->>>>>>> 58bafed0
       openroad-env
       klayout
       netgen
