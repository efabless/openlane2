# Copyright 2023 Efabless Corporation
#
# Licensed under the Apache License, Version 2.0 (the "License");
# you may not use this file except in compliance with the License.
# You may obtain a copy of the License at
#
#      http://www.apache.org/licenses/LICENSE-2.0
#
# Unless required by applicable law or agreed to in writing, software
# distributed under the License is distributed on an "AS IS" BASIS,
# WITHOUT WARRANTIES OR CONDITIONS OF ANY KIND, either express or implied.
# See the License for the specific language governing permissions and
# limitations under the License.
{
  lib,
  system,
  clangStdenv,
  fetchFromGitHub,
  nix-gitignore,
  # Tools
  klayout,
  libparse,
  magic-vlsi,
  netgen,
  opensta-stable,
  openroad,
  ruby,
  surelog,
  tclFull,
  verilator,
  verilog,
  volare,
  yosys,
  yosys-synlig-sv,
  yosys-lighter,
  yosys-sby,
  yosys-eqy,
  yosys-ghdl,
  yosys-f4pga-sdc,
  # Python
  buildPythonPackage,
  click,
  cloup,
  pyyaml,
  rich,
  requests,
  pcpp,
  tkinter,
  lxml,
  deprecated,
  psutil,
  pytestCheckHook,
  pytest-xdist,
  pyfakefs,
  rapidfuzz,
  ioplace-parser,
  poetry-core,
}: let
  yosys-env = 
      (yosys.withPlugins ([
          yosys-sby
          yosys-eqy
          yosys-lighter
          yosys-synlig-sv
          yosys-f4pga-sdc
        ]
        ++ lib.optionals (builtins.elem system ["x86_64-linux" "x86_64-darwin"]) [yosys-ghdl]));
  openroad-env =
    (openroad.withPythonPackages(ps: with ps; [
      click
      rich
      pyyaml
      ioplace-parser
    ]));
  self = buildPythonPackage {
    pname = "openlane";
    version = (builtins.fromTOML (builtins.readFile ./pyproject.toml)).tool.poetry.version;
    format = "pyproject";

    src = nix-gitignore.gitignoreSourcePure ./.gitignore ./.;

    nativeBuildInputs = [
      poetry-core
    ];

    includedTools = [
<<<<<<< HEAD
      yosys-env
      opensta
      openroad-env
=======
      (yosys.withPlugins ([
          yosys-sby
          yosys-eqy
          yosys-lighter
          yosys-synlig-sv
          yosys-f4pga-sdc
        ]
        ++ lib.optionals (system == "x86_64-linux") [yosys-ghdl]))
      opensta-stable
      openroad
>>>>>>> b9610297
      klayout
      netgen
      magic-vlsi
      verilog
      verilator
      tclFull
      surelog
      ruby
    ];

    propagatedBuildInputs =
      [
        # Python
        click
        cloup
        pyyaml
        rich
        requests
        pcpp
        volare
        tkinter
        lxml
        deprecated
        libparse
        psutil
        klayout.pymod
        rapidfuzz
        ioplace-parser
      ]
      ++ self.includedTools;

    doCheck = true;
    checkInputs = [pytestCheckHook pytest-xdist pyfakefs];

    computed_PATH = lib.makeBinPath self.propagatedBuildInputs;

    # Make PATH available to OpenLane subprocesses
    makeWrapperArgs = [
      "--prefix PATH : ${self.computed_PATH}"
    ];

    meta = with lib; {
      description = "Hardware design and implementation infrastructure library and ASIC flow";
      homepage = "https://efabless.com/openlane";
      mainProgram = "openlane";
      license = licenses.asl20;
      platforms = platforms.linux ++ platforms.darwin;
    };
  };
in
  self<|MERGE_RESOLUTION|>--- conflicted
+++ resolved
@@ -84,22 +84,9 @@
     ];
 
     includedTools = [
-<<<<<<< HEAD
+      opensta-stable
       yosys-env
-      opensta
       openroad-env
-=======
-      (yosys.withPlugins ([
-          yosys-sby
-          yosys-eqy
-          yosys-lighter
-          yosys-synlig-sv
-          yosys-f4pga-sdc
-        ]
-        ++ lib.optionals (system == "x86_64-linux") [yosys-ghdl]))
-      opensta-stable
-      openroad
->>>>>>> b9610297
       klayout
       netgen
       magic-vlsi
