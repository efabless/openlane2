--- conflicted
+++ resolved
@@ -98,26 +98,6 @@
     surelog
   ];
 
-<<<<<<< HEAD
-  propagatedBuildInputs = [
-    # Python
-    click
-    cloup
-    pyyaml
-    rich
-    pcpp
-    volare
-    tkinter
-    lxml
-    deprecated
-    immutabledict
-    libparse
-    ioplace-parser
-    psutil
-    httpx
-    klayout-pymod
-  ] ++ includedTools;
-=======
   propagatedBuildInputs =
     [
       # Python
@@ -135,10 +115,10 @@
       libparse
       ioplace-parser
       psutil
+      httpx
       klayout-pymod
     ]
     ++ includedTools;
->>>>>>> f77e0ddb
 
   doCheck = false;
   checkInputs = [pytestCheckHook pyfakefs];
