<!--
  * Using my modified version of mdformat:
  nix run .#mdformat -- --wrap 80 --end-of-line lf Changelog.md
-->

<!--
## CLI
## Steps
## Flows
## Tool Updates
## Testing
## Misc. Enhancements/Bugfixes
## API Breaks
## Documentation
-->

# 3.0.0

## Steps

* `Checker.HoldViolations`

  * Changed default value of `HOLD_VIOLATION_CORNERS` to `['*']`, which will
    raise an error for hold violations on *any* corners.

* `Odb.AddPDNObstructions`, `Odb.AddRoutingObstructions`

  * `PDN_OBSTRUCTIONS` and `ROUTING_OBSTRUCTIONS` are now lists of tuples
    instead of variable-length Tcl-style lists (AKA: strings).

* `OpenROAD.*`

  * Added `log_cmd` from OpenROAD-flow-scripts -- neat idea for consistency
  * New convenience methods to append flags to calls based on environment
    variables
  * **Internal**: Steps now sensitive to `_OPENROAD_GUI` environment variable --
    coupled with `--only`, it runs a step in OpenROAD then doesn't quit so you
    may inspect the result.
    * This is not part of the OpenLane stable API and may be broken at any
      moment.

* `OpenROAD.CTS`

  * Added flags `CTS_OBSTRUCTION_AWARE` and `CTS_BALANCE_LEVELS`
  * Added `CTS_SINK_BUFFER_MAX_CAP_DERATE_PCT`
  * Added `CTS_DELAY_BUFFER_DERATE_PCT`

* `OpenROAD.CutRows`

  * Added `FP_PRUNE_THRESHOLD` to prune rows not meeting the threshold after
    cutting.

* `OpenROAD.DetailedRouting`

  * Added `DRT_SAVE_SNAPSHOTS` which enables saving snapshots of the layout each
    detalied routing iteration.
  * Added `DRT_SAVE_DRC_REPORT_ITERS`

* `OpenROAD.GlobalPlacement`

  * Added optional variable `PL_ROUTABILITY_MAX_DENSITY_PCT`

* `OpenROAD.RepairDesignPostGPL`

  * Added optional variable `DESIGN_REPAIR_MAX_UTIL_PCT`

* `OpenROAD.ResizerTimingPostCTS`

  * Renamed `PL_RESIZER_GATE_CLONING` to `PL_RESIZER_SETUP_GATE_CLONING`

  * Fixed `PL_RESIZER_SETUP_GATE_CLONING` incorrectly applied to hold fixing

  * Added the following optional variables

    * `PL_RESIZER_SETUP_BUFFERING`
    * `PL_RESIZER_SETUP_BUFFER_REMOVAL`
    * `PL_RESIZER_SETUP_REPAIR_TNS_PCT`
    * `PL_RESIZER_SETUP_MAX_UTIL_PCT`
    * `PL_RESIZER_HOLD_REPAIR_TNS_PCT`
    * `PL_RESIZER_HOLD_MAX_UTIL_PCT`

* `OpenROAD.RepairDesignPostGRT`

  * Renamed `GRT_RESIZER_GATE_CLONING` to `GRT_RESIZER_SETUP_GATE_CLONING`

  * Fixed `GRT_RESIZER_SETUP_GATE_CLONING` incorrectly applied to hold fixing

  * Added the following optional variables

    * `GRT_RESIZER_SETUP_BUFFERING`
    * `GRT_RESIZER_SETUP_BUFFER_REMOVAL`
    * `GRT_RESIZER_SETUP_REPAIR_TNS_PCT`
    * `GRT_RESIZER_SETUP_MAX_UTIL_PCT`
    * `GRT_RESIZER_HOLD_REPAIR_TNS_PCT`
    * `GRT_RESIZER_HOLD_MAX_UTIL_PCT`

* Created `OpenROAD.UnplaceAll`

  * Removes the placement status of all instances.

* `Yosys.*Synthesis`

  * Added `SYNTH_CORNER`: a step-specific override for `DEFAULT_CORNER`.

## Tool Updates

* Updated nix-eda
  * Updated nixpkgs to nixos-24.11 (@ `3c53b4b`)
<<<<<<< HEAD
  * Updated KLayout to `0.29.10`
  * Updated Magic to `8.3.515`
  * Updated Netgen to `1.5.291`
* Updated ioplace-parser to `0.4.0`
* Updated OpenROAD to `655640a`
  * Adds new DFT features
* Updated OpenSTA to `aa598a2`
* Updated Volare to `0.20.5`
  * Includes support for ihp-sg13g2
  
=======
  * Updated KLayout to `0.29.9`
  * Updated Magic to `8.3.503`
  * Updated Netgen to `1.5.287`
* Updated ioplace-parser to`0.4.0`
* Updated OpenROAD to `1d61007`
  * Updated OpenSTA to `aa598a2`

## Testing

* Step unit tests now load the PDK configs first before overriding them. This
  has a minor performance penalty compared to the previous "raw" load, but
  allows unit tests to be updated less frequently (especially to work with new
  PDK variables.)

>>>>>>> 856cbf01
## Misc. Enhancements/Bugfixes

* `openlane.state`

  * `DesignFormat`
    * Now a dataclass encapsulating the information about the DesignFormat
      directly.
    * `.factory` is a factory for retrieval of DesignFormats by ID
      * `DesignFormats` may be registered to the factory using `.register()`
      * Registrations for previously included `DesignFormat`s now moved to
        appropriate files.
        * Renamed `POWERED_NETLIST_NO_PHYSICAL_CELLS` to
          `LOGICAL_POWERED_NETLIST`
        * Renamed `POWERED_NETLIST_SDF_FRIENDLY` to
          `SDF_FRIENDLY_POWERED_NETLIST`
  * `State`
    * States initialized with keys that have values that are `None` now remove
      said keys.

* `openlane.config`

  * Moved a number of global variables:
    * `WIRE_LENGTH_THRESHOLD` moved from global variables to
      `Checker.WireLength`
    * `GPIO_PAD_*` removed- no step currently uses them
    * `FP_TRACKS_INFO`, `FP_TAPCELL_DIST` moved to relevant steps
    * `FILL_CELL` and `DECAP_CELL` renamed to `FILL_CELLS` and `DECAP_CELLS` as
      they are both lists
    * `EXTRA_GDS_FILES` and `FALLBACK_SDC_FILE` renamed to `EXTRA_GDS` and
      `FALLBACK_SDC`: information can be obtained from their typing
  * Changed some `decimal.Decimal` initializations to use integers or strings
    instead of floats.

## API Breaks

* `Checker.HoldViolations`

  * `HOLD_VIOLATION_CORNERS` now defaulting to all corners will require designs
    that have hold violations at non-typical corners to set its value explicitly
    to `["*tt*"]`.

* `Odb.AddRoutingObstructions`, `Odb.AddPDNObstructions`

  * Typing for representation of obstructions has been changed. Designs with a
    meta version of 2 or higher must update their variables from strings to
    tuples.

* `openlane.steps`

  * `TclStep` now uses the IDs uppercased for `CURRENT_` and `SAVE_`.

* `openlane.state`

  * `State` no longer includes all `DesignFormat`s as guaranteed keys and `.get`
    must be used to avoide `KeyErrors`
  * `DesignFormat` is no longer an enumeration and is not iterable. However, to
    avoid massive codebase changes, you can still access `DesignFormat`s
    registered to the factory using the dot notation (e.g.
    `DesignFormat.NETLIST`), using either their `id` or any of their `alts`.
  * Removed `DesignFormatObject`: the DesignFormat class itself is now a
    dataclass incorporating these fields, except `name`, which has been renamed
    to `full_name`. The enumeration's name has been added to `alts`, while
    `.name` is now an alias for `.id`.

* `openlane.config`

  * `WIRE_LENGTH_THRESHOLD`, `GPIO_PAD_*`, `FP_TRACKS_INFO`, `FP_TAPCELL_DIST`
    are no longer global variables.

  * `FILL_CELL`, `DECAP_CELL`, `EXTRA_GDS_FILES`, `FALLBACK_SDC_FILE` were all
    renamed, see Misc. Enhancements/Bugfixes.

# 2.3.2

## Steps

* `Yosys.*`
  * Fixed blackbox Verilog and lib models causing a crash if they are gzipped
    and/or have the extension `.gz`.

## Tool Updates

* Relaxed requirement on `httpx` to include `0.28.X`, which has no removals
  compared to `0.27.0`.

## Documentation

* Clarified support for gzipped files in the Classic flow.

# 2.3.1

## Tool Updates

* KLayout now compiled with `-qt-binding`, which increases distribution size but
  allows for more features.

# 2.3.0

## Steps

* `OpenROAD.GlobalPlacement`

  * Exposed `-routability_check_overflow` argument as new variable
    `PL_ROUTABILITY_OVERFLOW_THRESHOLD`.

* `Yosys.*Synthesis`

  * Created new variable `SYNTH_HIERARCHY_MODE`, replacing `SYNTH_NO_FLAT`.
    There are three options, `flatten`, `deferred_flatten` and `keep`. The first
    two correspond to `SYNTH_NO_FLAT` being false and true respectively. The
    third keeps the hierarchy in the final netlist.
  * Created new variable `SYNTH_TIE_UNDEFINED` to customize whether undefined
    and undriven values are tied low, high, or left as-is.
  * Created new variable `SYNTH_WRITE_NOATTR` to allow attributes to be
    propagated to the final netlist.

* Created `Yosys.Resynthesis`

  * Like `Yosys.Synthesis`, but uses the current input state netlist as an input
    instead of RTL files

## CLI

* Added new option: `-e`/`--initial-state-element-override`: allows an element
  in the initial state to be overridden straight from the commandline.

# 2.2.9

## Steps

* `Yosys.JsonHeader`, `Yosys.Synthesis`

  * Fixed `VERILOG_INCLUDE_DIRS` being a list of strings instead of a list of
    `Path`s.

# 2.2.8

## Steps

* `Checker.*Violations`

  * Changed `TIMING_VIOLATION_CORNERS` to a PDK variable to avoid breaking PDKs
    without `tt` in corner names.

# 2.2.7

## Steps

* `OpenROAD.WriteViews`

  * Fixed step not being registered to factory object.

# 2.2.6

## Steps

* `OpenROAD.ResizerTimingPostGRT`

  * Fixed `GRT_RESIZER_GATE_CLONING` incorrectly applied to hold fixing instead
    of setup fixing.

* `OpenROAD.ResizerTimingPostCTS`

  * Fixed `PL_RESIZER_GATE_CLONING` incorrectly applied to hold fixing instead
    of setup fixing.

# 2.2.5

## Steps

* `Yosys.JsonHeader`, `Verilator.Lint`, `Odb.WriteVerilogHeader`

  * Fixed `VERILOG_POWER_DEFINE` not being optional which was an unintentional
    break from OpenLane 1.

    * Default value is still `USE_POWER_PINS`, but it can be explicitly unset.

## Misc. Enhancements/Bugfixes

* `openlane.config`: Fixed issue where preprocessor would ignore explicitly-set
  null values in configuration files.

# 2.2.4

## Tool Updates

* `yosys-sby`: Overlaid new hash for `yosys-0.46` tag because of a tag update
  upstream.

# 2.2.3

## Misc. Enhancements/Bugfixes

* Fixed incorrect error message when subtituting a step with one that has a
  nonexistent ID.

# 2.2.2

## Steps

* `Odb.*`

  * Fixed OpenROAD dropping user-set `PYTHONPATH` values.

## Tool Updates

* Use `NIX_PYTHONPATH` instead of `PYTHONPATH` in Docker and devshells to avoid
  collisions with user-set `PYTHONPATH` variables.

# 2.2.1

This patch has no functional changes to OpenLane proper.

## Tool Updates

* `flake.createOpenLaneShell` now gets OpenLane from `python3.pkgs`.
* Fixed issue with `flake.createOpenLaneShell` where plugins would not get
  included due to an operator precedence issue.

# 2.2.0

## CLI

* Exposed Flow.start(overwrite=) as `--overwrite`, which removes a run directory
  before running the flow (if it exists)

## Steps

* Created `Odb.ManualGlobalPlacement`

  * Can create a global placement for instances. Intended for
    manually-instantiated buffers that require a certain regional placement or
    similar.
  * Uses new variable `MANUAL_GLOBAL_PLACEMENTS`, a mapping from instance names
    to the `Instance` class.

* Created `Odb.CellFrequencyTables`

  * Creates a number of tables to show the cell frequencies by:
    * Cells
    * Buffer cells only
    * Cell Function
    * SCL

* `OpenROAD.*`

  * All steps that modify views now update design cell metrics using OpenROAD's
    `report_design_area_metrics`

* `OpenROAD.ResizerTimingPostGRT`

  * Added `GRT_RESIZER_RUN_GRT` to control whether global routing is re-run
    after this step, which is usually required but may be redundant in some
    custom flows.

* `OpenROAD.RepairDesignPostGRT`

  * Added `GRT_DESIGN_REPAIR_RUN_GRT` to control whether global routing is
    re-run after this step, which is usually required but may be redundant in
    some custom flows.

* `OpenROAD.STA*`

  * New report `clock.rpt` created with information about each clock in a
    specific domain

* `OpenROAD.WriteViews`

  * Added `OPENROAD_LEF_BLOAT_OCCUPIED_LAYERS` with a default value of `true`

* `Yosys.*Synthesis`

  * ABC scripts used now created dynamically and dumped as a `.abc` file into
    the step directory.
  * Implemented many of the
    [suggestions by @ravenslofty](https://github.com/efabless/openlane2/issues/524)
    from YosysHQ, some behind flags:
    * `SYNTH_ABC_DFF`: Adds `-dff` to `abc` invocations (except the ones inside
      `synth`)
    * `SYNTH_ABC_BOOTH`: Activates the
      [`booth`](https://yosyshq.readthedocs.io/projects/yosys/en/0.44/cmd/booth.html)
      pass as part of `synth`
    * `SYNTH_ABC_USE_MFS3`: Uses `mfs3` in all strategies before retime
    * `SYNTH_ABC_AREA_USE_NF`: Attempts delay-based mapping with a really high
      delay value instead of area-based mapping.

* `Yosys.JsonHeader`, `Yosys.*Synthesis`

  * **Internal**: * Steps are no longer `TclStep`s: rewritten in Python and now
    use `libyosys`. While there are no functional changes, this enhances the
    codebase's consistency and helps avoid tokenization-related security issues.

## Flows

* `Classic`
  * Emplaced `Odb.ManualGlobalPlacement` immediately preceding
    `OpenROAD.DetailedPlacement`.
  * Emplaced `Odb.CellFrequencyTables` after `OpenROAD.FillInsertion`

## Tool Updates

* OpenROAD -> `bbe940134bddf836894bfd1fe02153f4a38f8ae5`

  * OpenSTA -> `20925bb00965c1199c45aca0318c2baeb4042c5a`
  * Removed "stable" version of OpenSTA

* Updated nix-eda to `0814aa6`: more orthodox approach to managing dependencies
  by overlaying them on top of nixpkgs, which fixes an occasional "repeated
  allocation" issue and helps make override behavior more consistent.

  * Yosys and first-party plugins -> `0.46`
  * `klayout` -> `0.29.4`
  * `magic` -> `8.3.489`
  * `netgen` -> `1.5.278`
  * OpenROAD now used with new `withPythonPackages` features to use Python
    packages specifically for the OpenROAD environment

* OpenLane itself no longer included in `devShells.*.dev`, `devShells.*.docs`

  * These shells are intended to be actual dev shells, i.e. used to develop
    OpenLane, and needing OpenLane to pass tests to run these shells makes no
    sense.

* Open PDKs -> `0fe599b` (Recommended for chipIgnite 2409/2411+ shuttles)

## Misc. Enhancements/Bugfixes

* `openlane.common.metrics`
  * `aggregate_metrics()`: Added support for aggregation of N-modifier levels
* `openlane.config.Config`
  * YAML 1.2 configuration files now accepted using `.yaml` or `.yml`
    extensions, with the same featureset as JSON files.
  * The first configuration (file/dict) supplied no longer needs to be a
    complete configuration so long as any required variables are supplied in
    later configurations. Missing variables are only checked on the complete
    configuration.
  * Internally reworked how config files and command-line overrides are parsed.
* Fixed bug with deprecated variable translations of
  `{CLOCK,SIGNAL}_WIRE_RC_LAYERS`.

## Documentation

* Added info on YAML configuration files.
* Documentation for `Instance` dataclass generalized to include instances of
  cells and not macros.

# 2.1.11

## Steps

* `OpenROAD.STA*PnR`

  * Fixed `timing__*_r2r__ws__corner` metrics reporting the wrong value

# 2.1.10

## Misc. Enhancements/Bugfixes

* `openlane.config.Variable`

  * Fixed an issue when strict type-checking is disabled where empty strings
    would crash iterable objects.

## Tool Updates

* Fixed mypy to 1.9.0 to match NixOS 24.05.

* Checked `poetry.lock` into version control to improve reproducibility.

# 2.1.9

## Steps

* `OpenROAD.CheckAntennas`

  * Fixed table being printed to file with wrong width.

* `OpenROAD.STA*PnR`

  * Fixed table being printed to file with wrong width.

## Flows

* `SynthesisExploration`

  * Fixed table being printed to file with wrong width.

# 2.1.8

## Steps

* `OpenROAD.STA*PnR`

  * Fixed a bug in STA metrics where paths with exactly zero slack are counted
    as violations.

# 2.1.7

## Steps

* `Odb.Remove*Obstructions`

  * Rework obstruction matching code to not use IEEE 754 in any capacity
  * Fixed bug where non-integral obstructions would not be matched correctly
    (thanks @urish!)

# 2.1.6

## Steps

* `Yosys.Synthesis`

  * Fixed bug where `hilomap` command was invoked incorrectly (thanks @htfab!)

# 2.1.5

## Steps

* `Odb.SetPowerConnections`

  * Fixed an issue introduced in `2.1.1` where modules that are defined as part
    of hierarchical netlists would be considered macros and then cause a crash
    when they are inevitably not found in the design database.
    * Explicitly mention that macros that are not on the top level will not be
      connected, and emit warnings if a hierarchical netlist is detected.

## Documentation

* Updated macro documentation to further clarify how instances should be named
  and how names should be added to the configuration.

# 2.1.4

## Steps

* `OpenROAD.STA*PNR`
  * New environment variable made accessible to SDC files used during
    Multi-Corner STA steps, `OPENLANE_SDC_IDEAL_CLOCKS`, set to `1` for pre-PnR.
    Band-aid until the SDC situation is properly discussed and addressed (in a
    potentially breaking change.)
  * Fixed issue where the clock was always propagated after `STAPrePNR`
    regardless the information in the SDC file.
  * For backwards compatibility, `STAPrePNR` unsets all propagated clocks and
    the rest set all propagated clocks IF the SDC file lacks the strings
    `set_propagated_clock` or `unset_propagated_clock`.

# 2.1.3

## Tool Updates

* Bundled an downgraded OpenSTA bundled with OpenLane to work around critical
  bug for hierarchical static timing analysis:
  https://github.com/parallaxsw/OpenSTA/issues/82
  * Version of OpenSTA linked against OpenROAD unchanged.

## Testing

* CI now uses DeterminateSystems Nix Installer for all Nix installations as well
  as the Magic Nix Cache Action instead of the nonfunctional attempt at local
  file-based substituters

## Documentation

* Installation documents now use the less-brittle Determinate Systems Nix
  installer, as well as adding warnings about the `apt` version of Nix.

* Added an OpenROAD Flow Scripts-inspired Diagram to the Readme.

# 2.1.2

## Steps

* `OpenROAD.*`

  * Fixed an issue where the validation for `PDN_MACRO_CONNECTIONS` would
    partially match net names, unlike OpenROAD itself
  * Internal string escaping consistency

# 2.1.1

## Steps

* `Odb.SetPowerConnections`

  * Internally reworked pin detection behavior so power pins are found in the
    LEF first then matched in the Verilog, fixing a corner-cases where
    unconnected buses would be candidates for power pins, then promptly cause a
    crash as they only exist in the layout as separate pins.

* `OpenROAD.IOPlacement`, `OpenROAD.GlobalPlacementSkipIO`

  * `FP_IO_MODE` renamed to `FP_PPL_MODE`: translation behavior for OpenLane
    1-style FP_IO_MODE with integers added behind deprecated name `FP_IO_MODE`.

* `Yosys.*Synthesis`

  * Restored filtering of `defparam` from output netlists to avoid surprisingly
    still extant OpenSTA limitation.

## Testing

* Added file to exclude step unit tests purely to speed-up turnaround time for
  PRs (as sometimes a test would need to be deleted/temporarily disabled without
  updating the submodule, see #475 for a similar situation)

* Mac CI now uses an artifact of the PDK

  * Unlike the Linux runners, Mac runners:
    * Are disproportionately affected by rate-limiting: cannot pull from GitHub
      using Volare
    * Do not support caches created on Ubuntu, even with `enableCrossOsArchive`

# 2.1.0: The "Customization and Control" Update

## CLI

* Overhauled how the PDK commandline options work, using a decorator instead of
  doing everything in a callback
* `--smoke-test/--run-example` are now no longer callbacks, and `--run-example`
  now supports more options (e.g. another PDK, another flow, etc.)
* Docker subprocesses
  * Are now always run interactively and can be interrupted.
  * Are now run using `execlp`, replacing the Python interpreter altogether

## Steps

* Created `Checker.NetlistAssignStatements`

  * Outputs warnings or errors (depending on `ERROR_ON_NL_ASSIGN_STATEMENTS`)
    when `assign` statements are found in the netlist of the input state (assign
    statements cause some issues with some tools)

* `KLayout.OpenGUI`

  * Renamed `KLAYOUT_PRIORITIZE_GDS` to `KLAYOUT_GUI_USE_GDS` to be consistent
    with the Magic steps.
  * Script no longer relies on the `click` library as the internal Python
    interpreter more often than not has trouble finding the site packages (and
    indeed the site packages includes its own pya/klayout which is its own
    headache.)

* `Magic.*`

  * All steps now use a new processor,
    `openlane.steps.magic.MagicOutputProcessor`, to capture and count errors
  * Fixed `magicrc` being `abspath`'d before command invocation (breaks
    reproducibles)
  * `_MAGIC_SCRIPT` is now set in `prepare_env` instead of `run_subprocess` (so
    it can be intercepted for reproducibles)

* New step, `Magic.OpenGUI`, which opens either DEF files or GDS files in magic

* `Magic.SpiceExtraction`:

  * A `feedback.xml` is now created, with the contents being the SPICE
    Extraction feedback in the KLayout marker database format
  * Created `MAGIC_EXT_ABSTRACT_CELLS`: a list of regular expressions that are
    matched against the design's cells names what are abstracted (black-boxed)
    during extraction.

* `Netgen.LVS`:

  * Added `LVS_FLATTEN_CELLS`: A list of cells to flatten in LVS.
  * Added `LVS_INCLUDE_MARCOS_NETLIST`. If enabled macros' netlist are loaded
    when running LVS. Either `pnl` or `nl` or `vh` views are selected.
  * Updated Netgen setup file to equate cells inside macros where the GDS is
    generated with blackbox macro option

* `Odb.ApplyDEFTemplate`: Thanks [@smunaut](https://github.com/smunaut)

  * DEF template pin placement status (e.g. `PLACED`, `FIXED`) now always
    propagated to work around PDN generation removing placed but unconnected
    power pins.
  * Fixed crashes when copying power pins from a template where the net name and
    the power pin name may be different (or one net may be connected to multiple
    power pins.)

* `Odb.ReportDisconnectedPins`

  * Disconnected dummy instances created during CTS, prefixed `clkload`, are now
    ignored.

* `Odb.SetPowerConnections`

  * **Internal**: Restructure `power_utils.py` to provide better error messages
    and use dictionaries instead of oddball iterator-based filtering

* Created `OpenROAD.DEFtoODB`

  * Useful for custom flows, where the DEF is modified but the ODB needs to be
    updated to reflect these modifications

* `OpenROAD.*`

  * OpenROAD scripts now set `set_wire_rc` for the average values of the layers
    grouped by routing direction. All layers in the routing range are used if
    either `SIGNAL_WIRE_RC_LAYERS` or `CLOCK_WIRE_RC_LAYERS` are null.
  * Slight internal Tcl code reorganization.

* `OpenROAD.Floorplan`

  * Added soft placement obstructions via new variable `PL_SOFT_OBSTRUCTIONS`.

* `OpenROAD.RepairDesignPostGPL`

  * Added new variable `DESIGN_REPAIR_REMOVE_BUFFERS`, which will instruct
    OpenROAD to remove synthesis buffers so there's more flexibility during
    design repair: see
    https://github.com/The-OpenROAD-Project/OpenROAD/blob/ad54bbe88b561d1c30451d8a3c85ad11c1692905/src/rsz/README.md?plain=1#L185

* `Yosys.*`

  * Added new variable `YOSYS_LOG_LEVEL`, which controls the verbosity of Yosys
    output

* `Yosys.*Synthesis`

  * Moved the `rename` of top module to before selecting it. This fixes a
    problem DFFRAM where needed modules are optimised away and then synthesis
    fails. (Thanks @donnie-j!)

  * Syntheses with `SYNTH_ELABORATE_ONLY` no longer report undriven nets as a
    check error (frequently for some top-level integrations, output pins are
    left undriven entirely to save space.)

## Flows

* Created new mono-step flow, `OpenInMagic`, which runs `Magic.OpenGUI`
* `VHDLClassic` is now based on `Classic` with appropriate `Substitutions

## Tool Updates

* All tool nix derivations now have `rev`/`version` and `sha256` as one of their
  parameters, allowing them to be easily replaced with `.override`.

* OpenLane 2 now uses [nix-eda](https://github.com/efabless/nix-eda) for some of
  its dependencies

  * `nixpkgs` -> `24.05`
  * `klayout` -> `0.29.1`
  * `magic` -> `8.3.483`/`291ba96`
    * now uses tk with X11 on macOS, to prevent crashes when attempting to use
      the GUI
  * `netgen` -> `bf67d3c`
  * `forAllSystems` built into `nix-eda`, now composes overlays for nixpkgs
    based on the `withInputs` field, allowing for easier overriding

* `volare` -> `0.18.1`

* `ioplace_parser` -> `0.3.0`

* `openroad` -> `b16bda7`

  * Removed OpenLane-specific patch for querying existence of antenna
    information
  * `openroad-abc` -> `ef5389d`
    * `ABC_USE_NAMESPACE` now set, value also injected into header files
  * `opensta` -> `e01d3f1`

* Python build tool changed from `setuptools` to `poetry`, which properly
  verifies that all version ranges are within constraints

  * Updated wrong Python package version ranges that all happen to work

* Nix devshells now use [numtide/devshell](https://github.com/numtide/devshell),
  which creates an executable to enter the environment, allowing for easy
  repacking

* Docker image creation now uses a Nix derivation based on that of the official
  Nix Docker image, which includes a full Nix installation in the image (so
  users may add tools and apps in the container at their leisure.)

* `mdformat` promoted from overlay to `packages`.

## Misc. Enhancements/Bugfixes

* `openlane.flows.SequentialFlow`

  * Substitutions can now
    * be done at the class level by assigning to `Substitutions`
    * be done in `config.json` files using a dictionary in the field
      `.meta.substituting_steps`
    * emplace steps before or after existing steps, e.g. `+STEP`, `-STEP`
  * Step names for `from`, `to`, `skip` and `only` are now fuzzy-matched using
    `rapidfuzz` to give suggestions in error messages
    * If the environment variable
      `_i_want_openlane_to_fuzzy_match_steps_and_im_willing_to_accept_the_risks`
      is set to `1`, the suggestions are used automatically (not recommended)
  * Gating config vars are now simply removed if they do not target a valid step
    (so removed steps in a substituted flow do not cause a FlowException)

* `openlane.common`

  * `DRC`: Work around a weird macOS-only bug where boxes in exported KLayout
    marker databases would not function properly: see
    https://github.com/KLayout/klayout/issues/1550
  * `GenericDictEncoder`: Fixed crash when attempting to dump a Decimal of
    infinite value

* `openlane.common.config`

  * Trailing commas are now permitted when converting from a string format
    (which are necessary because of the ambiguity of lists of lists.)

* `openlane.steps.DefaultOutputProcessor`

  * `%OL_METRICS_F` now uses Decimals instead of Floats

* `openlane.steps.Step.create_reproducible`

  * `PDK_ROOT` now included if the PDK is included but not flattened so Magic
    steps can work

* `openlane.steps.TclStep`

  * **Internal**: Internal environment variables prefixed with `_` are no longer
    rerouted to `_env.tcl`, instead being passed raw (to help with creating
    reproducibles)

* Universal flow configuration variable

  * `DATA_WIRE_RC_LAYER` renamed to `SIGNAL_WIRE_RC_LAYERS`,
    `CLOCK_WIRE_RC_LAYER` renamed to `CLOCK_WIRE_RC_LAYERS`, with translation
    behavior and data type changed to `List[str]?`
  * Universal PDK variables `SIGNAL_WIRE_RC_LAYERS`/`CLOCK_WIRE_RC_LAYERS` no
    longer have default values for all PDKs (are null.)

* Fixed new typing inconsistencies exposed by mypy.

* Removed loop header genvar declaration from examples (limited compatibility
  with some tools)

## Documentation

* Created a new document on writing plugins.

* Updated the architecture document to reflect changes and clarify some
  elements.

* Updated documentation of the `state` submodule.

* Updated Usage/Writing Custom Flows to document step substitution

* Fixed a number of broken links.

# 2.0.11

## Misc Enhancements/Bugfixes

* Fixed a deadlock in some situations because of `OpenROAD.STAPrePNR` using the
  global thread-pool for OpenLane, which may be used to run the step itself.

# 2.0.10

## Tool Updates

* Relaxed `rich` version range to allow Rich 13.
  * Matches Volare's version range and allows CACE and OpenLane 2 to be
    installed in the same Python environment.

# 2.0.9

## CLI

* Fixed `--ef-save-views-to` saving to `signoff/<design>/openlane` instead of
  `signoff/<design>/openlane-signoff` (which makes less sense but is the
  established convention at Efabless.)

## Steps

* `OpenROAD.*`

  * Fixed environment contamination with deprecated variables that may be used
    by user-supplied PDN or SDC files.

* `OpenROAD.GeneratePDN`

  * Restored compatibility with some ancient OpenLane PDN config files.

## Tool Updates

* Updated `ioplace_parser` to `0.2.0`
  * Fixes regressions in pin regular expression parsing.

# 2.0.8

## Steps

* `Odb.DiodePortInsertion`, `Odb.DiodesOnPorts`
  * Fixed bug where diodes were never inserted on outputs, and added unit tests
    to that effect.

# 2.0.7

## Misc Enhancements/Bugfixes

* Overhauled Tcl configuration loading code to fix a number of bugs that may
  occur when a Tcl file sources another Tcl file, such as for TinyTapeout
  configs (thanks @htfab)

# 2.0.6

## Misc. Enhancements/Bugfixes

* Fixed a crash on Linux distributions where `/etc/lsb-release` includes
  comments.

# 2.0.5

## Misc. Enhancements/Bugfixes

* The flow warning summary now only shows the first instance of any warning
  emitted, instead showing two numbers for identical warnings in other steps and
  for similar warnings (e.g. same OpenROAD code.)

# 2.0.4

## Steps

* `Odb.SetPowerConnections`

  * Fixed bug where instances with special characters in their name and power
    pins are not equal to those of the SCL would not get connected.
  * Added assertion that exactly one pin is connected for every operation.

* `Yosys.GenerateJSONHeader`

  * Netlist is now flattened so `Odb.SetPowerConnections` can properly set pins
    for nested macros with power pin names not equal to those of the SCL.

# 2.0.3

## Tool Updates

* Updated OpenROAD to `d423155`, OpenSTA to `a7f3421`
  * Addresses an
    [antenna repair bug](https://github.com/efabless/openlane2/issues/459)

## Testing

* Updated a number of unit tests to reflect new OpenROAD error codes.
* Fixed failing design integration tests.

# 2.0.2

## Steps

* `Odb.ReportDisconnectedPins`
  * Fixed table not being written to step directory
  * Fixed bug where table widths were not being set properly
  * Fixed bug where pins with `USE SIGNAL` would be considered power pins

# 2.0.1

## Steps

* `OpenROAD.*`
* Fixed alert about unmatched regexes in `PDN_MACRO_CONNECTIONS` not being
  properly marked as an `[ERROR]`.
* Fixed crash when steps that generate OpenROAD alerts that are suppressed by
  the flow experience a non-zero exit.

# 2.0.0

## Docs

* Updated messaging to be a bit more consistent wrt OpenLane 1 vs OpenLane 2.

# 2.0.0rc3

## CLI

* Resolved bug causing nonexistent mounted volumes to be created as root when
  using a non-rootless container engine with `--dockerized`.
* Fixed issue where PIP versions of OpenLane would not be able to copy examples
  properly.
* Environment detection scripts no longer use `nix-info`, saving time.

## Steps

* `OpenROAD.STAPrePnR`

  * Now performs multicorner STA pre-PnR according to `STA_CORNERS`; although if
    two corners have identical file lists the latter corner is skipped
  * Internally rearranged class structure so STA pre and post PnR share as much
    code as possible

* `Yosys.*`

  * Fixes a bug where synthesis checks were not passed properly when
    `SYNTH_ELABORATE_ONLY` is true.
  * **Internal**:
    * Created new namespace, `yosys_ol`, to encapsulate a number of reusable
      functions for modularity and readability
    * Created two new functions `ol_proc` and `ol_synth`; to encapsulate our
      modified `synth` and `proc` instead of them being strewn across
      `synthesize.tcl`
    * ABC script construction moved to standalone file

## Misc

* `openlane.steps`
  * `Step`
    * `.start()` no longer prints logs at the beginning as it may not
      necessarily exist

# 2.0.0rc2

## CLI

* `openlane.steps`
  * `eject` *now overrides `psutils.Popen()` instead of `run_subprocess`,
    allowing it to run at a lower level
  * `PATH`, `PYTHONPATH` now excluded from `run.sh`

## Steps

* `Checker.PowerGridViolations`

  * Fixed mistakenly added whitespace in `FP_PDN_CHECK_NODES`

* `Magic.WriteLEF`

  * Added new variable `MAGIC_WRITE_LEF_PINONLY`, which writes the LEF with with
    the `-pinonly` option; declaring nets connected to pins on the same metal
    layer as obstructions and not part of the pin

* `OpenROAD.*`, `Odb.*`

  * Outputs now processed first by new class `OpenROADOutputProcessor`, which
    captures warnings and errors from OpenROAD into a data structure and emits
    them using OpenLane's logger

* `OpenROAD.CTS`

  * Made `CTS_MAX_CAP` a non-PDK value, and also optional as the values in the
    PDK configuration are bad and OpenROAD does a better job without it
  * CTS no longer passes `MAX_TRANSITION_CONSTRAINT`, instead using a new
    variable `CTS_MAX_SLEW` if it exists
  * Fixed issue where no arguments were passed to
    `configure_cts_characterization`
  * Fixed bug where an incorrect value was passed to the `-max_slew` option

* `Odb.ApplyDEFTemplate`

  * Added new variable, `FP_TEMPLATE_COPY_POWER_PINS`, that *always* copies
    power pins from the DEF template
  * Power pins are now filtered and exempt from placement otherwise, allowing
    the step to be runnable after PDN generation

* `Odb.CustomIOPlacement`

  * Power pins are now filtered and exempt from placement, allowing the step to
    be runnable after PDN generation
  * `FP_IO_VLENGTH`, `FP_IO_HLENGTH` are now both optional PDK variables
  * The values are now used properly instead of a taking the maximum of both for
    both kinds of pins
  * For PDKs that do not specify them, the script calculates default values
    based on the layers' rules
  * `QUIT_ON_UNMATCHED_IO` now migrates to new variable
    `ERRORS_ON_UNMATCHED_IO`, an enumeration of four variables that controls
    whether errors are emitted in:
    * no situation
    * situations where pins in the design are missing from the config file
      (default, matching openlane 1)
    * situations where pins in the config file are missing from the design (new)
    * either situation
  * Better error message for too many pins on the same side

* `OpenROAD.GlobalPlacement`

  * Added `PL_MIN_PHI_COEFFICIENT`, `PL_MAX_PHI_COEFFICIENT` for when global
    placement diverges

* `OpenROAD.GlobalPlacementSkipIO`

  * `PL_TIMING_DRIVEN` and `PL_ROUTABILITY_DRIVEN` no longer passed (useless
    with `-skip_io`)

* `OpenROAD.IOPlacement`

  * `FP_IO_VLENGTH`, `FP_IO_HLENGTH`, `FP_IO_MIN_DISTANCE` are now all optional
    PDK variables
    * For PDKs that do not specify them, OpenROAD calculates default values
      based on the layers' rules

* `OpenROAD.ManualMacroPlacement`

  * **API Break**: Verilog names of macros are now considered instead of DEF
    names in the event of a mismatch (e.g. for instances with `[]` or `/` in the
    name.)

* `OpenROAD.STAPrePnR`, `OpenROAD.STAPostPnR`

  * Added new configuration variable `EXTRA_SPEFS` ONLY for backwards
    compatibility with OpenLane 1 that should not otherwise be used

* `OpenROAD.STAPrePNR`

  * Unset clock propagation for this step (misleading as the clock should be
    ideal before CTS)

* `Verilator.Lint`

  * Now works with the preprocessor macro `VERILOG_POWER_DEFINE` being defined -
    justification is that most macros come with a powered netlist than a regular
    netlist
  * `CELL_BB_VERILOG_MODELS` is no longer used, with the blackbox models always
    getting generated (so power pins can be included)
  * `__openlane__`, `__pnr__`, `PDK_{pdk_name}` and `SCL_{scl_name}` are all
    always defined as preprocessor macros
  * Fixed issue where the order of files may not be preserved for macros,
    causing linting to fail
  * Internally adjusted how linter flags are set; a `.vlt` file is used to turn
    off certain linting rules for the black-box models instead of copying and
    wrapping the black-box comments in comments

* `Yosys.*`

  * `__openlane__`, `__pnr__`, `PDK_{pdk_name}` and `SCL_{scl_name}` are all
    always defined as preprocessor macros

* `Yosys.JsonHeader`

  * Now reads generated black-boxed models of the standard cells with power pins
    instead of lib files, allowing power pins to be explicitly specified for
    hand-instantiated cells as well without issue

## Flows

* `Classic`
  * Added `Odb.AddRoutingObstructions` before global routing
  * Added `Odb.RemoveRoutingObstructions` after detailed routing
  * Moved PDN generation steps before Global Placement

## Tool Updates

* `magic` -> `8.3.466`/`bfd938b`
  * Addresses a bug with reading DEF files using generated vias
* Updated KLayout to `0.28.17-1`
  * Relaxes PIP version range to accept newer patches (not newer minor versions)

## Testing

* Added an OpenLane 1-compatible configuration for `aes_user_project_wrapper` to
  test back-compat
* Ensured `open_proj_timer` config matches OpenLane 1's as closely as possible
* Updated unit tests because newer versions of flake8 hate `pytest.fixture()`
  for some reason
* Updated step unit tests that look for OpenROAD alerts to use captured alerts
  instead of checking the log.

## Misc. Enhancements/Bugfixes

* `openlane.common`
  * `Toolbox`
    * New method, `get_timing_files_categorized`, returns the three design
      formats in, get this, three separate lists
* `openlane.config`
  * `Config`
    * No longer attempts to migrate `EXTRA_SPEFS` to `MACROS` because of
      side-effects (e.g. the dummy paths)
  * PDK backwards-compatibility script now skips migrating `LIB_*` if `LIB`
    already exists
    * "Default" constraints made exclusive to `sky130` and `gf180mcu`
* `openlane.steps.Step`
  * `run_subprocess`: New concept of "output processors"- classes that may do
    processing on the output of a step to parse it
    * Default output parsing behavior implemented as `DefaultOutputProcessor`
    * `run_subprocess` no longer returns just metrics, rather, metrics are
      returned under the key `generated_metrics` when the
      `DefaultOutputProcessor` is used along with the results of other output
      processors
* Slightly adjusted widths of printed tables across the codebase for
  readability.

## API Breaks

* `OpenROAD.ManualMacroPlacement`

  * Verilog names of macros are now considered instead of DEF names in the event
    of a mismatch (e.g. for instances with `[]` or `/` in the name.)

* `openlane.steps.Step`

  * `run_subprocess` no longer returns just metrics, rather, metrics are
    returned under the key `generated_metrics` when the `DefaultOutputProcessor`
    is used along with the results of other output processors

## Documentation

* Adapted timing closure guide by [@shalan](https://github.com/shalan) to
  OpenLane 2
  * Converted to MyST Markdown
  * All images made dark-mode friendly
  * References to variables all now resolve properly
* Fixed a number of inconsistencies and broken links.

# 2.0.0rc1

## CLI

* Fixed `--ef-save-views-to` not saving `.mag`, `.gds` views

## Steps

* `Checker.*`
  * Created new `ERROR_ON` variables with the removed `QUIT_ON` variables from
    the `Classic` flow being added as deprecated names for these variables.
  * Disabling `ERROR_ON*` (previously `QUIT_ON*`) no longer bypasses a step
    entirely. A warning will be generated and the flow will not quit.
* `Checker.TimingViolations`
  * `TIMING_VIOLATIONS_CORNERS` renamed to `TIMING_VIOLATION_CORNERS`
  * Now creates a new variable `<violation_type>_VIOLATION_CORNERS` for its
    subclasses. This allows for fine-grained control of the IPVT corners checked
    by each subclass.
  * Now generates errors for violations occuring at `TIMING_VIOLATION_CORNERS`
    (unless the subclass variable override is defined) and generates warnings
    for violations in the rest of the IPVT corners.
* `Checker.HoldViolations`
  * Added `HOLD_VIOLATION_CORNERS` which takes precedence over
    `TIMING_VIOLATION_CORNERS`
* `Checker.SetupViolations`
  * Added `SETUP_VIOLATION_CORNERS` acting similar to `HOLD_VIOLATION_CORNERS`.
* Created `Checker.MaxCapViolations`
  * Reports maximum capacitance violations.
  * Added `MAX_CAP_VIOLATION_CORNERS`. It defaults to `[""]` which is the value
    for matching no corners (i.e. all violations are reported as warnings).
* Created `Checker.MaxSlewViolations`
  * Reports maximum slew violations.
  * Added `MAX_SLEW_VIOLATION_CORNERS`. It defaults to `[""]` which is the value
    for matching no corners (i.e. all violations are reported as warnings).
* `OpenROAD.GlobalPlacementSkipIO`
  * Fixed a bug where `PL_TARGET_DENSITY_PCT` is calculated base on
    `FP_CORE_UTIL` in designs with `FP_SIZING` set to `absolute`. The behavior
    now matches `OpenROAD.GlobalPlacement`.
* `Yosys.*`
  * Verilog files are now read with `-noautowire`. This changes the default
    `default_nettype` to `none`, no longer tolerating implicitly declared wires
    unless `default_nettype` is explicitly set to something else in a particular
    source file.

## Flows

* `Classic`, `VHDLClassic`
  * **API Break**: Removed all `QUIT_ON*` variables from the flow itself
  * Added `Checker.MaxSlewViolations`
  * Added `Checker.MaxCapViolations`

## Tool Updates

* Updated `black` to `23` + matching formatting changes to the code
* Makefile no longer creates venvs for most targets
* Default Nix shell no longer includes development-specific tools (jdupes,
  alejandra, pytest…), new devShell `dev` includes these tools and more

## Testing

* Created two coverage commands in the `Makefile`, one for infrastructure unit
  tests and the other for step unit tests

## Misc. Enhancements/Bugfixes

* `openlane.flows.Flow`:
  * All warnings captured are now printed at the end of the flow à la OpenLane
    1\.
* `openlane.flows.SequentialFlow`:
  * Deferred errors are now handled in the same way normal errors are.
* Various internal environment variables changed from `_lower_snake_case` to
  `_UPPER_SNAKE_CASE` for (relative) consistency
* `openlane.common.TclUtils`
  * Empty strings now escaped as `""`
* `openlane.steps.Step`
  * Printing of last 10 lines of a file now uses a ring buffer instead of
    concatenating then splitting then joining
* `openlane.steps.TclStep`
  * Various handcrafted joins in subclasses now use `TclStep.value_to_tcl` or
    `TclUtils.join`
  * **API Break**: `value_to_tcl` no longer converts dataclasses to JSON,
    rather, they're converted to Tcl dicts
  * **API Break**: `run_subprocess` now intercepts and passes most environment
    variables are now passed indirectly, i.e., a file is made and placed under
    the variable `_TCL_ENV_IN`, which is then to be sourced by scripts. This
    helps avoid the 1 MiB args + env limit in macOS / 2 MiB args + env limit in
    Linux.

## API Breaks

* **API Break**: Removed all `QUIT_ON*` variables from the the `Classic`,
  `VHDLClassic` per se, however they are not translated variables.

## Documentation

* Fixed bug with newcomer's guide (thanks @calvbore)

# 2.0.0b17

## CLI

* Multiple configuration files now supported, incl. mixes of JSON and Tcl files
* Added new flag, `--show-progress-bar/--hide-progress-bar`, also
  self-explanatory
* Added new flag, `--run-example`, which instantiates and runs one of the
  example designs
* Added new flag, `--condensed`, which sets `logging.options.condensed_mode` and
  changes the default for showing the progress bar to `False`
* Added new entry script, `openlane.config`, which allows configuration files to
  be interactively generated
* Fixed bug where 0 config files causes a crash

## Steps

* All steps:
  * Change skipped-step `warn`s to `info` if the skip should not necessarily be
    a cause for alarm
  * Suppressed warnings about dead processes when tracking subprocess resource
    usage
  * Fixed crash when subprocesses emit non-UTF-8 output: Now a proper
    `StepException` is raised
* Created `KLayout.DRC`
  * Only compatible with sky130 (skipped for other PDKs)
* Created `Checker.PowerGridViolations`
  * Raises deferred step error if `design__power_grid_violation__count` is
    nonzero
* Created `Checker.SetupViolations `, `Checker.HoldViolations` to check
  setup/hold timing violations
  * Add config variable `TIMING_VIOLATIONS_CORNERS`, which is a list of
    wildcards to match corners those steps will flag an error on.
* `KLayout.OpenGUI`
  * Added a new boolean config var, `KLAYOUT_EDITOR_MODE` to that enables editor
    mode in KLayout
  * Added new variable `KLAYOUT_PRIORITIZE_GDS`, which as the name implies,
    prioritizes GDS over DEF if there's a GDS in the input state.
  * `cwd` for subprocess set to step directory for convenience
  * Fixed bug where viewer mode was not working
* `Odb.*`, `KLayout.*`
  * Subprocesses now inherit `sys.path` in `PYTHONPATH` which allows `nix run`
    to work properly
* `Odb.ApplyDEFTemplate`
  * Added `FP_TEMPLATE_MATCH_MODE`, with values `strict` (default) or
    `permissive` with `strict` raising an error if any pins are missing from
    either the template or the design.
  * Warn when the template DEF die area is different from the design die area.
  * No longer copies the die area from the DEF template file-- floorplanning
    needs to be executed correctly first. `DIE_AREA`
* `Odb.CustomIOPlacement`
  * Completely re-implemented pin placement file parser in Antlr4 for more
    thorough syntax and semantic checking at
    https://github.com/efabless/ioplace_parser
  * Formalized concept of annotations; documented three annotations:
    `@min_distance`, `@bit_major`, and `@bus_major`.
  * Rewrote `openlane/scripts/odbpy/io_place.py` to rely on the new parser +
    general cleanup
* `Odb.ManualMacroPlacement`
  * Instances missing placement information are no longer treated as errors and
    are simply skipped so it can be passed on to other steps (or if is
    information about a nested macro)
* Created new step `Odb.WriteVerilogHeader`
  * Writes a `.vh` file using info from the layout post-PDN generation and the
    Verilog header
* `OpenROAD.*`
  * Updated to handle `EXTRA_EXCLUDED_CELLS`
  * No longer trimming liberty files, relying on `set_dont_use` instead
* `OpenROAD.CheckAntennas`
  * Added new `antenna_summary.rpt` file with a summary table for antennas
    matching that of OpenLane 1
* `OpenROAD.Floorplan`
  * `PL_TARGET_DENSITY_PCT` default calculation now prioritizes using metric
    `design__instance__utilization` if available.
  * Fixed a crash where obstructions were passed as floats instead of database
    unit integers and caused a crash.
* `OpenROAD.GeneratePDN`
  * Renamed `DESIGN_IS_CORE` to `FP_PDN_MULTILAYER`, which is more accurate to
    its functionality
  * Removed comments about assumptions as to the PDN stack config with regards
    to top-level integrations vs macros: macros can have two PDN layers and a
    core ring
  * Fixed issue where a PDN core ring would still be created on two layers even
    if `FP_PDN_MULTILAYER` is set to false- an error is thrown now
  * Fixed issue where `FP_PDN_VSPACING` is not passed to `add_pdn_stripe` when
    `FP_PDN_MULTILAYER` is set to false (thanks @mole99)
  * **API Break**: `FP_PDN_CHECK_NODES` is no longer a config variable for this
    step. The relevant checks are always run now, however, they do not cause the
    flow to exit immediately, rather, they generate
    `design__power_grid_violation__count ` metrics.
* `OpenROAD.GlobalPlacementSkipIO`
  * Updated to do nothing when `FP_DEF_TEMPLATE` is defined
* `OpenROAD.IOPlacement`
  * Updated to do nothing when `FP_DEF_TEMPLATE` is defined.
* `OpenROAD.IRDropReport`
  * Added `VSRC_LOC_FILES` for IR Drop, printing a warning if not given a value
  * Rewrote internal IR drop script
* `OpenROAD.Resizer*`, `OpenROAD.RepairDesign`
  * `RSZ_DONT_USE_CELLS` removed, added as a deprecated name for
    `EXTRA_EXCLUDED_CELLS`
* `OpenROAD.STAPostPNR`
  * Added hold/setup reg-to-reg worst violation to STA summary table.
  * Added hold/setup tns to STA summary table.
  * Slack values of zero are now highlighted green instead of red.
  * Changed summary table column header from `reg-to-reg` to `Reg to Reg Paths`
    for readability
  * Fixed slacks for `Reg to Reg Paths` only showing negative values.
* `Yosys.*`
  * Updated to handle `EXTRA_EXCLUDED_CELLS`
  * Internally replaced various `" ".join`s to `TclUtils.join`
  * Implementation detail: "internal" variables to be lowercase and prefixed
    with an underscore as a pseudo-convention
  * Turned `read_deps` into one sourced script that is generated by Python
    instead of a Tcl function (as was the case for `.EQY`)
  * For maximum compatibility, priority of views used of macros changed, now, in
    that order it's
    * Verilog Header
    * Netlist/Powered Netlist
    * Lib File
  * Fixed bug where Lighter would not be executed properly
* `Yosys.Synthesis`
  * Updated error for bad area/delay format to make a bit more sense
  * Updated internal `stat` calls to Yosys to pass the liberty arguments so the
    area can be consistently calculated
  * Fixed bug where custom technology maps were not properly applied
  * Removed `SYNTH_STRATEGY` value `AREA 4` -- never existed or worked

## Flows

* All flows
  * Added a `flow.log`, logging at a `VERBOSE` log level
  * Properly implemented filtering for `error.log` and `warning.log`
  * Constructors updated to support multiple configuration files
* Universal Flow Configuration Variables
  * Created `TRISTATE_CELLS`, accepting `TRISTATE_CELL_PREFIX` from OpenLane 1
    with translation behavior
  * Created new PDK variable `MAX_CAPACITANCE_CONSTRAINT`
    * Also added to `base.sdc`
  * Created new variable `EXTRA_EXCLUDED_CELLS`, which allows the user to
    exclude more cells throughout the entire flow
  * Renamed `PRIMARY_SIGNOFF_TOOL` to `PRIMARY_GDSII_STREAMOUT_TOOL` with
    translation behavior
  * Renamed `GPIO_PADS_PREFIX` to `GPIO_PAD_CELLS` with translation behavior
  * Renamed `FP_WELLTAP_CELL` to `WELLTAP_CELL` with translation behavior
  * Renamed `FP_ENDCAP_CELL` to `ENDCAP_CELL` with translation behavior
  * Renamed `SYNTH_EXCLUSION_CELL_LIST` to `SYNTH_EXCLUDED_CELL_FILE` with
    translation behavior
  * Renamed `PNR_EXCLUSION_CELL_LIST` to `PNR_EXCLUDED_CELL_FILE` with
    translation behavior
* `SynthesisExploration`
  * Added new flow, `SynthesisExploration`, that tries all synthesis strategies
    in parallel, performs STA and reports key area and delay metrics
* `Classic`
  * `ApplyDEFTemplate` now takes precedence over `CustomIOPlacement`, matching
    OpenLane 1
  * Added `Checker.PowerGridViolations` to the flow, gated by
    `QUIT_ON_PDN_VIOLATIONS` (which has a deprecated name of
    `FP_PDN_CHECK_NODES`) for back-compat with OpenLane 1 configurations
  * Added `Checker.SetupViolations`, `Checker.HoldViolations` to the end of the
    flow
    * Both gated by `QUIT_ON_TIMING_VIOLATIONS`
    * Each gated by `QUIT_ON_SETUP_VIOLATIONS`, `QUIT_ON_HOLD_VIOLATIONS`
      respectively

## Tool Updates

* Repository turned into a [Flake](https://nixos.wiki/wiki/Flakes) with
  `openlane` as the default output package and the previous shell environment as
  the default output devShell
  * `flake-compat` used so `nix-shell` continues to work as you'd expect for
    classic nix
* All package `.nix` files
  * Now follow the `nixpkgs` convention of explicitly listing the dependencies
    instead of taking `pkgs` as an argument
  * Have a `meta` field
* Reformatted all Nix code using
  [alejandra](https://github.com/kamadorueda/alejandra)
* Updated Open PDKs to `bdc9412`
* Updated OpenROAD to `75f2f32`
  * Added some conveniences for manual compilation to the Nix derivation
* Updated Volare to `0.16.0`/`4732594`
  * New class in API, the `Family` class, helps provide more meaningful error
    reporting if the user provides an invalid PDK variant (and resolves to a
    variant if just a PDK name is provided)
* Updated Yosys to `0.38`/`543faed`
  * Added Yosys F4PGA SDC plugin (currently unused)
* Added KLayout's python module to the explicit list of requirements

## Testing

* Added various [IPM](https://github.com/efabless/ipm) designs to the CI
* Added a full caravel user project example (wrapper + example) to the CI
* Greatly expanded unit tests for individual steps

## Misc. Enhancements/Bugfixes

* Created new folder in module, `examples` which contains example designs (of
  which `spm` is used as a smoke test)
* `__main__`
  * Two new commandline flags added
  * `--save-views-to`: Saves all views to a directory in a structure after
    successful flow completion using `State.save_snapshot`
  * `--ef-save-views-to`: Saves all views to a directory in the Efabless
    format/convention, such as the one used by Caravel User Project.
* `openlane.logging`
  * `LogLevels` is now an IntEnum instead of a class with global variables
  * Create a custom formatter for logging output instead of passing the
    formatting options as text to the logger
  * Created new log level, `SUBPROCESS`, between `DEBUG` and `VERBOSE`, and made
    it the new default
  * Create a separate handler for logs with level `SUBPROCESS` that doesn't
    print timestamps, level, etc
  * New global singleton `options` created, which allows to configure both:
    * `condensed_mode`: boolean to make the logs terser and suppress messages
      with `SUBPROCESS` level unconditionally
    * `show_progress_bar`: boolean, self-explanatory
  * **API Break**: Removed `LogLevelsDict`, LogLevels[] now works just fine
  * Changed all instances of `WARN` to `WARNING` for consistency
  * Fixed bug where `VERBOSE` logging in internal plain output mode simply used
    `print`
* `openlane.state`
  * Added new `DesignFormat`: `VERILOG_HEADER`
* `openlane.common`
  * `Toolbox`
    * Objects no longer create a folder immediately upon construction
    * `remove_cells_from_lib` now accepts wildcard patterns to match against
      cells (to match the behavior of OpenROAD steps)
    * `get_macro_views` can now take more than one `DesignFormat` for
      `unless_exist`
  * New `click` type, `IntEnumChoice`, which turns integer enums into a set of
    choices accepting either the enum name or value
  * New function `process_list_file` to process `.gitignore`-style files (list
    element/comment/empty line)
* `openlane.config`
  * Updated to support an arbitrary number of a combination of Tcl files, JSON
    files and python dictionaries (or any object conforming to `Mapping`) to
    create configuration files, each with their own `Meta` values
  * `design_dir` can now be set explicitly, but if unset will take `dirname` of
    last config file passed (if applicable)
  * Internally unified how Tcl-based configurations and others are parsed
  * `Instance` fields `location`, `orientation` now optional
  * `Macro` has two new views now, `vh` and `pnl`
  * New `DesignFormat` added: * `openlane.config.DesignFormat`
* `openlane.steps`
  * `__main__`
    * Use default `--pdk-root` for `run` command
  * `Step`
    * `load()`'s pdk_root flag can now be passed as `None` where it will default
      to `cwd`
    * New method `load_finished()` to load concluded steps (which loads the
      output state and step directory)
    * `factory`
      * New method `from_step_config()` which attempts to load a step from an
        input configuration file
        * Reworked step-loading function to use `from_step_config()` where
          appropriate
    * `create_reproducible()`
      * Added `flatten` to public API, which flattens the file structure with
        the exception of the PDK, which is saved to `pdk/$PDK`
      * Modified behavior of flatten to allow including the PDK (which isn't
        flattened)
      * Generated `run_ol.sh` now passes ARGV to the final command (backwards
        compatible with old behavior)
        * Primary use for this: `run` command now accepts `--pdk-root` flag
    * Added runtime to `*.process_stats.json`
  * `openlane.flows`
    * Added new instance variable, `config_resolved_path`, which contains the
      path to the `resolved.json` of a run
    * Flows resuming existing runs now load previously concluded steps into
      `self.step_objects` so they may be inspected
* Fixed an issue where Docker images did not properly have dependencies of
  dependencies set in `PYTHONPATH`.
* Fixed a corner case where some OpenLane 1 JSON configs that use Tcl-style
  dicts that include paths would fail conversion to a Python dict
* Fixed a bug with ejected reproducible scripts keeping some nix store paths.
* Fixed Docker images not having `TMPDIR` set by default
* Updated Nix overlays to detect Darwin properly, added another fix for `jshon`
* Updated Nix derivation to ignore `__pycache__` files
* Suppressed tracebacks in more situations (too shouty)
* Removed `PYTHONPATH` from `default.nix` - OpenLane now passes its
  `site-packages` to subprocesses (less jank) (but still a bit jank)

## API Breaks

* Universal Flow Configuration Variables
  * `CTS_ROOT_BUFFER`, `CTS_CLK_BUFFERS` and `CTS_MAX_CAP` all moved to
    `OpenROAD.CTS`
  * `IGNORE_DISCONNECTED_MODULES` moved to `Odb.ReportDisconnectedPins`
  * `GPL_CELL_PADDING` moved to `OpenROAD.GlobalPlacement`
  * `DPL_CELL_PADDING` moved to steps that have the rest of the `dpl` variables
  * `GRT_LAYER_ADJUSTMENTS` moved to steps that have the rest of the routing
    layer variables
  * Moved `GRT_OBS` to `Odb.AddRoutingObstructions` as a deprecated name for
    `ROUTING_OBSTRUCTIONS`
  * Removed `FP_CONTEXT_DEF`, `FP_CONTEXT_LEF`, and `FP_PADFRAME_CFG`: To be
    implemented
  * Removed `LVS_INSERT_POWER_PINS`, `RUN_CVC`, `LEC_ENABLE`,
    `CHECK_ASSIGN_STATEMENTS`
* Moved `DesignFormat`, `DesignFormatObject` from `openlane.common` to
  `openlane.state`
* `openlane.common.Toolbox.remove_cells_from_lib` no longer accepts
  `as_cell_lists` as an argument, requiring the use of `process_list_file`
  instead
* Removed `LogLevelsDict`, `LogLevels[]` now works just fine

## Documentation

* Added Glossary
* Added FAQ
* Added note on restarting Nix after configuring the Cachix substituter
* Added a first stab at (conservative) minimum requirements for running
  OpenLane- you can definitely get away with less at your own risk
* Added extensions to make the documentation better to write and use:
  * `sphinx-tippy` for tooltips
  * `sphinx-copybutton` for copying terminal commands
  * `sphinxcontrib-spelling` so we don't write "Verliog"
* Custom extension so Flows, Steps and Variables can be referenced using custom
  MyST roles
* Added a new target to the `Makefile`, `watch-docs`, which watches for changes
  to rebuild the docs (requires `nodemon`)
* Separated the "Getting Started" guide into a tutorial for newcomers and a
  migration guide for OpenLane veterans
* Changed *all* `.png` files to `.webp` (saves considerable space, around 66%
  per image)
* Updated all Microsoft Windows screenshots to a cool 150% UI scale
* Updated generated documentation for steps, flows and universal configuration
  variable
* Updated Readme to reflect `aarch64` support
* Updated docstrings across the board for spelling and terminology mistakes

# 2.0.0b16

## Steps

* All:
  * Changed type of `DIE_AREA` and and `CORE_AREA` to
    `Optional[Tuple[Decimal, Decimal, Decimal, Decimal]]`
* `KLayout.*`:
  * Propagated `venv` sitepackages to `PYTHONPATH`
  * Rewrote scripts to use either the Python API or use arguments passed via
    `KLAYOUT_ARGV` instead of the weird `-rd` pseudo-serialization
* `KLayout.XOR`:
  * Fixed threads not working properly
  * `KLAYOUT_XOR_THREADS` is now optional, with the thread count being equal to
    your thread count by default
  * Added new variable, `KLAYOUT_XOR_TILE_SIZE`, which is the size of the side
    of a tile in microns (the tile size must be sufficiently smaller than the
    design for KLayout to bother threading)
  * Added `info` prints for thread count
* `Magic.*`:
  * Base `MagicStep` no longer overrides `run`, but does override
    `run_subprocess`
  * `openlane/scripts/magic/common/read.tcl` is now a list of read-related Tcl
    functions used across all Magic scripts
  * Added new variable `MAGIC_CAPTURE_ERRORS` to best-effort capture and throw
    errors generated by Magic.
* `Magic.StreamOut`:
  * Internally set `MAGTYPE` to `mag`
  * Change sequence as follows
    * Old sequence:
      1. Read tech LEF
      1. Read macro LEF views (if applicable)
      1. Read design DEF
      1. Read macro GDS views (if applicable)
      1. Write final GDS
    * New sequence:
      1. Read tech LEF
      1. Read PDK SCL/GDS
      1. Depending on the value of `MAGIC_MACRO_STD_CELL_SOURCE`, if applicable:
         * Read macro GDS views as a black-box
         * Read macro GDS views, de-referencing standard cells (i.e. using PDK
           definitions)
      1. Write final GDS
    * Rationale: The old flow triggers a bug where references for cells inside a
      macro's GDS view were broken broken. A workaround was suggested by Tim
      Edwards and the new flow was adapted from his workaround.
      * Additionally, the new flow is just plain more explicit and
        straightforward.
  * Updated to throw errors when `MAGIC_MACRO_STD_CELL_SOURCE` is set to `macro`
    and:
    * Multiple GDS files are defined per macro
    * A macro's GDS file does not have a PR boundary
* `Odb.*`
  * Added `openlane/scripts/odbpy` to `PYTHONPATH`
  * Propagated `venv` sitepackages to `PYTHONPATH`
  * `openlane/scripts/odbpy/defutil.py`:
    * Added validation for obstruction commands
    * Added exit codes for validation errors in obstruction commands
    * Added a command to remove obstructions
    * Enhanced obstructions regex matching to account for >5 items in an
      obstruction definition.
* Created obstruction-related steps
  * `Odb.AddRoutingObstructions`: Step for adding metal-layer obstructions to a
    design
  * `Odb.RemoveRoutingObstructions`: Step for removing metal-layer obstructions
    from a design.
    * The preceding two steps, and their derivatives, should be used in tandem,
      i.e., obstructions should be added then removed later in the flow.
  * `Odb.AddPDNObstructions`: A subclass of `Odb.AddRoutingObstructions` that
    adds routing (metal-layer) obstructions that apply only to the PDN, using
    the variable `PDN_OBSTRUCTIONS`. Runs before PDN generation.
  * `Odb.RemovePDNObstructions`: A subclass `Odb.RemoveRoutingObstructions` that
    removes obstructions added by `Odb.AddPDNObstructions`.
* `Odb.DiodesOnPorts`, `Odb.HeuristicDiodeInsertion`:
  * Now automatically runs DPL and GRT to legalize after insertion
  * Old behavior kept using new steps: `Odb.PortDiodePlacement` and
    `Odb.FuzzyDiodeInsertion`.
  * Updated underlying script to have some more debugging options/be more
    resilient
  * Fixed a bug where attempting to insert another diode of the same name would
    cause a crash
* `OpenROAD.*`:
  * Added three new entries to set of DesignFormats:
    * `POWERED_NETLIST_SDF_FRIENDLY`
    * `POWERED_NETLIST_NO_PHYSICAL_CELLS`
    * `OPENROAD_LEF`
  * Added `openlane/scripts/odbpy` to `PYTHONPATH`
  * Propagated `venv` sitepackages to `PYTHONPATH`
* `OpenROAD.WriteViews`
  * Writes the aforementioned new design formats
* `OpenROAD.CTS`, `CVCRV.ERC` (unused):
  * Replaced legacy calls to `Step.run` causing crashes in some situations
* Created `OpenROAD.CutRows`
* `OpenROAD.CutRows`, `OpenROAD.TapDecapInsertion`:
  * Renamed `FP_TAP_VERTICAL_HALO` to `FP_MACRO_VERTICAL_HALO`,
    `FP_TAP_HORIZONTAL_HALO` to `FP_MACRO_HORIZONTAL_HALO`
    * Rationale: Halo doesn't only affect tap insertion, it also affects cut
      rows generated in the floorplan. This affects cell insertion and power
      rails and anything related to floorplan and std cell placement.
* `OpenROAD.DetailedRouting`:
  * Added `info` prints for thread count
* `OpenROAD.Floorplan`:
  * Added new variable `FP_OBSTRUCTIONS` to specify obstructions during
    floorplanning
  * Added a new PDK variable, `EXTRA_SITES`, which specifies additional sites to
    use for floorplanning (as overlapping rows) even when:
    * Cells without double-heights are not used
    * Double-height cells with missing or mislabeled LEF `SITE`(s) are used
* Part of `OpenROAD.GlobalRouting` spun off as `OpenROAD.RepairAntennas`
  * Added `OpenROAD.RepairAntennas` to `Classic` flow after
    `Odb.HeuristicDiodeInsertion`; gated by `RUN_ANTENNA_REPAIR` (with a
    deprecated name of `GRT_REPAIR_ANTENNAS` for backwards compat)
* `OpenROAD.IOPlacement`, `OpenROAD.GlobalPlacementSkipIO`
  * Added new value for `FP_IO_MODE` which places I/O pins by annealing
* `OpenROAD.ResizerTiming*`:
  * Added `PL_RESIZER_GATE_CLONING` and `GRT_RESIZER_GATE_CLONING` respectively,
    which control OpenROAD's ability to perform gate cloning while running
    `repair_timing` (default: `true`)
* `OpenROAD.STAPostPNR`
  * Added `timing__unannotated_nets__count` to record number of annotated nets
    reports during post-PnR STA
  * Added `timing__unannotated_nets_filtered__count` which filters the former's
    count based on whether a net has a wire. A wire indicates if a net has
    physical implementation. If a net doesn't have a wire then it can be waived
    and filtered out.
* `Verilator.Lint`:
  * Fixed bug where inferred latch warnings were not properly processed
* `Yosys.*Synthesis`:
  * Per comments from Yosys Team
    [(1)](https://github.com/YosysHQ/yosys/issues/4039#issuecomment-1817937447)
    [(2)](https://github.com/The-OpenROAD-Project/OpenLane/pull/2051#issuecomment-1818876410)
    * Replaced instances of ABC command `rewrite` with `drw -l` with new
      variable `SYNTH_ABC_LEGACY_REWRITE` being set to `true` restoring the
      older functionality (`false` by default)
    * Replaced instances of ABC command `refactor` with `drf -l` with new
      variable `SYNTH_ABC_LEGACY_REFACTOR` being set to `true` restoring the
      older functionality (`false` by default)
  * New variable, `USE_SYNLIG`, enables the use of the Synlig frontend in place
    of the Yosys Verilog frontend for files enumerated in `VERILOG_FILES`
    (disabled **by default**)
  * New variable, `SYNLIG_DEFER`, enables the experimental `-defer` feature (see
    [this part of Synlig's readme](https://github.com/chipsalliance/synlig#example-for-parsing-multiple-files))
    (disabled by default)
  * Underlying scripts reworked to unify how Verilog files, preprocessor
    definitions and top level parameters are handled
  * Exempt SystemVerilog `"$assert"s` from "unmapped cells"
  * Metric `design__latch__count` renamed to `design__inferred_latch__count`
  * Fixed `SYNTH_NO_FLAT` not working.

## Flows

* `Classic` flow
  * `Odb.DiodesOnPorts` and `Odb.HeuristicDiodeInsertion` now run after
    `OpenROAD.RepairDesignPostGRT` (as the latter may create some long wires)
    but still before `Odb.ResizerTimingPostGRT` (as timing repairs take
    priority)
  * `OpenROAD.CheckAntennas` added after `OpenROAD.DetailedRouting`
  * `OpenROAD.CutRows` added before `OpenROAD.TapDecapInsertion`
  * `OpenROAD.AddPDNObstructions` and `OpenROAD.RemovePDNObstructions` now
    sandwich `OpenROAD.GeneratePDN`
* Internally updated implementation of `VHDLClassic` flow to dynamically create
  `.Steps` from `Classic`

## Documentation

* `docs/source/index`:
  * Changed markup language from RST to Markdown
  * Better disambiguation between OpenLane 1 and OpenLane 2
  * Removed reference to unused utilities
  * Hid top-level `toctree` polluting the landing page
  * Fixed links to incorrect repository
* Corners and STA: Now indexed; details some violations
* Updated documentation of `openlane.config.Variable.pdk` to make it a bit
  clearer

## Tool Updates

* Nix:
  * Upgraded Nix Package Pin to `3526897`
  * Added support for `aarch64-linux` and `aarch64-darwin`
  * Created new overlays:
    * `cbc`: Use c++14 instead of the default c++17 (`register` declarations)
    * `lemon-graph`: `sed` patch `register` declaration
    * `spdlog-internal-fmt`: `spdlog` but with its internal `fmt` as the
      external `fmt` causes some problems
    * `clp` to support `aarch64-linux`
    * `cairo`: to enable X11 support on macOS
    * `or-tools`: to use a new SDK on `x86-64-darwin` (see
      [this](https://github.com/NixOS/nixpkgs/issues/272156#issuecomment-1839904283)
    * `clp` to support `aarch64-linux`
  * Reworked Nix derivations for the OpenLane shell, OpenLane, and the Docker
    image
    * Made OpenLane 2's `src` derivation allowlist-based rather than
      gitignore-based (smaller `source` derivations)
    * Added a new argument to `default.nix`, `system`, as
      `builtins.currentSystem` is not available when using nix flakes (where in
      documentation it is described as "non-hermetic and impure": see
      https://nixos.wiki/wiki/Flakes). This change allows passing the system as
      argument and thus restores compatibility with nix flakes.
* Completely revamp Notebook
  * Rewrite Nix setup section to be more tolerant of non-Colab setups
  * Rewrite OpenLane dependencies to use a better method of installing
    OpenLane's dependencies/hack in `tkinter` if it's missing (as it will be on
    local environments)
  * Added descriptions for *all steps used*
  * Added RCX, STAPostPNR, LVS and DRC
* Added [Surelog](https://github.com/chipsalliance/surelog) to the included
  utilities
* Extended CI to handle Linux aarch64 builds
* Excluded yosys-ghdl plugin from ARM-based builds and from macOS - never worked
* Upgraded KLayout to `0.28.13`
  * Made KLayout derivation more orthodox- distinct configure, build and install
    steps
  * Made KLayout Python modules available to all Python scripts
  * macOS: All KLayout Mach-O binaries patched to find the correct dylibs
    without `DYLD_LIBRARY_PATH`
* Upgraded Magic to `83ed73a`
  * Enabled `cairo` support on macOS, which allows Mac users to use the Magic
    GUI
  * Removed `mesa_glu` on macOS
* Fixed Yosys plugins propagating Yosys, causing conflicts
* Updated unit tests to work with some env changes in Python 3.11
* Removed `StringEnum`
* Updated OpenPDKs to `e0f692f`
* Updated OpenROAD to `6f9b2bb`
  * OpenSTA is now built **standalone** just like `openroad-abc` for modularity
    purposes
  * Fixes issue where post-GRT resizing run-time and memory consumption got out
    of hand: see
    https://github.com/The-OpenROAD-Project/OpenROAD/issues/4121#issuecomment-1758154668
    for one example
* Updated Verilator to `v5.018` to fix a couple crashes, including a persistent
  one with `spm` on Apple Silicon
* Updated Volare to `0.15.1`
  * OpenLane now doesn't attempt to `enable` when using `volare`- it points the
    `Config` object to the specific version directory for said PDK
* Updated Yosys to `0.34`/`daad9ed`
  * Added the
    [Synlig Yosys SystemVerilog Plugin](https://github.com/chipsalliance/synlig)

## API Breaks

* `openlane.steps.step.Step.load`: Argument `state_in_path` renamed `state_in`,
  also takes `State` objects
* `openlane.config.Config`:
  * For JSON configurations using `meta.version = 2`, `DIE_AREA` and `CORE_AREA`
    can no longer be provided as strings, and must be provided as an array of
    four numeric elements.
  * Removed global state when `Config.interactive` is used, `state_in` now
    explicitly required
    * Rationale: the little convenience offered is far outdone by the annoyance
      of most steps being non re-entrant, so trying to run the same cell twice
      is almost always a crash.
* `OpenROAD.CTS`:
  * Removed `CTS_TOLERANCE`: no longer supported by OpenROAD
* `OpenROAD.Floorplan`:
  * Removed `PLACE_SITE_HEIGHT` and `PLACE_SITE_WIDTH`: redundant
* `OpenROAD.GlobalRouting`:
  * Removed `GRT_REPAIR_ANTENNAS`. See details above.
* `Odb.DiodesOnPorts`, `Odb.HeuristicDiodeInsertion`:
  * Updated `HEURISTIC_ANTENNA_THRESHOLD` to be a non-optional PDK variable with
    default variables added in `openlane/config/pdk_compat.py`
* `Magic.StreamOut`:
  * Removed `MAGIC_GDS_ALLOW_ABSTRACT`: Bad practice
* Removed `openlane.common.StringEnum`: Use `Literal['string1', 'string2', …]`

## Misc. Enhancements/Bugfixes

* Added exit code propagation when a `StepError` is caused by
  `CalledProcessError`
* Added default Toolbox when Toolbox is not defined for a step
* Created a `.process_stats.json` file for every subprocess that has general
  statistics about a process's total elapsed time and resource consumption
* Created method `openlane.common.Path.startswith`
* Expanded `openlane.common.copy_recursive` to support dataclasses
* `openlane.state.State._repr_html_` to better handle recursive outputs.
* `openlane.config.Config`
  * Fixed bug in private methods where `pdkpath` was not being set in some
    scenarios
  * Fixed `_repr_markdown_` to use correct syntax identifier for YAML in
    Markdown
* Fixes and tweaks for step reproducibles:
  * `openlane.steps create-reproducible` has new flag, `--no-include-pdk`, which
    excludes PDK files from reproducibles and make any reference to them utilize
    `pdk_dir::`
  * Slight internal rework for `openlane.steps.Step.create_reproducible` to
    support flattened file structures suitable for testing
  * Reproducibles now no longer include views of the design not explicitly
    declared in step `.inputs`
* Fixed tuple loading for config variables
* Fixed unit test for tuple loading for config variables
* Fixed missing orientations for MACRO variables

## Testing

* Created step unit testing infrastructure, relying on specially-laid out
  folders that provide input data with the ability to add a per-step input data
  preprocessor and output
  * Requires `--step-rx` flag to be passed to `pytest`
  * Created submodule to host step tests
  * Added step to Nix build that utilizes the step unit testing infrastructure
  * Some space/data duplication avoidance measures: Allow missing `state.json`
    for empty state and creation of `.ref` files
* Created a new internal subcommand, `openlane.steps create-test`, which creates
  a flat reproducible that can be more easily added as a step unit
* Ported `aes_user_project_wrapper` from OpenLane 1
* Added `user_proj_timer` from
  https://github.com/efabless/openframe_timer_example/tree/main/openlane/user_proj_timer
* Changed `manual_macro_placement_test` design to have a macro with orientation
  `FN` as a test for the aforemention
* Enable post-GRT resizer for `aes_core`, `spm` and `aes`
* Disabled latch linting for `salsa20`

# 2.0.0b15

* Added IcarusVerilog as a dependency to OpenLane, and GTKWave as a Nix shell
  dependency
* Added power metric reporting to OpenSTA-based steps
* Updated OpenROAD to `bdc8e94`
* Updated Yosys to 0.33 / `2584903`
  * Changed Yosys build process to use an external ABC as ABC takes 8 billion
    years to build (estimate)
  * Patched Yosys and dependent utilities to use BSD libedit
  * Reimplemented how Yosys plugins work in Nix, so they're all loaded with
    Yosys
    * Added derivations for:
      * [SymbiYosys](https://github.com/YosysHQ/sby)
      * [eqy](https://github.com/YosysHQ/eqy)
      * [Lighter](https://github.com/YosysHQ/eqy)
      * [GHDL Yosys Plugin](https://github.com/ghdl/ghdl-yosys-plugin)
  * Created `Yosys.EQY`, a step based on EQY that runs at the very end of the
    flow comparing the RTL inputs and outputs (disabled by default)
  * Modified `Yosys.Synthesis` to support Lighter, which greatly reduces power
    consumption by clock-gating D-flipflops (disabled by default, set
    `USE_LIGHTER` to true to activate)
  * Created new step, `VHDLSynthesis`
    * Created new experimental flow, `VHDLClassic`, incorporating said step and
      removing Verilog-specific steps
* Latches without `always_latch` are now reported as a lint error if the
  variable `LINTER_ERROR_ON_LATCH` is set to `True` (which it is by default)
  * Added latch design to fastest test set for both supported PDKs
* Fixed a race condition with `openlane/steps/step.py::Step::run_subprocess`
* Fixed a bug where `glob` introduced nondeterminism, as glob returns files in
  an arbitrary order on some filesystems:
  https://docs.python.org/3.8/library/glob.html?highlight=sorted
  * All `glob` results were simply sorted.
* Fixed a bug where `openlane/common/toolbox.py::Toolbox::create_blackbox_model`
  constructs and uses an invalid Path.
* Fixed `Checker.YosysSynthChecks` ID to match class name
* Fixed `Odb.SetPowerConnections` missing from step factory
* Fixed `OpenROAD.GlobalRouting` missing `GRT_ANTENNA_MARGIN` from OpenLane 1
* Fixed `Verilator.Lint` incorrectly calling Verilator by appending the list of
  defines to the list of files
* Renamed `SYNTH_DEFINES` to `VERILOG_DEFINES` with translation behavior
* Renamed `SYNTH_POWER_DEFINE` to `VERILOG_POWER_DEFINE` with translation
  behavior
* Removed `SYNTH_READ_BLACKBOX_LIB`, now always loaded

# 2.0.0b14

* Added `PNR_SDC_FILE` to all OpenROAD steps
* Added `SIGNOFF_SDC_FILE` to `OpenROAD.STAPostPNR`
* Added `report_design_area_metrics` to OpenROAD scripts that potentially modify
  the layout
* Added comprehensive documentation on PDKs
* Added documentation for migrating the Macro object
* Added validation for unknown keys for the Macro object
* Added testing for `openlane.common.toolbox::Toolbox::create_blackbox_model`,
  `openlane.common.toolbox::Toolbox::get_lib_voltage`,
  `openlane.flows.sequential::SequentialFlow::__init_subclass__`=
* Updated OpenROAD to `0a6d0fd`: **There is an API break in OpenDB APIs**:
  * `odb.read_def` now takes a `dbTech` and a Path string instead of a
    `dbDatabase` and a Path string.
  * The `dbTech` object can be obtained via the `getTech` method on `dbDatabase`
    objects: `db.getTech()`, for example.
  * Liberty files without default operating conditions break in PSM-
    `libparse-python` added as a workaround until the PDKs are fixed
* `BASE_SDC_FILE` renamed to `FALLBACK_SDC_FILE` with translation
  * Move `FALLBACK_SDC_FILE` to universal flow variables
* OpenROAD scripts internally now always read `SDC_IN` instead of `CURRENT_SDC`
  * SDC_IN set to either `PNR_SDC_FILE` or `SIGNOFF_SDC_FILE` by the appropriate
    steps
* Reimplemented I/O placement in the Classic flow based on the one in ORFS,
  i.e.:
  > "We start the loop in ORFS by ignoring io placement while doing global
  > placement, then do io placement, then re-run global placement considering
  > IOs. Its not perfect but that's the use." - @maliberty
* `open_pdks` -> `dd7771c`
* Volare -> `0.12.8`
* Changed gf180mcu tests to use `gf180mcuD`, the new recommended variant of
  gf180mcu
* Fixed bug with gating config variables with wildcards only affecting the first
  matching step
* Fixed detecting if `PL_TARGET_DENSITY_PCT` is not defined
* Fixed antenna repair: now re-legalizes after repair which was missing
  * Fixed failing designs in Extended Test Set

# 2.0.0b13

* Add Linting
  * Added Nix derivation for:
    [Verilator](https://github.com/verilator/verilator)
  * Added the following steps:
    * `Verilator.Lint`
    * `Checker.LintTimingConstructs`
    * `Checker.LintWarnings`
  * Emplaced the three new steps at the beginning of the flow
  * Added `Classic` flow variable:
    * `RUN_LINTER` w/ deprecated name (`RUN_VERILATOR`)
  * Added step variables:
    * `QUIT_ON_LINTER_ERRORS` -w/ deprecated name (`QUIT_ON_VERILATOR_ERRORS`)
    * `QUIT_ON_LINTER_WARNINGS` w/ deprecated name
      (`QUIT_ON_VERILATOR_WARNINGS`)
    * `QUIT_ON_LINTER_TIMING_CONSTRUCTS`
    * `LINTER_RELATIVE_INCLUDES` w/ deprecated (`VERILATOR_REALTIVE_INCLUDES`)
    * `LINTER_DEFINES`
  * Added metrics:
    * `design__lint_errors__count`
* Added support for `Flow`-specific configuration variables
  * Added a `config_vars` property to `Flow`
  * Added a `gating_config_vars` property to `SequentialFlow`, essentially
    replacing `flow_control_variable` (breaking change) with deprecation
    warnings for the latter
  * Added more consistent runtime handling of "abstract class properties"
  * Folded *all* OpenLane 1-style `RUN_` variables into Classic Flow
* Added an undocumented CVC step- upstream no longer supporting CVC in flows
* open_pdks -> `1341f54`
* yosys -> `14d50a1` to match OL1
* Restored ancient `{DATA,CLOCK}_WIRE_RC_LAYER` variables, with translation
  behavior from `WIRE_RC_LAYER` to `DATA_WIRE_RC_LAYER`
* Created new PDK variable `CELL_SPICE_MODELS` to handle .spice models of the
  SCLs instead of globbing in-step
* Changed default value of `MAGIC_DRC_USE_GDS`
* Fixed an issue where CI would fail when `vars.CACHIX_CACHE` is not defined
  (affected pull requests)
* Fixed an issue with Nix in environment surveys
* Fixed an issue where `openlane/scripts/openroad/pdn.tcl` used a deprecated
  name for a variable
* Fixed a bug where KLayout category names were lacking enclosing single quotes
* Fixed a number of broken links and entries in the documentation

# 2.0.0b12

* Added diode padding to `dpl_cell_pad.tcl`
* Added `FULL_LIBS` to `YosysStep` without any redactions
* Moved all PDN variables to the the `OpenROAD.GeneratePDN` step as
  step-specific PDK variables
* Updated PDN documentation to make sense and added an illustrated diagram of
  values
* Slightly reordered Classic Flow so detailed placement happens right after
  `Odb.HeuristicDiodeInsertion`
* Fixed translation of `FP_PDN_MACRO_HOOKS` when a string is provided (only
  splitting if a `,` is found)
* Removed extraneous `check_placement -verbose` after `common/dpl.tcl` sources
  in OpenROAD scripts

# 2.0.0b11

* Added new `mag` format to design formats, populated by `Magic.StreamOut`
* Added support for `stdin` in reproducibles (mainly for Magic): ejected
  reproducibles now save the input and use it
* Added three new PDK variables to all Magic-based steps: `MAGIC_PDK_SETUP`,
  `CELL_MAGS`, and `CELL_MAGLEFS`, which explicitly list some files Magic
  constructed from `PDK_ROOT`, as well as codifying a convention that variables
  must explicitly list files being used.
* Added new variable to `Magic.SpiceExtraction`, `MAGIC_EXT_ABSTRACT`, which
  allows for cell/submodule-level LVS rather than transistor-level LVS.
* Changed SPEF file saving to only strip asterisks instead of underscores as
  well, matching the folders
* Fixed an issue where OpenLane's type-checking only accepted a single value for
  Literals in violation of
  ["Shortening unions of literals," PEP-586](https://peps.python.org/pep-0586/#shortening-unions-of-literals)
* Fixed an issue where command-line overrides were still treated as strict
  variables
* Fixed an issue where `rule()` would print a line even when log levels would
  not allow it
* Fixed an issue where `PDK_ROOT` was of type `str`
* Updated documentation to provide information on conventions for declaring
  variables
  * Deprecated `StringEnums`, now favoring `Literal['str1', 'str2', …]`

# 2.0.0b10

* Add new commandline options: `--docker-tty/--docker-no-tty`, controlling the
  `-t` flag of Docker and compatible container engines which allocates a virtual
  tty
* Convert CI to use `--dockerized` instead of a plain `docker run`

# 2.0.0b9

* `Flow.start()` now registers two handlers, one for errors and one for
  warnings, and forwards them to `step_dir/{errors,warnings}.log` respectively
* Created `CELL_SPICE_MODELS` as a PDK variable to handle .spice models of the
  SCLs instead of globbing in-step
* Added a "dummy path" for macro translation purposes that always validates and
  is ignored by `self.toolbox.get_macro_views`
* Reduced reliance on absolute paths
  * Special exception carved out for `STEP_DIR`, `SCRIPTS_DIR`
  * Made KLayout scripts more resilient to relative pathing
* Created new "eject" feature, which would make reproducibles for steps relying
  on subprocesses independent of OpenLane
  * `scripts` directory copied in entirety into ejected reproducibles
* Updated Open PDKs to `e3b630d`
* Updated Yosys to `14d50a1`
* Updated CI to handle missing `vars.CACHIX_CACHE`
* Updated Volare to `0.12.3` to use new authentication and user agent
* Downgraded Magic to `0afe4d8` to match OL1
* Restored ancient `{DATA,CLOCK}_WIRE_RC_LAYER` variables, with translation
  behavior from `WIRE_RC_LAYER` to `DATA_WIRE_RC_LAYER`
* Fixed issue with `Step.load()` re-validating values, which affected
  reproducibles
* Timing signoff no longer prints if log level is higher than `VERBOSE`
* Use `parse_float=Decimal` consistently when loading JSON strings to avoid fun
  floating point errors
* Removed dependency on State module from `odb` scripts
* Removed custom PYTHONPATH setting from `OdbStep` (which was mostly to mitigate
  problems fixed in #86)

# 2.0.0b8

* Rename incorrectly-named metric rename `clock__max_slew_violation__count` to
  `design__max_slew_violation__count`
* Fix clock skew metric aggregation by using `-inf` instead of `inf`

# 2.0.0b7

* Internally reworked `Config` module
  * `Variable` objects now have a Boolean property, `.pdk`, which is set to
    `True` if the variable is expected to be provided by the PDK
  * List of common flow variables now incorporate both option config variables
    *and* PDK config variables, with the aforementioned flag used to tell them
    apart.
  * Individual `Step`s may now freely declare PDK variable, with the implication
    that if a `Flow` or one of its constituent `Step`s has one or more variables
    not declared by the current PDK, the `Step` (and `Flow`) are incompatible
    with the PDK.
  * Mutable data structures are used during the construction of `Config` to
    avoid constant copying of immutable dictionaries
    * Multiple private instance methods converted to private `classmethod`s to
      deal with mutable data structures instead of constantly making `Config`
      copies
  * Getting raw values from the PDK memoized to avoid having to call the Tcl
    interpreter repeatedly
  * All `Step` objects, not just those used with an interactive configuration,
    can now be given overrides upon construction using keyword arguments.
* A number of previously-universal PDK variables are now declared by the `Step`s
  and made non-optional, i.e., the `Step` can expect them to be declared by the
  PDK if the configuration is successfully validated.
* `PDK`, `PDK_ROOT` are no longer considered "PDK" variables as PDK variables
  depend on them
* `PRIMARY_SIGNOFF_TOOL` now a PDK variable and a string so OpenLane is not
  limited to two signoff tools
* `Toolbox.render_png()` now relies on a new `Step` called `KLayout.Render`
* `Config.interactive()` fixed, new Nix-based Colab notebook to be uploaded
  Soon™
* Assorted documentation updates and bugfixes

# 2.0.0b6

* Added `Odb.ApplyDEFTemplate` to `Classic` Flow
* Added `RUN_TAP_DECAP_INSERTION` as a deprecated name for
  `RUN_TAP_ENDCAP_INSERTION`

# 2.0.0b5

* Added `refg::` to documentation
* Fixed issue where "worst clock skew" metrics were aggregated incorrectly
* Fixed issue with referencing files outside the design directory

# 2.0.0b4

* Updated documentation for `run_subprocess`
* Updated Volare to `0.11.2`
* Fixed a bug with `Toolbox` method memoization
* Unknown key errors only emit a warning now if the key is used as a Variable's
  name *anywhere* linked to OpenLane. This allows using the same config file
  with multiple flows without errors.

# 2.0.0b3

* Added ability to create reproducible for any step using instance method
  `Step.create_reproducible()`
* Added ability to load and run Step from Config and State JSON files, working
  for both existing step folders and new reproducibles
* Added new CLI- under either the script `openlane.steps` or
  `python3 -m openlane.steps`, exposing the two functionalities above.
* Added internal ability to load a Config without attempting to load the PDK
  configuration data- i.e., only rely on the user's input
* Extended `Meta` objects to support Step ID and OpenLane version.
* Moved tests from source tree to `test/` folder, refactoring as necessary
* Internal `utils` module folded into `common` module, with elements publicly
  documented
* Removed `tcl_reproducible`

# 2.0.0b2

* Updated Magic to `952b20d`
* Added new variable, `MAGIC_EXT_SHORT_RESISTOR` to `Magic.SpiceExtraction`,
  disabled by default

# 2.0.0b1

* Added unit testing and coverage reporting for core infrastructure features
  (80%+)
* Added running unit tests in the CI for different Python versions
* Moved CI designs out-of-tree
* Various documentation improvements
* Common Module
  * Created new TclUtils to handle common Tcl interactions, i.e., evaluating the
    environment and testing
  * Made Tcl environment evaluation no longer rely on the filesystem
  * Made Tcl environment evaluation restore the environment after the fact
  * Moved `Path` from State module to common
  * Moved parsing metric modifiers and such from Toolbox
* Config Module
  * Updated PDK migration script to be a bit more resilient
  * Fixed bug where `meta` did not get copied properly with `Config` copies
  * Rewrote configuration dictionary preprocessor again
* Flow Module
  * Sequential flows now handle duplicate Step IDs by adding a suffix
* Logging Module
  * Logging rewritten to use Python logger with rich handler, the latter of
    which suppressed during unit testing
* State Module
  * `State.save_snapshot()` now also saves a JSON representation of metrics
  * Fixed metric cloning
* Step Module
  * Report start/end locii also end up in the log file
  * Utils
  * DRC module now uses `.` to separate category layer and rule in name

# 2.0.0a55

* Updated OpenROAD to `02ea75b`
* Updated Volare to `0.9.2`
* Added guide on updating utilities with Nix

# 2.0.0a54

* Updated Magic to `0afe4d8`:

```
Corrected an error introduced by the code added recently for support

of command logging, which caused the "select cell <instance>" command
option to become invalid;  this command option is used by the
parameterized cell generator and makes it impossible to edit the
parameterized cells.
```

# 2.0.0a53

* Reworked Tcl unsafe string escaping to use home-cooked functions instead of
  "shlex"

# 2.0.0a52

* Added three designs to the gf180mcu test set
* Magic GDS writes now check log for `Calma output error` before proceeding
  further
* Moved constraint variables to PDK
  * `SYNTH_CAP_LOAD` renamed to `OUTPUT_CAP_LOAD`
* Deprecated names for variables now take priority: allows overriding PDK
  variables properly
* Updated Magic to `8b3bb1a`
* Updated PDK to `78b7bc3`
* Updated Volare to `0.8.0` to support zstd-compressed PDKs
* Temporarily removed `manual_macro_placement_test` from the sky130 test set
  pending a weird bug

# 2.0.0a51

* Updated Netgen to `87d8759`

# 2.0.0a50

* JSON configuration files with `meta.version: 2` and dictionary configurations
  now both subject to stricter validation
  * Strings no longer automatically converted to lists, dicts, numbers,
    Booleans, et cetera
  * Numbers no longer automatically converted to Booleans
  * Unrecognized keys throw an error instead of a warning
* Steps now only keep a copy of configuration variables that are either common
  or explicitly declared
  * Explicitly declare global routing variables for resizer steps
  * Explicitly declare MagicStep variables for DRC step
* `CLOCK_PORT` type changed from `Optional[List[str]]` to
  `Union[str, List[str], None]`
* JSON globs behavior adjusted, now always returns `List` - conversion handled
  after preprocessing
* Rewrote `resolve.py` as a proper preprocessor
  * Proper recursion into Mappings and Sequences (so refs:: may be resolved in
    arbitrarily deep objects)
  * Defer most validation and conversion to `Config` object
* Fixed internal issue where `some_of` of a Union with more than two variables
  of which one is `None` just returns the same Union
* Fixed issue where `expr::` turns results into strings
* `µ`niformity, now all use `U+00B5 MICRO SIGN`
* Removed default values that `ref::`/`expr::` other variables
* Removed unused variable

# 2.0.0a49

* Made designs synthesized by Yosys keep their name after `chparam`

# 2.0.0a48

* Created `openlane.flows.cloup_flow_opts`, which assigns a number of `cloup`
  commandline options to an external function for convenience.
* Moved handling of `last_run` inside `Flow.start`
* Moved handling of volare, setting log level and threadpool count to
  `cloup_flow_opts`

# 2.0.0a47

* Update Magic, Netgen, and Yosys
* Made `SYNTH_ELABORATE_ONLY` functional
* Minor internal rearchitecture of `common` and commandline options

# 2.0.0a46

* Start on API cleanup in preparation for beta
* Common and Logging isolated into own modules
* Improved documentation on various parts of the codebase.
* Delineated `public`, `private` and `protected` class members:
  * If undocumented or starts with `__`, private
  * If decorated with `@openlane.common.protected`, protected
  * Else public
* Class members renamed to reflect the above
* Adjusted documentation generation to use RST and proper titles
* Flow progress bar hooks encapsulated in new `FlowProgressBar` object
  * Old methods still exist, issue a `DeprecationWarning`

## API Breaks

* Top level `import openlane` now only has the version. To get access to `Flow`
  or `Step`, try `from openlane.flows import Flow`
* `Flow.get`/`Step.get` no longer exist: use
  `Flow.factory.get`/`Step.factory.get` instead
* `openlane.common.internal` decorator replaced with `openlane.common.protected`
* `Step` objects no longer hold a reference to parent flow
  * `Step.start` now takes `self.step_dir` as a required argument when running
    non-interactive flows
  * A faster migration method inside a Flow is `step.start()` ->
    `self.start_step(step)`

# 2.0.0a45

* Made Magic DRC report parser more robust, handling multiple rules, etc
* Updated documentation for various related variables
* Fixed bug causing PNR-excluded cells being used during resizer-based OpenROAD
  steps

# 2.0.0a44

* Added support for multiple corners during CTS using the `CTS_CORNERS` variable
* Added support for multiple corners during resizer steps using the
  `RSZ_CORNERS` variable
* Internally reworked OpenROAD resizer and CTS steps to share a common base
  class

# 2.0.0a43

* Added `io_placer` and `manual_macro_placemnt_test` to CI
* Fixed `MAGTYPE` for `Magic.WriteLEF`
* Fixed bug with reading `EXTRA_LEFS` in Magic steps

# 2.0.0a42

* Added support for instances to `RSZ_DONT_TOUCH_RX`
* Added support for `RSZ_DONT_TOUCH_LIST` to resizer steps
* `inverter` design used to configure the above two
* Added ignore for `//` key in JSON config files
* Added two new variables for `Yosys.Synthesis`; `SYNTH_DIRECT_WIRE_BUFFERING`
  and `SYNTH_SPLITNETS`
* Fixed bug with Yosys report parsing
* Fixed issue in `usb_cdc_core` masked by aforementioned bug

# 2.0.0a41

* Updated Magic to `9b131fa`
* Updated Magic LEF writing script
* Ensured consistency of Tcl script logging prefixes

# 2.0.0a40

* Fixed a bug with extracting variables from Tcl config files when the variable
  is already set in the environment
* Fixed a bug with saving lib and SDF files
* Fixed `check_antennas.tcl` being mis-named

# 2.0.0a39

* Added mechanism for subprocesses to write metrics via stdout,
  `%OL_METRIC{,_I,_F}`, used for OpenSTA
* Added violation summary table to post-PNR STA
* Reworked multi-corner STA: now run across N processes with the step being
  responsible for aggregation
* Made handling `Infinity` metrics more robust
* Fixed names of various metrics to abide with conventions:
  * `magic__drc_errors` -> `magic__drc_error__count`
  * `magic__illegal__overlaps` -> `magic__illegal_overlap__count`
* Removed splash messages from OpenROAD, OpenSTA

# 2.0.0a38

* Added full test-suite added to CI
  * Like OpenLane 1, a "fastest test set" runs with every PR and an "extended
    test set" runs daily
* Added Nix building, intra-CI caching and installation as composite actions
  * Nix derivation now cached intra-CI even if running without access to secrets
  * Fixed issue where channel was mis-named
  * Smoke test on all platforms using `nix-shell`
* Docker image re-implemented: One layer with proper settings for PATH and
  PYTHONPATH
  * Docker image smoke-tested independently of Nix
* Fixed bug with Tcl configurations
* Fixed issue with `Yosys.Synthesis` producing false-positive checks
* Updated various design configs

# 2.0.0a37

* Added `MAX_TRANSITION_CONSTRAINT` to `base.sdc` (if set)
* Added `MAX_TRANSITION_CONSTRAINT` -> `SYNTH_MAX_TRAN` translation behavior in
  `base.sdc`
* Removed attempt(s) to calculate a default value for
  `MAX_TRANSITION_CONSTRAINT` in `all.tcl`, `openroad/cts.tcl` and
  `yosys/synth.tcl`

# 2.0.0a36

* Added a commandline option `-j/--jobs` to add a maximum cap on subprocesses.
* Added a global ThreadPoolExecutor object for all subprocesses to `common`.
  * Accessible for external scripts and plugins via `openlane.get_tpe` and
    `openlane.set_tpe`
* Folded `--list-plugins` into `--version`
* Renamed `ROUTING_CORES` to `DRT_THREADS`
* Removed `RCX_CORES`, step now uses global ThreadPoolExecutor

# 2.0.0a35

* Revert magic to
  [`a33d7b7`](https://github.com/RTimothyEdwards/magic/commit/a33d7b78b54d8456769d08236f91f9be31784267),
  last known-good version before a LEF writing bug

# 2.0.0a34

* Added ability to disable reproducibles on a per-class level
* Updated SDF to support N-corners
* Fixed bug with writing LIB/SDF views

# 2.0.0a33

* Bump supported PDK to `af34855`
* Rename 3 PDK variables to match OpenLane 1
  * `FP_PDN_RAILS_LAYER` -> `FP_PDN_RAIL_LAYER`
  * `FP_PDN_UPPER_LAYER` -> `FP_PDN_HORIZONTAL_LAYER`
  * `FP_PDN_LOWER_LAYER` -> `FP_PDN_VERTICAL_LAYER`

# 2.0.0a32

* Better adherence to class structure and mutability principles
  * Create `GenericDict`, `GenericImmutableDict` to better handle immutable
    objects, i.e. `State`, `Config`
  * `State`, `Config` made immutable post-construction
    * Various rewrites to accommodate that
  * `Step`:
    * `.run`:
      * No longer has any default implementation
      * Is expected to return a tuple of **views updates** and **metrics
        updates** which are then applied to copies by `.start` to meet
        mutability requirements
    * `.start`:
      * Handles input checking
      * Handles creating new `State` object based on deltas
  * `Flow`
    * Stateful variables for `.start`, `.run`, and other internal methods made
      private
    * `.start` now only returns the final state object
    * Intermediate steps stored in `self.step_dir`
    * `self.step_dir` and other "mutations" to Flow object have no effect on
      future `.start()` invocations, which are (more or less) idempotent
  * Remove `ConfigBuilder` and fold methods into `Config`
* Added `make host-docs` to Makefile

# 2.0.0a31

* Replace OpenSTA binary name check with an environment variable, `OPENSTA`

# 2.0.0a30

* Added ability to use `--dockerized` without further arguments to drop into a
  shell
* Reimplemented `--dockerized` - needs to be the first argument provided
* Reimplemented `--smoke-test` to not use a subprocess
  * `--smoke-test` doesn't attempt to handle `--dockerized` on its own anymore
* Fixed permissions bug when running a smoke test from a read-only filesystem
* Fixed race condition for temporary directories on macOS (and presumably
  Windows)

# 2.0.0a29

* Added run-time type checkers for `SequentialFlow` `Substitute` dictionary
* Folded `init_with_config` into constructor and deprecate it
* Fixed `SequentialFlow` step substitution bug by moving variable compilation to
  instance instead of class

# 2.0.0a28

* Added missing macro orientations
* Added missing `PDN_CFG` configuration variable
* Fixed crash when defining `SYNTH_READ_BLACKBOX_LIB`
* Streamlined all `read` messages in OpenROAD scripts and macro-related `read`
  messages in Yosys scripts.
* Cleaned up `YosysStep` hierarchy
* Cleaned up `synthesize.tcl`

> Thanks [@smunaut](https://github.com/smunaut) for the bug reports!

# 2.0.0a27

* Added `cloup` library for better argument grouping/prettier `--help` with
  click
* Added ability to substitute steps with a certain `id` in a `SequentialFlow`
  with other Step classes
* Added `--only`, `--skip` to commandline interface for `SequentialFlow`s
* Changed processing of how `--from` and `--to` are done in `SequentialFlow`s
* Better delineation of class vs. instance variables in documentation
* Type checker now also checks functions without typed headers
* Fixed minor bugs with `Decimal` serialization and deserialization
* Class/step registry now case-insensitive
* Moved documentation dependencies to separate requirements file
* Removed `jupyter` from `requirements_dev.txt`- too many dependencies and can
  just be installed with `pip install jupyter`
* Various documentation improvements and fixes

# 2.0.0a26

* Yosys steps now read macro netlists as a black-box if applicable
* Renamed STA steps to avoid ambiguity

# 2.0.0a25

* Made optional/default handling more straightforward to fix issue where the
  default value of an Optional is not None.
* Fixed config var inheritance issue for `OpenROAD.ParasiticsSTA`

# 2.0.0a24

* Add support for gf180mcuC to PDK monkey-patch procedure
* Update some PDK variables to be optional: `GPIO_PADS_LEF`,
  `IGNORE_DISCONNECTED_MODULES`
* Remove unused PDK variable: `CELL_CLK_PORT`

# 2.0.0a23

* Added warning on multiple clocks in `base.sdc`
* Added usage of translation hook for SDC scripts
  * Folded `sdc_reader.tcl` into `io.tcl`
* Fixed calculation issue with I/O delays in `base.sdc`
* Fixed SPEF read invocation to include instance path
* Renamed multiple functions in `io.tcl` for clarity and to avoid aliasing Tcl
  built-in functions
* Tcl reproducibles now add entire environment delta vs. just "extracted"
  variables
  * Better handling of objects inside the design directory

# 2.0.0a22

* Fixed a bug with initializing configurations using dictionaries.
* Added exception message for `InvalidConfig`.

# 2.0.0a21

* Created a (very) rudimentary plugin system
  * Add ability to list detected plugins with flag `--list-plugins`
* Fixed a problem with reading SPEF files for macros
* Various documentation updates

# 2.0.0a20

* Created a `Macro` definition object to replace a litany of variables.
  * `libs`, `spefs` and `sdf` files now use wildcards as keys, which will be
    matched against timing corners for loading, i.e., a SPEF with key `nom_*`
    will match timing corner `nom_tt_025C_1v80`.
    * This has been applied to PDK lib files, RCX rulesets and technology LEF
      files as well.
    * `Toolbox` object now has methods for matching the proper LIB/SPEF files.
* PDKs now list a `DEFAULT_CORNER` for picking LIB files as well as a list of
  `STA_TIMING` corners.
* Expanded the range of valid types for `Variable`: these new classes are
  supported, all with theoretically infinite nesting:
  * `Dict`
  * `Union`
  * `Literal`
* `State` rewritten to support nested dictionaries and type annotations.
  * (Subclass of `Mapping`- Python 3.8 does not support subscripting `UserDict`.
    Yep.)
* Created a `config.json` for the caravel_upw example for testing purposes.
* Updated Magic, add new patch for Clang
* `self.state_in` is now always a future for consistency, but `run()` now takes
  a `state_in` which is guaranteed to be resolved.
* `EXTRA_LEFS`, `EXTRA_LIBS`, etc kept as a fallback for consistency.
* Remove `STA_PRE_CTS`- STA now always propagates clocks

# 2.0.0a19

* Created new metric `synthesis__check_error__count` with a corresponding
  Checker, with said Checker being the new executor of the
  `QUIT_ON_SYNTH_CHECKS` variable
  * Check report parser imported from OpenLane 1
* Created `SYNTH_CHECKS_ALLOW_TRISTATE` to exclude unmapped tribufs from
  previous metric.
* Created new metric `design__xor_difference__count` with a corresponding
  Checker to flag a deferred error on XOR differences.
* Fixed a few typos.

# 2.0.0a18

* Updated the smoke test to support PDK downloads to a different directory.
* Updated config builder to resolve the PDK root much earlier to avoid an issue
  where a crash would affect the issue reproducible.
* Updated `SYNTH_READ_BLACKBOX_LIB` to read the full `LIB` variable instead of
  `LIB_SYNTH`, which also fixes a crash when reading JSON headers.
* Updated post-GRT resizer timing script to re-run GRT before the repair: see
  https://github.com/The-OpenROAD-Project/OpenROAD/issues/3155
* Added a "yosys proc" to the JSON header generator (thanks @smnaut)
* Fixed a bug where random equidistant mode did not work for OpenROAD IO placer.

# 2.0.0a17

* Fixed a crash when the SCL is specified via command-line.
* Fixed a changelog merge nightmare.

# 2.0.0a16

* Reimplement DRC database using `lxml`
* Makefile `venv` creation updated
* Misc. aesthetic bugfixes for sequential flows

# 2.0.0a14

* Add steps to extract, preserve and check power connections:
  * `Checker.DisconnectedPins`: Checker for `ReportDisconnectedPins`.
  * `Odb.ReportDisconnectedPins`: Report disconnected instance pins in a design.
  * `Yosys.JsonHeader`: RTL to a JSON Header.
  * `Odb.SetPowerConnections`: Uses JSON generated in `Yosys/JsonHeader` and
    module information in Odb to add global connections for macros in a design.
* Add `IGNORE_DISCONNECTED_MODULES` as a PDK variable, as some cells need to be
  ignored.
* Rename `SYNTH_USE_PG_PINS_DEFINES` to `SYNTH_POWER_DEFINE`.
* Rename `CHECK_UNMAPPED_CELLS` to `QUIT_ON_UNMAPPED_CELLS`.
* Rename various metrics.
* Change various configuration variables for included `caravel_upw` design.
* Fix `DIODE_INSERTION_STRATEGY` translations
* Allow overriding from CLI when using Tcl configuration files.

# 2.0.0a13

## Documentation

* Built-in flows now have full generated documentation akin to steps.
* Built-in steps now document their inputs, outputs and each built-in step has a
  human-readable text description.
* Rewrite the RTL-to-GDS guides.
* Add an architectural overview of OpenLane 2+.
* Document pin config file format.
* Add guides on writing custom flows AND custom steps.
* Add a migration guide from OpenLane 1.
* Port contributor's guide from OpenLane 1.
* Removed default values from Jupyter Notebook.

## Functional

* `Config` is now immutable, `.copy()` can now take kwargs to override one or
  more values.
* `TapDecapInsertion` -> `TapEndcapInsertion` (more accurate)
* Dropped requirement for description to match between two variables to be
  "equal:" It is sometimes favorable to have a slightly different description in
  another step.
* `OpenInKLayout`/`OpenInOpenROAD` turned into sequential flows with one step
  instead of hacks.
* Fixed a bug where `OpenInKLayout` would exit instantly.
* Updated and fixed `Optimizing` demo flow, as well as delisting it.
* Port https://github.com/The-OpenROAD-Project/OpenLane/pull/1723 to OpenLane 2.
* Remove `Odb.ApplyDEFTemplate` from default flow.

# 2.0.0a12

* Fixes a bug where if OpenLane is invoked from the same directory as the
  design, KLayout stream-outs would break.

# 2.0.0a11

* Update OpenROAD, Add ABC patch to use system zlib
* Adds SDC files as an input to `OpenROADStep`, `NetlistSTA` and `LayoutSTA`
  steps
* Add `sdc_reader.tcl`: a hook script for reading in SDC files while handling
  deprecated variables
* Replace deprecated variables in base.sdc
  * Properly use TIME_DERATING_CONSTRAINT in base.sdc
  * Properly use SYNTH_DRIVING_CELL in base.sdc
  * Properly use SYNTH_CLK_DRIVING_CELL in base.sdc

# 2.0.0a10

* Add `wrapper.tcl` to capture errors in Magic scripts.
* Fix instances of a deprecated variable was used in Magic scripts.

# 2.0.0a9

* Add port diode insertion script.
* Fix formula for calculating `FP_TARGET_DENSITY_PCT`.

# 2.0.0a8

* Update `volare` dependency.
* Update `magic` version + make `magic` nix derivation more resilient.

# 2.0.0a7

* Add the custom diode insertion script as a `Step` (disabled by default).
* `Flow` objects are now passed explicitly to child `Step` objects, removing
  earlier stack inspection code.
* `flow_config_vars` now only affect steps running inside a Flow.

# 2.0.0a6

* Add validation on step exit.

# 2.0.0a5

* Fix a small path resolution issue.

# 2.0.0a4

* Add basic CI that builds for Linux, macOS and Docker
* Various improvements to Dockerization so that `openlane --dockerized` can run
  on Windows

# 2.0.0a3

* Fixed an issue where KLayout scripts exited silently.

# 2.0.0a2

* Handle `PDK_ROOT`, `PDK` and `STD_CELL_LIBRARY` environment variables.
* Unify environment inspection by using `os.environ`- eliminated getenv
* KLayout scripts no longer accept environment variables.
* Updated Docker images for consistency.
* Added ReadTheDocs configuration.

# 2.0.0a1

* Update smoke test
* Fix bug with default variables

# 2.0.0dev15

* `log` -> `info`
* Add mitigation for KLayout None variables.
* `logging` isolated from `common` into its own module
* CLI now accepts either a value or a string for log levels.
* CLI now prints help if no arguments are provided.
* Fix issue where `rich` eats the cursor if it exits by interrupt.

# 2.0.0dev14

* Multiple logging levels specified via CLI. Can also be set via `set_log_level`
  in the API.
* Updated all `run_subprocess` invocations to create a log, named after the
  `Step`'s `id` by default.
* Fixed issue with `ROUTING_CORES` not using the computer's total core count by
  default.
* Fixed an issue with Tcl config files where `DESIGN_DIR` was resolved
  relatively, which greatly confused KLayout.

# 2.0.0dev13

* Add ApplyDEFTemplate step.
* Update most `odbpy` CLIs to accept multiple LEF files.

# 2.0.0dev12

* Cleaned up build system.
* Add support for OpenROAD with `or-tools` on macOS.

# 2.0.0dev11

* Added `QUIT_ON_SYNTH_CHECKS`
* Added `QUIT_ON_UNMAPPED_CELLS`
* Added metric `design__instance_unmapped__count`
* Allowed `MetricChecker` to raise `StepError`

# 2.0.0dev10

* Updated OpenROAD to `6de104d` and KLayout to `0.28.5`.
* OpenROAD builds now use system boost to cut on build times.
* Added new dedicated interactive mode to replace "Step-by-step" API: activated
  by calling `ConfigBuilder.interactive`, which replaced `per_step`.
  * State, Config and Toolbox for `Step`s all become implicit and rely on global
    variables.
  * On the other hand, `config=` must now be passed explicitly to
    non-interactive flows.
* Added Markdown-based IPython previews for `Step` and `Config` objects.
  * Added an API to render `DEF` or `GDS` files to PNG files to help with that.
* Changed API for KLayout Python scripts to be a bit more consistent.
* Renamed a number of variables for consistency.
* Tweaked documentation slightly for consistency.

# 2.0.0dev9

* Moved `State` to its own submodule.
* Fixed bug with loading default SCL.

# 2.0.0dev8

* Added a step-by-step API for OpenLane.
  * Involves new `ConfigBuilder` method, `per_step`, which creates configuration
    files that can be incremented per-step.
  * This mode is far more imperative and calls may have side effects.
* Added an example IPython notebook to use the aforementioned API.
  * Add a number of APIs to display `State` as a part of a notebook.
* Added various default values for `Step` so it can be used without too many
  parameters. (`config` is still required, but `state_in` will become an empty
  state if not provided.)
* Moved various documentation functions to the `Variable` object so they can
  also be used by IPython.
* Updated documentation for `Variable` object.
* Various documentation updates and fixes.

# 2.0.0dev7

* More build fixes.

# 2.0.0dev6

* Added magic builds to macOS
* Fixed KLayout builds on macOS
* Tweaks to Nix build scripts
* Removed hack to make KLayout work on macOS
* Removed NoMagic flow

# 2.0.0dev5

* Fixed commandline `--flow` override.
* Removed call-stack based inference of `state_in` argument for steps: a step
  initialized without a `state_in` will have an empty in-state.
* Changed signature of `Flow.run`, `Flow.start` to return `(State, List[Step])`,
  returning only the last state as the per-step states can be accessed via
  `step[i].state_out`.
* Removed distinction between the `Step.id` and it factory-registered string:
  the ID is now used for the factory, in the format `Category.Step` for the
  built-in steps.
* Fixed `--from` and `--to`, also add validation and case-insensitivity.
* Various bugfixes to Tcl script packager.

# 2.0.0dev4

* Fix `Optimizing` flow.

# 2.0.0dev3

* Remove Mako as requirement, migrate relevant code.

# 2.0.0dev2

* Updated installation instructions.
* Separated variables step-by-step.
* Various fixes to environment variables, especially when using OpenROAD Odb
  Python scripts.
* Add specialized steps to check and/or quit on specific metrics and/or
  variables.

# 2.0.0dev1

* Rewrite OpenLane in Python using a new, Flow-based architecture.
* Add packaging using the Nix Package Manager to replace the Docker
  architecture.
* Added transparent Dockerization using `--dockerized` commandline argument,
  with images also built using Nix.<|MERGE_RESOLUTION|>--- conflicted
+++ resolved
@@ -106,7 +106,6 @@
 
 * Updated nix-eda
   * Updated nixpkgs to nixos-24.11 (@ `3c53b4b`)
-<<<<<<< HEAD
   * Updated KLayout to `0.29.10`
   * Updated Magic to `8.3.515`
   * Updated Netgen to `1.5.291`
@@ -116,14 +115,6 @@
 * Updated OpenSTA to `aa598a2`
 * Updated Volare to `0.20.5`
   * Includes support for ihp-sg13g2
-  
-=======
-  * Updated KLayout to `0.29.9`
-  * Updated Magic to `8.3.503`
-  * Updated Netgen to `1.5.287`
-* Updated ioplace-parser to`0.4.0`
-* Updated OpenROAD to `1d61007`
-  * Updated OpenSTA to `aa598a2`
 
 ## Testing
 
@@ -132,7 +123,6 @@
   allows unit tests to be updated less frequently (especially to work with new
   PDK variables.)
 
->>>>>>> 856cbf01
 ## Misc. Enhancements/Bugfixes
 
 * `openlane.state`
