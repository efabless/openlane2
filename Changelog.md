--- conflicted
+++ resolved
@@ -14,8 +14,6 @@
 ## Documentation
 -->
 
-<<<<<<< HEAD
-=======
 # 2.2.5
 
 ## Steps
@@ -318,7 +316,6 @@
 
 * Added an OpenROAD Flow Scripts-inspired Diagram to the Readme.
 
->>>>>>> 58bafed0
 # 2.1.2
 
 ## Steps
