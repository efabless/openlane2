--- conflicted
+++ resolved
@@ -1,9 +1,3 @@
-<<<<<<< HEAD
-* Updated OpenROAD to `36bd481`: **There is an API break in OpenDB APIs**:
-    - `odb.read_def` now takes a `dbTech` and a Path string instead of a `dbDatabase` and a Path string.
-    - The `dbTech` object can be obtained via the `getTech` method on `dbDatabase` objects: `db.getTech()`, for example.
-* Updated Volare to `0.11.0`
-=======
 # 2.0.0-b8
 
 * Rename incorrectly-named metric rename `clock__max_slew_violation__count` to
@@ -62,7 +56,6 @@
 * Unknown key errors only emit a warning now if the key is used as a Variable's
   name *anywhere* linked to OpenLane. This allows using the same config file
   with multiple flows without errors.
->>>>>>> 71992d3d
 
 # 2.0.0-b3
 
