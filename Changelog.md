<!--
  * Using my modified version of mdformat:
  nix run .#mdformat -- --wrap 80 --end-of-line lf Changelog.md
-->

<!--
## CLI
## Steps
## Flows
## Tool Updates
## Testing
## Misc. Enhancements/Bugfixes
## API Breaks
## Documentation
-->

<<<<<<< HEAD
# 3.0.0

## Steps

* `Checker.HoldViolations`

  * Changed default value of `HOLD_VIOLATION_CORNERS` to `['*']`, which will
    raise an error for hold violations on *any* corners.

* `Odb.AddPDNObstructions`, `Odb.AddRoutingObstructions`

  * `PDN_OBSTRUCTIONS` and `ROUTING_OBSTRUCTIONS` are now lists of tuples
    instead of variable-length Tcl-style lists (AKA: strings).

* `Odb.DiodesOnPorts`, `Odb.PortDiodePlacement`
  * Steps no longer assume `DIODE_CELL` exists and fall back to doing nothing.

*  `Odb.FuzzyDiodePlacement`, `Odb.HeuristicDiodeInsertion`
  * Steps no longer assume `DIODE_CELL` exists and fall back to doing nothing.
  * `HEURISTIC_ANTENNA_THRESHOLD` has been made optional, steps do nothing if
    it is unset.

* `OpenROAD.*`

  * Added `PNR_CORNERS`. An override for `DEFAULT_CORNER` for PnR steps except
    for steps using `RSZ_CORNERS` and `CTS_CORNERS`.
  * Added `LAYERS_RC`, `VIAS_R`: Unlike OpenLane 1.0.0 variables with similar
    names, these are mappings from corners to layer/via RC values.
    * `PNR_CORNERS`, `RSZ_CORNERS`, and `CTS_CORNERS` all now support multiple
      corners to have the same set of liberty files (as RC values may differ.)
  * Added `SET_RC_VERBOSE`, which (very noisily) logs set-RC-related commands to
    logs.
  * Always read libs before reading odb.
  * Added `log_cmd` from OpenROAD-flow-scripts -- neat idea for consistency
  * Lib files are now *always* read BEFORE reading database files.
  * **Internal**: Steps now sensitive to `_OPENROAD_GUI` environment variable --
    coupled with `--only`, it runs a step in OpenROAD then doesn't quit so you
    may inspect the result.
    * This is not part of the OpenLane stable API and may be broken at any
      moment.
  * **Internal**: New convenience methods to append flags to calls based on
    environment variables

* `OpenROAD.CTS`

  * Added flags `CTS_OBSTRUCTION_AWARE` and `CTS_BALANCE_LEVELS`
  * Added `CTS_SINK_BUFFER_MAX_CAP_DERATE_PCT`
  * Added `CTS_DELAY_BUFFER_DERATE_PCT`
  * `CTS_CLK_BUFFERS` can now take wildcards.

* `OpenROAD.CutRows`

  * Added `FP_PRUNE_THRESHOLD` to prune rows not meeting the threshold after
    cutting.

* `OpenROAD.DetailedRouting`

  * Added `DRT_SAVE_SNAPSHOTS` which enables saving snapshots of the layout each
    detalied routing iteration.
  * Added `DRT_SAVE_DRC_REPORT_ITERS`
  * Added `DRT_ANTENNA_REPAIR_ITERS`, which, if greater than zero and
    `DIODE_CELL` is set, enables antenna fixing after detailed routing
  * Added `DRT_ANTENNA_MARGIN` which is similar to `GRT_ANTENNA_MARGIN` but for
    the aforementioned antenna repair iterations
  * DRC reports are now converted to `xml` and readable by KLayout

* Created `OpenROAD.DumpRCValues`

  * Creates three reports to help verify that the RC values used for estimation
    are set correctly.

* `OpenROAD.Floorplan`

  * Added `FP_FLIP_SITES`: allows sites in floorplans to be flipped. Useful in
    niche alignment scenarios where single-height cells have ground at the south
    side and double-height cells have power at the south side, causing a short.
    In that situation, flipping the sites for single-height cells resolves the
    issue.

* `OpenROAD.GlobalPlacement`

  * Added optional variable `PL_ROUTABILITY_MAX_DENSITY_PCT`
  * Added optional variable `PL_KEEP_RESIZE_BELOW_OVERFLOW`

  * Corrected `GPL_CELL_PADDING` to be an integer.

* `OpenROAD.RepairAntennas`

  * Step no longer assumes `DIODE_CELL` exists and falls back to doing nothing.

* `OpenROAD.RepairDesignPostGPL`

  * Added optional variable `DESIGN_REPAIR_MAX_UTIL_PCT`

* `OpenROAD.ResizerTimingPostCTS`

  * Renamed `PL_RESIZER_GATE_CLONING` to `PL_RESIZER_SETUP_GATE_CLONING`

  * Fixed `PL_RESIZER_SETUP_GATE_CLONING` incorrectly applied to hold fixing

  * Added the following optional variables

    * `PL_RESIZER_SETUP_BUFFERING`
    * `PL_RESIZER_SETUP_BUFFER_REMOVAL`
    * `PL_RESIZER_SETUP_REPAIR_TNS_PCT`
    * `PL_RESIZER_SETUP_MAX_UTIL_PCT`
    * `PL_RESIZER_HOLD_REPAIR_TNS_PCT`
    * `PL_RESIZER_HOLD_MAX_UTIL_PCT`

* `OpenROAD.RepairDesignPostGRT`

  * Renamed `GRT_RESIZER_GATE_CLONING` to `GRT_RESIZER_SETUP_GATE_CLONING`

  * Fixed `GRT_RESIZER_SETUP_GATE_CLONING` incorrectly applied to hold fixing

  * Added the following optional variables

    * `GRT_RESIZER_SETUP_BUFFERING`
    * `GRT_RESIZER_SETUP_BUFFER_REMOVAL`
    * `GRT_RESIZER_SETUP_REPAIR_TNS_PCT`
    * `GRT_RESIZER_SETUP_MAX_UTIL_PCT`
    * `GRT_RESIZER_HOLD_REPAIR_TNS_PCT`
    * `GRT_RESIZER_HOLD_MAX_UTIL_PCT`

* `OpenROAD.TapDecapInsertion`

  * No longer assumes `WELLTAP_CELL` has a value and skips tap insertion if not.
  * No longer assumes `DECAP_CELL` has a value and skips decap insertion if not.

* Created `OpenROAD.UnplaceAll`

  * Removes the placement status of all instances.

* `Yosys.*Synthesis`

  * Added `SYNTH_CORNER`: a step-specific override for `DEFAULT_CORNER`.

## Flows

* Classic
  * Added `OpenROAD.DumpRCValues` immediately after floorplanning.

## Tool Updates

* Updated nix-eda
  * Updated nixpkgs to nixos-24.11 (@ `3c53b4b`)
  * Updated KLayout to `0.29.9`
  * Updated Magic to `8.3.503`
  * Updated Netgen to `1.5.287`
* Updated ioplace-parser to`0.4.0`
* Updated OpenROAD to `1d61007`
  * Updated OpenSTA to `aa598a2`

## Testing

* Step unit tests now load the PDK configs first before overriding them. This
  has a minor performance penalty compared to the previous "raw" load, but
  allows unit tests to be updated less frequently (especially to work with new
  PDK variables.)

## Misc. Enhancements/Bugfixes

* `openlane.flows`

  * `SequentialFlow`
    * Substitutions are now to be strictly consumed by the subclass initializer,
      i.e., it can no longer be done on the object-level and only on the class
      level. Additionally, it can provided as a list of tuples instead of a
      dictionary so the same key may be reused multiple times.
    * Step IDs are re-normalized after every substitution, so a substitution for
      `OpenROAD.DetailedPlacement-1` for example would always refer to the
      second `OpenROAD.DetailedPlacement` AFTER applying all previous
      substitutions, instead of the second "original"
      `OpenROAD.DetailedPlacement` in the flow.

* `openlane.config`

  * `meta.substituting_steps` now only apply to the sequential flow declared in
    `meta.flow` and not all flows.

* `openlane.state`

  * `DesignFormat`
    * Now a dataclass encapsulating the information about the DesignFormat
      directly.
    * `.factory` is a factory for retrieval of DesignFormats by ID
      * `DesignFormats` may be registered to the factory using `.register()`
      * Registrations for previously included `DesignFormat`s now moved to
        appropriate files.
        * Renamed `POWERED_NETLIST_NO_PHYSICAL_CELLS` to
          `LOGICAL_POWERED_NETLIST`
        * Renamed `POWERED_NETLIST_SDF_FRIENDLY` to
          `SDF_FRIENDLY_POWERED_NETLIST`
  * `State`
    * States initialized with keys that have values that are `None` now remove
      said keys.

* `openlane.steps`

  * TclStep
    * All `Decimal` values are now passed to Tcl in exponent notation.

* `openlane.config`

  * Moved a number of global variables:
    * `WIRE_LENGTH_THRESHOLD` moved from global variables to
      `Checker.WireLength`
    * `GPIO_PAD_*` removed- no step currently uses them
    * `FP_TRACKS_INFO`, `FP_TAPCELL_DIST` moved to relevant steps
    * `FILL_CELL` and `DECAP_CELL` renamed to `FILL_CELLS` and `DECAP_CELLS` as
      they are both lists
    * `EXTRA_GDS_FILES` and `FALLBACK_SDC_FILE` renamed to `EXTRA_GDS` and
      `FALLBACK_SDC`: information can be obtained from their typing
  * Changed some `decimal.Decimal` initializations to use integers or strings
    instead of floats.

## API Breaks

* `*`

  * `{GPL,DPL}_CELL_PADDING`, `PL_MAX_DISPLACEMENT_{X,Y}` now all integers to
    match OpenROAD.
  * `WELLTAP_CELL`, `DECAP_CELL` now optional.

* `Checker.HoldViolations`

  * `HOLD_VIOLATION_CORNERS` now defaulting to all corners will require designs
    that have hold violations at non-typical corners to set its value explicitly
    to `["*tt*"]`.

* `Odb.AddRoutingObstructions`, `Odb.AddPDNObstructions`

  * Typing for representation of obstructions has been changed. Designs with a
    meta version of 2 or higher must update their variables from strings to
    tuples.

* `OpenROAD.*`

  * `LAYERS_RC` now uses a new format. Refer to the documentation for a
    description of the new format.
  * `VIAS_RC` removed and replaced by `VIAS_R` with a format similar to
    `LAYERS_RC`.

* `openlane.flows`

  * Step IDs are re-normalized after every substitution, so a substitution for
    `OpenROAD.DetailedPlacement-1` for example would always refer to the second
    `OpenROAD.DetailedPlacement` AFTER applying all previous substitutions,
    instead of the second "original" `OpenROAD.DetailedPlacement` in the flow.

* `openlane.steps`

  * `TclStep` now uses the IDs uppercased for `CURRENT_` and `SAVE_`.

* `openlane.state`

  * `State` no longer includes all `DesignFormat`s as guaranteed keys and `.get`
    must be used to avoide `KeyErrors`
  * `DesignFormat` is no longer an enumeration and is not iterable. However, to
    avoid massive codebase changes, you can still access `DesignFormat`s
    registered to the factory using the dot notation (e.g.
    `DesignFormat.NETLIST`), using either their `id` or any of their `alts`.
  * Removed `DesignFormatObject`: the DesignFormat class itself is now a
    dataclass incorporating these fields, except `name`, which has been renamed
    to `full_name`. The enumeration's name has been added to `alts`, while
    `.name` is now an alias for `.id`.

* `openlane.config`

  * `meta.substituting_steps` now only apply to the sequential flow declared in
    `meta.flow` and not all flows.

  * `WIRE_LENGTH_THRESHOLD`, `GPIO_PAD_*`, `FP_TRACKS_INFO`, `FP_TAPCELL_DIST`
    are no longer global variables.

  * `FILL_CELL`, `DECAP_CELL`, `EXTRA_GDS_FILES`, `FALLBACK_SDC_FILE` were all
    renamed, see Misc. Enhancements/Bugfixes.

* `openlane.common.drc`

  * `BoundingBox` changed from `Tuple` to `dataclass` with additional optional
    `info` property.
=======
# 2.3.10

## Steps

* `Yosys.Synthesis`
  * `SYNTH_ELABORATE_FLATTEN` now passes the `-noscopeinfo` flag so scopeinfo
    cells are no longer emitted from Synthesis.

# 2.3.9

## Tool Updates

* Backported https://github.com/The-OpenROAD-Project/OpenROAD/pull/6743 to
  OpenROAD to fix GUI crashes on C++ standard libraries that are not libstdc++
  (aka: macOS.)

# 2.3.8

## Misc. Enhancements/Bugfixes

* Fixed substitutions in `config.json` being applied to all flows. It now only
  applies to the flow in meta.flow (which falls back to `Classic` if it's null.)
  
# 2.3.7

## Tool Updates

* Updated Docker requirement to tested version: 27.3.1
  * Added warning when Docker version is out of date.

## Documentation

* Updated documentation to reflect tested Docker version.
* Updated documentation to stop using a branch of the DetSys Nix Installer.

# 2.3.6

## Steps

* `Verilator.Lint`
  * Fixed missing `VERILOG_INCLUDE_DIRS` variable, which would cause designs
    that synthesize correctly to otherwise fail linting.

# 2.3.5

## Tool Updates

* `nix-eda` updated to 2.1.2
  * Pulls in a Python overlay fix and a fix for `gdstk`.

# 2.3.4

## Tool Updates

* Added patch to Yosys to resolve an early return issue that broke non-const
  asynchronous resets. See https://github.com/YosysHQ/yosys/issues/4712 for more
  info.
>>>>>>> b89f7866

# 2.3.3

## Steps

* `OpenROAD.Floorplan`

  * Fixed an issue in `FP_SIZING`: `absolute` mode where if the die area's x0 >
    x1 or y0 > y1, the computed core area would no longer fit in the die area.
    Not that we recommend you ever do that, but technically OpenROAD allows it.

# 2.3.2

## Steps

* `Yosys.*`
  * Fixed blackbox Verilog and lib models causing a crash if they are gzipped
    and/or have the extension `.gz`.

## Tool Updates

* Relaxed requirement on `httpx` to include `0.28.X`, which has no removals
  compared to `0.27.0`.

## Documentation

* Clarified support for gzipped files in the Classic flow.

# 2.3.1

## Tool Updates

* KLayout now compiled with `-qt-binding`, which increases distribution size but
  allows for more features.

# 2.3.0

## Steps

* `OpenROAD.GlobalPlacement`

  * Exposed `-routability_check_overflow` argument as new variable
    `PL_ROUTABILITY_OVERFLOW_THRESHOLD`.

* `Yosys.*Synthesis`

  * Created new variable `SYNTH_HIERARCHY_MODE`, replacing `SYNTH_NO_FLAT`.
    There are three options, `flatten`, `deferred_flatten` and `keep`. The first
    two correspond to `SYNTH_NO_FLAT` being false and true respectively. The
    third keeps the hierarchy in the final netlist.
  * Created new variable `SYNTH_TIE_UNDEFINED` to customize whether undefined
    and undriven values are tied low, high, or left as-is.
  * Created new variable `SYNTH_WRITE_NOATTR` to allow attributes to be
    propagated to the final netlist.

* Created `Yosys.Resynthesis`

  * Like `Yosys.Synthesis`, but uses the current input state netlist as an input
    instead of RTL files

## CLI

* Added new option: `-e`/`--initial-state-element-override`: allows an element
  in the initial state to be overridden straight from the commandline.

# 2.2.9

## Steps

* `Yosys.JsonHeader`, `Yosys.Synthesis`

  * Fixed `VERILOG_INCLUDE_DIRS` being a list of strings instead of a list of
    `Path`s.

# 2.2.8

## Steps

* `Checker.*Violations`

  * Changed `TIMING_VIOLATION_CORNERS` to a PDK variable to avoid breaking PDKs
    without `tt` in corner names.

# 2.2.7

## Steps

* `OpenROAD.WriteViews`

  * Fixed step not being registered to factory object.

# 2.2.6

## Steps

* `OpenROAD.ResizerTimingPostGRT`

  * Fixed `GRT_RESIZER_GATE_CLONING` incorrectly applied to hold fixing instead
    of setup fixing.

* `OpenROAD.ResizerTimingPostCTS`

  * Fixed `PL_RESIZER_GATE_CLONING` incorrectly applied to hold fixing instead
    of setup fixing.

# 2.2.5

## Steps

* `Yosys.JsonHeader`, `Verilator.Lint`, `Odb.WriteVerilogHeader`

  * Fixed `VERILOG_POWER_DEFINE` not being optional which was an unintentional
    break from OpenLane 1.

    * Default value is still `USE_POWER_PINS`, but it can be explicitly unset.

## Misc. Enhancements/Bugfixes

* `openlane.config`: Fixed issue where preprocessor would ignore explicitly-set
  null values in configuration files.

# 2.2.4

## Tool Updates

* `yosys-sby`: Overlaid new hash for `yosys-0.46` tag because of a tag update
  upstream.

# 2.2.3

## Misc. Enhancements/Bugfixes

* Fixed incorrect error message when subtituting a step with one that has a
  nonexistent ID.

# 2.2.2

## Steps

* `Odb.*`

  * Fixed OpenROAD dropping user-set `PYTHONPATH` values.

## Tool Updates

* Use `NIX_PYTHONPATH` instead of `PYTHONPATH` in Docker and devshells to avoid
  collisions with user-set `PYTHONPATH` variables.

# 2.2.1

This patch has no functional changes to OpenLane proper.

## Tool Updates

* `flake.createOpenLaneShell` now gets OpenLane from `python3.pkgs`.
* Fixed issue with `flake.createOpenLaneShell` where plugins would not get
  included due to an operator precedence issue.

# 2.2.0

## CLI

* Exposed Flow.start(overwrite=) as `--overwrite`, which removes a run directory
  before running the flow (if it exists)

## Steps

* Created `Odb.ManualGlobalPlacement`

  * Can create a global placement for instances. Intended for
    manually-instantiated buffers that require a certain regional placement or
    similar.
  * Uses new variable `MANUAL_GLOBAL_PLACEMENTS`, a mapping from instance names
    to the `Instance` class.

* Created `Odb.CellFrequencyTables`

  * Creates a number of tables to show the cell frequencies by:
    * Cells
    * Buffer cells only
    * Cell Function
    * SCL

* `OpenROAD.*`

  * All steps that modify views now update design cell metrics using OpenROAD's
    `report_design_area_metrics`

* `OpenROAD.ResizerTimingPostGRT`

  * Added `GRT_RESIZER_RUN_GRT` to control whether global routing is re-run
    after this step, which is usually required but may be redundant in some
    custom flows.

* `OpenROAD.RepairDesignPostGRT`

  * Added `GRT_DESIGN_REPAIR_RUN_GRT` to control whether global routing is
    re-run after this step, which is usually required but may be redundant in
    some custom flows.

* `OpenROAD.STA*`

  * New report `clock.rpt` created with information about each clock in a
    specific domain

* `OpenROAD.WriteViews`

  * Added `OPENROAD_LEF_BLOAT_OCCUPIED_LAYERS` with a default value of `true`

* `Yosys.*Synthesis`

  * ABC scripts used now created dynamically and dumped as a `.abc` file into
    the step directory.
  * Implemented many of the
    [suggestions by @ravenslofty](https://github.com/efabless/openlane2/issues/524)
    from YosysHQ, some behind flags:
    * `SYNTH_ABC_DFF`: Adds `-dff` to `abc` invocations (except the ones inside
      `synth`)
    * `SYNTH_ABC_BOOTH`: Activates the
      [`booth`](https://yosyshq.readthedocs.io/projects/yosys/en/0.44/cmd/booth.html)
      pass as part of `synth`
    * `SYNTH_ABC_USE_MFS3`: Uses `mfs3` in all strategies before retime
    * `SYNTH_ABC_AREA_USE_NF`: Attempts delay-based mapping with a really high
      delay value instead of area-based mapping.

* `Yosys.JsonHeader`, `Yosys.*Synthesis`

  * **Internal**: * Steps are no longer `TclStep`s: rewritten in Python and now
    use `libyosys`. While there are no functional changes, this enhances the
    codebase's consistency and helps avoid tokenization-related security issues.

## Flows

* `Classic`
  * Emplaced `Odb.ManualGlobalPlacement` immediately preceding
    `OpenROAD.DetailedPlacement`.
  * Emplaced `Odb.CellFrequencyTables` after `OpenROAD.FillInsertion`

## Tool Updates

* OpenROAD -> `bbe940134bddf836894bfd1fe02153f4a38f8ae5`

  * OpenSTA -> `20925bb00965c1199c45aca0318c2baeb4042c5a`
  * Removed "stable" version of OpenSTA

* Updated nix-eda to `0814aa6`: more orthodox approach to managing dependencies
  by overlaying them on top of nixpkgs, which fixes an occasional "repeated
  allocation" issue and helps make override behavior more consistent.

  * Yosys and first-party plugins -> `0.46`
  * `klayout` -> `0.29.4`
  * `magic` -> `8.3.489`
  * `netgen` -> `1.5.278`
  * OpenROAD now used with new `withPythonPackages` features to use Python
    packages specifically for the OpenROAD environment

* OpenLane itself no longer included in `devShells.*.dev`, `devShells.*.docs`

  * These shells are intended to be actual dev shells, i.e. used to develop
    OpenLane, and needing OpenLane to pass tests to run these shells makes no
    sense.

* Open PDKs -> `0fe599b` (Recommended for chipIgnite 2409/2411+ shuttles)

## Misc. Enhancements/Bugfixes

* `openlane.common.metrics`
  * `aggregate_metrics()`: Added support for aggregation of N-modifier levels
* `openlane.config.Config`
  * YAML 1.2 configuration files now accepted using `.yaml` or `.yml`
    extensions, with the same featureset as JSON files.
  * The first configuration (file/dict) supplied no longer needs to be a
    complete configuration so long as any required variables are supplied in
    later configurations. Missing variables are only checked on the complete
    configuration.
  * Internally reworked how config files and command-line overrides are parsed.
* Fixed bug with deprecated variable translations of
  `{CLOCK,SIGNAL}_WIRE_RC_LAYERS`.

## Documentation

* Added info on YAML configuration files.
* Documentation for `Instance` dataclass generalized to include instances of
  cells and not macros.

# 2.1.11

## Steps

* `OpenROAD.STA*PnR`

  * Fixed `timing__*_r2r__ws__corner` metrics reporting the wrong value

# 2.1.10

## Misc. Enhancements/Bugfixes

* `openlane.config.Variable`

  * Fixed an issue when strict type-checking is disabled where empty strings
    would crash iterable objects.

## Tool Updates

* Fixed mypy to 1.9.0 to match NixOS 24.05.

* Checked `poetry.lock` into version control to improve reproducibility.

# 2.1.9

## Steps

* `OpenROAD.CheckAntennas`

  * Fixed table being printed to file with wrong width.

* `OpenROAD.STA*PnR`

  * Fixed table being printed to file with wrong width.

## Flows

* `SynthesisExploration`

  * Fixed table being printed to file with wrong width.

# 2.1.8

## Steps

* `OpenROAD.STA*PnR`

  * Fixed a bug in STA metrics where paths with exactly zero slack are counted
    as violations.

# 2.1.7

## Steps

* `Odb.Remove*Obstructions`

  * Rework obstruction matching code to not use IEEE 754 in any capacity
  * Fixed bug where non-integral obstructions would not be matched correctly
    (thanks @urish!)

# 2.1.6

## Steps

* `Yosys.Synthesis`

  * Fixed bug where `hilomap` command was invoked incorrectly (thanks @htfab!)

# 2.1.5

## Steps

* `Odb.SetPowerConnections`

  * Fixed an issue introduced in `2.1.1` where modules that are defined as part
    of hierarchical netlists would be considered macros and then cause a crash
    when they are inevitably not found in the design database.
    * Explicitly mention that macros that are not on the top level will not be
      connected, and emit warnings if a hierarchical netlist is detected.

## Documentation

* Updated macro documentation to further clarify how instances should be named
  and how names should be added to the configuration.

# 2.1.4

## Steps

* `OpenROAD.STA*PNR`
  * New environment variable made accessible to SDC files used during
    Multi-Corner STA steps, `OPENLANE_SDC_IDEAL_CLOCKS`, set to `1` for pre-PnR.
    Band-aid until the SDC situation is properly discussed and addressed (in a
    potentially breaking change.)
  * Fixed issue where the clock was always propagated after `STAPrePNR`
    regardless the information in the SDC file.
  * For backwards compatibility, `STAPrePNR` unsets all propagated clocks and
    the rest set all propagated clocks IF the SDC file lacks the strings
    `set_propagated_clock` or `unset_propagated_clock`.

# 2.1.3

## Tool Updates

* Bundled an downgraded OpenSTA bundled with OpenLane to work around critical
  bug for hierarchical static timing analysis:
  https://github.com/parallaxsw/OpenSTA/issues/82
  * Version of OpenSTA linked against OpenROAD unchanged.

## Testing

* CI now uses DeterminateSystems Nix Installer for all Nix installations as well
  as the Magic Nix Cache Action instead of the nonfunctional attempt at local
  file-based substituters

## Documentation

* Installation documents now use the less-brittle Determinate Systems Nix
  installer, as well as adding warnings about the `apt` version of Nix.

* Added an OpenROAD Flow Scripts-inspired Diagram to the Readme.

# 2.1.2

## Steps

* `OpenROAD.*`

  * Fixed an issue where the validation for `PDN_MACRO_CONNECTIONS` would
    partially match net names, unlike OpenROAD itself
  * Internal string escaping consistency

# 2.1.1

## Steps

* `Odb.SetPowerConnections`

  * Internally reworked pin detection behavior so power pins are found in the
    LEF first then matched in the Verilog, fixing a corner-cases where
    unconnected buses would be candidates for power pins, then promptly cause a
    crash as they only exist in the layout as separate pins.

* `OpenROAD.IOPlacement`, `OpenROAD.GlobalPlacementSkipIO`

  * `FP_IO_MODE` renamed to `FP_PPL_MODE`: translation behavior for OpenLane
    1-style FP_IO_MODE with integers added behind deprecated name `FP_IO_MODE`.

* `Yosys.*Synthesis`

  * Restored filtering of `defparam` from output netlists to avoid surprisingly
    still extant OpenSTA limitation.

## Testing

* Added file to exclude step unit tests purely to speed-up turnaround time for
  PRs (as sometimes a test would need to be deleted/temporarily disabled without
  updating the submodule, see #475 for a similar situation)

* Mac CI now uses an artifact of the PDK

  * Unlike the Linux runners, Mac runners:
    * Are disproportionately affected by rate-limiting: cannot pull from GitHub
      using Volare
    * Do not support caches created on Ubuntu, even with `enableCrossOsArchive`

# 2.1.0: The "Customization and Control" Update

## CLI

* Overhauled how the PDK commandline options work, using a decorator instead of
  doing everything in a callback
* `--smoke-test/--run-example` are now no longer callbacks, and `--run-example`
  now supports more options (e.g. another PDK, another flow, etc.)
* Docker subprocesses
  * Are now always run interactively and can be interrupted.
  * Are now run using `execlp`, replacing the Python interpreter altogether

## Steps

* Created `Checker.NetlistAssignStatements`

  * Outputs warnings or errors (depending on `ERROR_ON_NL_ASSIGN_STATEMENTS`)
    when `assign` statements are found in the netlist of the input state (assign
    statements cause some issues with some tools)

* `KLayout.OpenGUI`

  * Renamed `KLAYOUT_PRIORITIZE_GDS` to `KLAYOUT_GUI_USE_GDS` to be consistent
    with the Magic steps.
  * Script no longer relies on the `click` library as the internal Python
    interpreter more often than not has trouble finding the site packages (and
    indeed the site packages includes its own pya/klayout which is its own
    headache.)

* `Magic.*`

  * All steps now use a new processor,
    `openlane.steps.magic.MagicOutputProcessor`, to capture and count errors
  * Fixed `magicrc` being `abspath`'d before command invocation (breaks
    reproducibles)
  * `_MAGIC_SCRIPT` is now set in `prepare_env` instead of `run_subprocess` (so
    it can be intercepted for reproducibles)

* New step, `Magic.OpenGUI`, which opens either DEF files or GDS files in magic

* `Magic.SpiceExtraction`:

  * A `feedback.xml` is now created, with the contents being the SPICE
    Extraction feedback in the KLayout marker database format
  * Created `MAGIC_EXT_ABSTRACT_CELLS`: a list of regular expressions that are
    matched against the design's cells names what are abstracted (black-boxed)
    during extraction.

* `Netgen.LVS`:

  * Added `LVS_FLATTEN_CELLS`: A list of cells to flatten in LVS.
  * Added `LVS_INCLUDE_MARCOS_NETLIST`. If enabled macros' netlist are loaded
    when running LVS. Either `pnl` or `nl` or `vh` views are selected.
  * Updated Netgen setup file to equate cells inside macros where the GDS is
    generated with blackbox macro option

* `Odb.ApplyDEFTemplate`: Thanks [@smunaut](https://github.com/smunaut)

  * DEF template pin placement status (e.g. `PLACED`, `FIXED`) now always
    propagated to work around PDN generation removing placed but unconnected
    power pins.
  * Fixed crashes when copying power pins from a template where the net name and
    the power pin name may be different (or one net may be connected to multiple
    power pins.)

* `Odb.ReportDisconnectedPins`

  * Disconnected dummy instances created during CTS, prefixed `clkload`, are now
    ignored.

* `Odb.SetPowerConnections`

  * **Internal**: Restructure `power_utils.py` to provide better error messages
    and use dictionaries instead of oddball iterator-based filtering

* Created `OpenROAD.DEFtoODB`

  * Useful for custom flows, where the DEF is modified but the ODB needs to be
    updated to reflect these modifications

* `OpenROAD.*`

  * OpenROAD scripts now set `set_wire_rc` for the average values of the layers
    grouped by routing direction. All layers in the routing range are used if
    either `SIGNAL_WIRE_RC_LAYERS` or `CLOCK_WIRE_RC_LAYERS` are null.
  * Slight internal Tcl code reorganization.

* `OpenROAD.Floorplan`

  * Added soft placement obstructions via new variable `PL_SOFT_OBSTRUCTIONS`.

* `OpenROAD.RepairDesignPostGPL`

  * Added new variable `DESIGN_REPAIR_REMOVE_BUFFERS`, which will instruct
    OpenROAD to remove synthesis buffers so there's more flexibility during
    design repair: see
    https://github.com/The-OpenROAD-Project/OpenROAD/blob/ad54bbe88b561d1c30451d8a3c85ad11c1692905/src/rsz/README.md?plain=1#L185

* `Yosys.*`

  * Added new variable `YOSYS_LOG_LEVEL`, which controls the verbosity of Yosys
    output

* `Yosys.*Synthesis`

  * Moved the `rename` of top module to before selecting it. This fixes a
    problem DFFRAM where needed modules are optimised away and then synthesis
    fails. (Thanks @donnie-j!)

  * Syntheses with `SYNTH_ELABORATE_ONLY` no longer report undriven nets as a
    check error (frequently for some top-level integrations, output pins are
    left undriven entirely to save space.)

## Flows

* Created new mono-step flow, `OpenInMagic`, which runs `Magic.OpenGUI`
* `VHDLClassic` is now based on `Classic` with appropriate `Substitutions

## Tool Updates

* All tool nix derivations now have `rev`/`version` and `sha256` as one of their
  parameters, allowing them to be easily replaced with `.override`.

* OpenLane 2 now uses [nix-eda](https://github.com/efabless/nix-eda) for some of
  its dependencies

  * `nixpkgs` -> `24.05`
  * `klayout` -> `0.29.1`
  * `magic` -> `8.3.483`/`291ba96`
    * now uses tk with X11 on macOS, to prevent crashes when attempting to use
      the GUI
  * `netgen` -> `bf67d3c`
  * `forAllSystems` built into `nix-eda`, now composes overlays for nixpkgs
    based on the `withInputs` field, allowing for easier overriding

* `volare` -> `0.18.1`

* `ioplace_parser` -> `0.3.0`

* `openroad` -> `b16bda7`

  * Removed OpenLane-specific patch for querying existence of antenna
    information
  * `openroad-abc` -> `ef5389d`
    * `ABC_USE_NAMESPACE` now set, value also injected into header files
  * `opensta` -> `e01d3f1`

* Python build tool changed from `setuptools` to `poetry`, which properly
  verifies that all version ranges are within constraints

  * Updated wrong Python package version ranges that all happen to work

* Nix devshells now use [numtide/devshell](https://github.com/numtide/devshell),
  which creates an executable to enter the environment, allowing for easy
  repacking

* Docker image creation now uses a Nix derivation based on that of the official
  Nix Docker image, which includes a full Nix installation in the image (so
  users may add tools and apps in the container at their leisure.)

* `mdformat` promoted from overlay to `packages`.

## Misc. Enhancements/Bugfixes

* `openlane.flows.SequentialFlow`

  * Substitutions can now
    * be done at the class level by assigning to `Substitutions`
    * be done in `config.json` files using a dictionary in the field
      `.meta.substituting_steps`
    * emplace steps before or after existing steps, e.g. `+STEP`, `-STEP`
  * Step names for `from`, `to`, `skip` and `only` are now fuzzy-matched using
    `rapidfuzz` to give suggestions in error messages
    * If the environment variable
      `_i_want_openlane_to_fuzzy_match_steps_and_im_willing_to_accept_the_risks`
      is set to `1`, the suggestions are used automatically (not recommended)
  * Gating config vars are now simply removed if they do not target a valid step
    (so removed steps in a substituted flow do not cause a FlowException)

* `openlane.common`

  * `DRC`: Work around a weird macOS-only bug where boxes in exported KLayout
    marker databases would not function properly: see
    https://github.com/KLayout/klayout/issues/1550
  * `GenericDictEncoder`: Fixed crash when attempting to dump a Decimal of
    infinite value

* `openlane.common.config`

  * Trailing commas are now permitted when converting from a string format
    (which are necessary because of the ambiguity of lists of lists.)

* `openlane.steps.DefaultOutputProcessor`

  * `%OL_METRICS_F` now uses Decimals instead of Floats

* `openlane.steps.Step.create_reproducible`

  * `PDK_ROOT` now included if the PDK is included but not flattened so Magic
    steps can work

* `openlane.steps.TclStep`

  * **Internal**: Internal environment variables prefixed with `_` are no longer
    rerouted to `_env.tcl`, instead being passed raw (to help with creating
    reproducibles)

* Universal flow configuration variable

  * `DATA_WIRE_RC_LAYER` renamed to `SIGNAL_WIRE_RC_LAYERS`,
    `CLOCK_WIRE_RC_LAYER` renamed to `CLOCK_WIRE_RC_LAYERS`, with translation
    behavior and data type changed to `List[str]?`
  * Universal PDK variables `SIGNAL_WIRE_RC_LAYERS`/`CLOCK_WIRE_RC_LAYERS` no
    longer have default values for all PDKs (are null.)

* Fixed new typing inconsistencies exposed by mypy.

* Removed loop header genvar declaration from examples (limited compatibility
  with some tools)

## Documentation

* Created a new document on writing plugins.

* Updated the architecture document to reflect changes and clarify some
  elements.

* Updated documentation of the `state` submodule.

* Updated Usage/Writing Custom Flows to document step substitution

* Fixed a number of broken links.

# 2.0.11

## Misc Enhancements/Bugfixes

* Fixed a deadlock in some situations because of `OpenROAD.STAPrePNR` using the
  global thread-pool for OpenLane, which may be used to run the step itself.

# 2.0.10

## Tool Updates

* Relaxed `rich` version range to allow Rich 13.
  * Matches Volare's version range and allows CACE and OpenLane 2 to be
    installed in the same Python environment.

# 2.0.9

## CLI

* Fixed `--ef-save-views-to` saving to `signoff/<design>/openlane` instead of
  `signoff/<design>/openlane-signoff` (which makes less sense but is the
  established convention at Efabless.)

## Steps

* `OpenROAD.*`

  * Fixed environment contamination with deprecated variables that may be used
    by user-supplied PDN or SDC files.

* `OpenROAD.GeneratePDN`

  * Restored compatibility with some ancient OpenLane PDN config files.

## Tool Updates

* Updated `ioplace_parser` to `0.2.0`
  * Fixes regressions in pin regular expression parsing.

# 2.0.8

## Steps

* `Odb.DiodePortInsertion`, `Odb.DiodesOnPorts`
  * Fixed bug where diodes were never inserted on outputs, and added unit tests
    to that effect.

# 2.0.7

## Misc Enhancements/Bugfixes

* Overhauled Tcl configuration loading code to fix a number of bugs that may
  occur when a Tcl file sources another Tcl file, such as for TinyTapeout
  configs (thanks @htfab)

# 2.0.6

## Misc. Enhancements/Bugfixes

* Fixed a crash on Linux distributions where `/etc/lsb-release` includes
  comments.

# 2.0.5

## Misc. Enhancements/Bugfixes

* The flow warning summary now only shows the first instance of any warning
  emitted, instead showing two numbers for identical warnings in other steps and
  for similar warnings (e.g. same OpenROAD code.)

# 2.0.4

## Steps

* `Odb.SetPowerConnections`

  * Fixed bug where instances with special characters in their name and power
    pins are not equal to those of the SCL would not get connected.
  * Added assertion that exactly one pin is connected for every operation.

* `Yosys.GenerateJSONHeader`

  * Netlist is now flattened so `Odb.SetPowerConnections` can properly set pins
    for nested macros with power pin names not equal to those of the SCL.

# 2.0.3

## Tool Updates

* Updated OpenROAD to `d423155`, OpenSTA to `a7f3421`
  * Addresses an
    [antenna repair bug](https://github.com/efabless/openlane2/issues/459)

## Testing

* Updated a number of unit tests to reflect new OpenROAD error codes.
* Fixed failing design integration tests.

# 2.0.2

## Steps

* `Odb.ReportDisconnectedPins`
  * Fixed table not being written to step directory
  * Fixed bug where table widths were not being set properly
  * Fixed bug where pins with `USE SIGNAL` would be considered power pins

# 2.0.1

## Steps

* `OpenROAD.*`
* Fixed alert about unmatched regexes in `PDN_MACRO_CONNECTIONS` not being
  properly marked as an `[ERROR]`.
* Fixed crash when steps that generate OpenROAD alerts that are suppressed by
  the flow experience a non-zero exit.

# 2.0.0

## Docs

* Updated messaging to be a bit more consistent wrt OpenLane 1 vs OpenLane 2.

# 2.0.0rc3

## CLI

* Resolved bug causing nonexistent mounted volumes to be created as root when
  using a non-rootless container engine with `--dockerized`.
* Fixed issue where PIP versions of OpenLane would not be able to copy examples
  properly.
* Environment detection scripts no longer use `nix-info`, saving time.

## Steps

* `OpenROAD.STAPrePnR`

  * Now performs multicorner STA pre-PnR according to `STA_CORNERS`; although if
    two corners have identical file lists the latter corner is skipped
  * Internally rearranged class structure so STA pre and post PnR share as much
    code as possible

* `Yosys.*`

  * Fixes a bug where synthesis checks were not passed properly when
    `SYNTH_ELABORATE_ONLY` is true.
  * **Internal**:
    * Created new namespace, `yosys_ol`, to encapsulate a number of reusable
      functions for modularity and readability
    * Created two new functions `ol_proc` and `ol_synth`; to encapsulate our
      modified `synth` and `proc` instead of them being strewn across
      `synthesize.tcl`
    * ABC script construction moved to standalone file

## Misc

* `openlane.steps`
  * `Step`
    * `.start()` no longer prints logs at the beginning as it may not
      necessarily exist

# 2.0.0rc2

## CLI

* `openlane.steps`
  * `eject` *now overrides `psutils.Popen()` instead of `run_subprocess`,
    allowing it to run at a lower level
  * `PATH`, `PYTHONPATH` now excluded from `run.sh`

## Steps

* `Checker.PowerGridViolations`

  * Fixed mistakenly added whitespace in `FP_PDN_CHECK_NODES`

* `Magic.WriteLEF`

  * Added new variable `MAGIC_WRITE_LEF_PINONLY`, which writes the LEF with with
    the `-pinonly` option; declaring nets connected to pins on the same metal
    layer as obstructions and not part of the pin

* `OpenROAD.*`, `Odb.*`

  * Outputs now processed first by new class `OpenROADOutputProcessor`, which
    captures warnings and errors from OpenROAD into a data structure and emits
    them using OpenLane's logger

* `OpenROAD.CTS`

  * Made `CTS_MAX_CAP` a non-PDK value, and also optional as the values in the
    PDK configuration are bad and OpenROAD does a better job without it
  * CTS no longer passes `MAX_TRANSITION_CONSTRAINT`, instead using a new
    variable `CTS_MAX_SLEW` if it exists
  * Fixed issue where no arguments were passed to
    `configure_cts_characterization`
  * Fixed bug where an incorrect value was passed to the `-max_slew` option

* `Odb.ApplyDEFTemplate`

  * Added new variable, `FP_TEMPLATE_COPY_POWER_PINS`, that *always* copies
    power pins from the DEF template
  * Power pins are now filtered and exempt from placement otherwise, allowing
    the step to be runnable after PDN generation

* `Odb.CustomIOPlacement`

  * Power pins are now filtered and exempt from placement, allowing the step to
    be runnable after PDN generation
  * `FP_IO_VLENGTH`, `FP_IO_HLENGTH` are now both optional PDK variables
  * The values are now used properly instead of a taking the maximum of both for
    both kinds of pins
  * For PDKs that do not specify them, the script calculates default values
    based on the layers' rules
  * `QUIT_ON_UNMATCHED_IO` now migrates to new variable
    `ERRORS_ON_UNMATCHED_IO`, an enumeration of four variables that controls
    whether errors are emitted in:
    * no situation
    * situations where pins in the design are missing from the config file
      (default, matching openlane 1)
    * situations where pins in the config file are missing from the design (new)
    * either situation
  * Better error message for too many pins on the same side

* `OpenROAD.GlobalPlacement`

  * Added `PL_MIN_PHI_COEFFICIENT`, `PL_MAX_PHI_COEFFICIENT` for when global
    placement diverges

* `OpenROAD.GlobalPlacementSkipIO`

  * `PL_TIMING_DRIVEN` and `PL_ROUTABILITY_DRIVEN` no longer passed (useless
    with `-skip_io`)

* `OpenROAD.IOPlacement`

  * `FP_IO_VLENGTH`, `FP_IO_HLENGTH`, `FP_IO_MIN_DISTANCE` are now all optional
    PDK variables
    * For PDKs that do not specify them, OpenROAD calculates default values
      based on the layers' rules

* `OpenROAD.ManualMacroPlacement`

  * **API Break**: Verilog names of macros are now considered instead of DEF
    names in the event of a mismatch (e.g. for instances with `[]` or `/` in the
    name.)

* `OpenROAD.STAPrePnR`, `OpenROAD.STAPostPnR`

  * Added new configuration variable `EXTRA_SPEFS` ONLY for backwards
    compatibility with OpenLane 1 that should not otherwise be used

* `OpenROAD.STAPrePNR`

  * Unset clock propagation for this step (misleading as the clock should be
    ideal before CTS)

* `Verilator.Lint`

  * Now works with the preprocessor macro `VERILOG_POWER_DEFINE` being defined -
    justification is that most macros come with a powered netlist than a regular
    netlist
  * `CELL_BB_VERILOG_MODELS` is no longer used, with the blackbox models always
    getting generated (so power pins can be included)
  * `__openlane__`, `__pnr__`, `PDK_{pdk_name}` and `SCL_{scl_name}` are all
    always defined as preprocessor macros
  * Fixed issue where the order of files may not be preserved for macros,
    causing linting to fail
  * Internally adjusted how linter flags are set; a `.vlt` file is used to turn
    off certain linting rules for the black-box models instead of copying and
    wrapping the black-box comments in comments

* `Yosys.*`

  * `__openlane__`, `__pnr__`, `PDK_{pdk_name}` and `SCL_{scl_name}` are all
    always defined as preprocessor macros

* `Yosys.JsonHeader`

  * Now reads generated black-boxed models of the standard cells with power pins
    instead of lib files, allowing power pins to be explicitly specified for
    hand-instantiated cells as well without issue

## Flows

* `Classic`
  * Added `Odb.AddRoutingObstructions` before global routing
  * Added `Odb.RemoveRoutingObstructions` after detailed routing
  * Moved PDN generation steps before Global Placement

## Tool Updates

* `magic` -> `8.3.466`/`bfd938b`
  * Addresses a bug with reading DEF files using generated vias
* Updated KLayout to `0.28.17-1`
  * Relaxes PIP version range to accept newer patches (not newer minor versions)

## Testing

* Added an OpenLane 1-compatible configuration for `aes_user_project_wrapper` to
  test back-compat
* Ensured `open_proj_timer` config matches OpenLane 1's as closely as possible
* Updated unit tests because newer versions of flake8 hate `pytest.fixture()`
  for some reason
* Updated step unit tests that look for OpenROAD alerts to use captured alerts
  instead of checking the log.

## Misc. Enhancements/Bugfixes

* `openlane.common`
  * `Toolbox`
    * New method, `get_timing_files_categorized`, returns the three design
      formats in, get this, three separate lists
* `openlane.config`
  * `Config`
    * No longer attempts to migrate `EXTRA_SPEFS` to `MACROS` because of
      side-effects (e.g. the dummy paths)
  * PDK backwards-compatibility script now skips migrating `LIB_*` if `LIB`
    already exists
    * "Default" constraints made exclusive to `sky130` and `gf180mcu`
* `openlane.steps.Step`
  * `run_subprocess`: New concept of "output processors"- classes that may do
    processing on the output of a step to parse it
    * Default output parsing behavior implemented as `DefaultOutputProcessor`
    * `run_subprocess` no longer returns just metrics, rather, metrics are
      returned under the key `generated_metrics` when the
      `DefaultOutputProcessor` is used along with the results of other output
      processors
* Slightly adjusted widths of printed tables across the codebase for
  readability.

## API Breaks

* `OpenROAD.ManualMacroPlacement`

  * Verilog names of macros are now considered instead of DEF names in the event
    of a mismatch (e.g. for instances with `[]` or `/` in the name.)

* `openlane.steps.Step`

  * `run_subprocess` no longer returns just metrics, rather, metrics are
    returned under the key `generated_metrics` when the `DefaultOutputProcessor`
    is used along with the results of other output processors

## Documentation

* Adapted timing closure guide by [@shalan](https://github.com/shalan) to
  OpenLane 2
  * Converted to MyST Markdown
  * All images made dark-mode friendly
  * References to variables all now resolve properly
* Fixed a number of inconsistencies and broken links.

# 2.0.0rc1

## CLI

* Fixed `--ef-save-views-to` not saving `.mag`, `.gds` views

## Steps

* `Checker.*`
  * Created new `ERROR_ON` variables with the removed `QUIT_ON` variables from
    the `Classic` flow being added as deprecated names for these variables.
  * Disabling `ERROR_ON*` (previously `QUIT_ON*`) no longer bypasses a step
    entirely. A warning will be generated and the flow will not quit.
* `Checker.TimingViolations`
  * `TIMING_VIOLATIONS_CORNERS` renamed to `TIMING_VIOLATION_CORNERS`
  * Now creates a new variable `<violation_type>_VIOLATION_CORNERS` for its
    subclasses. This allows for fine-grained control of the IPVT corners checked
    by each subclass.
  * Now generates errors for violations occuring at `TIMING_VIOLATION_CORNERS`
    (unless the subclass variable override is defined) and generates warnings
    for violations in the rest of the IPVT corners.
* `Checker.HoldViolations`
  * Added `HOLD_VIOLATION_CORNERS` which takes precedence over
    `TIMING_VIOLATION_CORNERS`
* `Checker.SetupViolations`
  * Added `SETUP_VIOLATION_CORNERS` acting similar to `HOLD_VIOLATION_CORNERS`.
* Created `Checker.MaxCapViolations`
  * Reports maximum capacitance violations.
  * Added `MAX_CAP_VIOLATION_CORNERS`. It defaults to `[""]` which is the value
    for matching no corners (i.e. all violations are reported as warnings).
* Created `Checker.MaxSlewViolations`
  * Reports maximum slew violations.
  * Added `MAX_SLEW_VIOLATION_CORNERS`. It defaults to `[""]` which is the value
    for matching no corners (i.e. all violations are reported as warnings).
* `OpenROAD.GlobalPlacementSkipIO`
  * Fixed a bug where `PL_TARGET_DENSITY_PCT` is calculated base on
    `FP_CORE_UTIL` in designs with `FP_SIZING` set to `absolute`. The behavior
    now matches `OpenROAD.GlobalPlacement`.
* `Yosys.*`
  * Verilog files are now read with `-noautowire`. This changes the default
    `default_nettype` to `none`, no longer tolerating implicitly declared wires
    unless `default_nettype` is explicitly set to something else in a particular
    source file.

## Flows

* `Classic`, `VHDLClassic`
  * **API Break**: Removed all `QUIT_ON*` variables from the flow itself
  * Added `Checker.MaxSlewViolations`
  * Added `Checker.MaxCapViolations`

## Tool Updates

* Updated `black` to `23` + matching formatting changes to the code
* Makefile no longer creates venvs for most targets
* Default Nix shell no longer includes development-specific tools (jdupes,
  alejandra, pytest…), new devShell `dev` includes these tools and more

## Testing

* Created two coverage commands in the `Makefile`, one for infrastructure unit
  tests and the other for step unit tests

## Misc. Enhancements/Bugfixes

* `openlane.flows.Flow`:
  * All warnings captured are now printed at the end of the flow à la OpenLane
    1\.
* `openlane.flows.SequentialFlow`:
  * Deferred errors are now handled in the same way normal errors are.
* Various internal environment variables changed from `_lower_snake_case` to
  `_UPPER_SNAKE_CASE` for (relative) consistency
* `openlane.common.TclUtils`
  * Empty strings now escaped as `""`
* `openlane.steps.Step`
  * Printing of last 10 lines of a file now uses a ring buffer instead of
    concatenating then splitting then joining
* `openlane.steps.TclStep`
  * Various handcrafted joins in subclasses now use `TclStep.value_to_tcl` or
    `TclUtils.join`
  * **API Break**: `value_to_tcl` no longer converts dataclasses to JSON,
    rather, they're converted to Tcl dicts
  * **API Break**: `run_subprocess` now intercepts and passes most environment
    variables are now passed indirectly, i.e., a file is made and placed under
    the variable `_TCL_ENV_IN`, which is then to be sourced by scripts. This
    helps avoid the 1 MiB args + env limit in macOS / 2 MiB args + env limit in
    Linux.

## API Breaks

* **API Break**: Removed all `QUIT_ON*` variables from the the `Classic`,
  `VHDLClassic` per se, however they are not translated variables.

## Documentation

* Fixed bug with newcomer's guide (thanks @calvbore)

# 2.0.0b17

## CLI

* Multiple configuration files now supported, incl. mixes of JSON and Tcl files
* Added new flag, `--show-progress-bar/--hide-progress-bar`, also
  self-explanatory
* Added new flag, `--run-example`, which instantiates and runs one of the
  example designs
* Added new flag, `--condensed`, which sets `logging.options.condensed_mode` and
  changes the default for showing the progress bar to `False`
* Added new entry script, `openlane.config`, which allows configuration files to
  be interactively generated
* Fixed bug where 0 config files causes a crash

## Steps

* All steps:
  * Change skipped-step `warn`s to `info` if the skip should not necessarily be
    a cause for alarm
  * Suppressed warnings about dead processes when tracking subprocess resource
    usage
  * Fixed crash when subprocesses emit non-UTF-8 output: Now a proper
    `StepException` is raised
* Created `KLayout.DRC`
  * Only compatible with sky130 (skipped for other PDKs)
* Created `Checker.PowerGridViolations`
  * Raises deferred step error if `design__power_grid_violation__count` is
    nonzero
* Created `Checker.SetupViolations `, `Checker.HoldViolations` to check
  setup/hold timing violations
  * Add config variable `TIMING_VIOLATIONS_CORNERS`, which is a list of
    wildcards to match corners those steps will flag an error on.
* `KLayout.OpenGUI`
  * Added a new boolean config var, `KLAYOUT_EDITOR_MODE` to that enables editor
    mode in KLayout
  * Added new variable `KLAYOUT_PRIORITIZE_GDS`, which as the name implies,
    prioritizes GDS over DEF if there's a GDS in the input state.
  * `cwd` for subprocess set to step directory for convenience
  * Fixed bug where viewer mode was not working
* `Odb.*`, `KLayout.*`
  * Subprocesses now inherit `sys.path` in `PYTHONPATH` which allows `nix run`
    to work properly
* `Odb.ApplyDEFTemplate`
  * Added `FP_TEMPLATE_MATCH_MODE`, with values `strict` (default) or
    `permissive` with `strict` raising an error if any pins are missing from
    either the template or the design.
  * Warn when the template DEF die area is different from the design die area.
  * No longer copies the die area from the DEF template file-- floorplanning
    needs to be executed correctly first. `DIE_AREA`
* `Odb.CustomIOPlacement`
  * Completely re-implemented pin placement file parser in Antlr4 for more
    thorough syntax and semantic checking at
    https://github.com/efabless/ioplace_parser
  * Formalized concept of annotations; documented three annotations:
    `@min_distance`, `@bit_major`, and `@bus_major`.
  * Rewrote `openlane/scripts/odbpy/io_place.py` to rely on the new parser +
    general cleanup
* `Odb.ManualMacroPlacement`
  * Instances missing placement information are no longer treated as errors and
    are simply skipped so it can be passed on to other steps (or if is
    information about a nested macro)
* Created new step `Odb.WriteVerilogHeader`
  * Writes a `.vh` file using info from the layout post-PDN generation and the
    Verilog header
* `OpenROAD.*`
  * Updated to handle `EXTRA_EXCLUDED_CELLS`
  * No longer trimming liberty files, relying on `set_dont_use` instead
* `OpenROAD.CheckAntennas`
  * Added new `antenna_summary.rpt` file with a summary table for antennas
    matching that of OpenLane 1
* `OpenROAD.Floorplan`
  * `PL_TARGET_DENSITY_PCT` default calculation now prioritizes using metric
    `design__instance__utilization` if available.
  * Fixed a crash where obstructions were passed as floats instead of database
    unit integers and caused a crash.
* `OpenROAD.GeneratePDN`
  * Renamed `DESIGN_IS_CORE` to `FP_PDN_MULTILAYER`, which is more accurate to
    its functionality
  * Removed comments about assumptions as to the PDN stack config with regards
    to top-level integrations vs macros: macros can have two PDN layers and a
    core ring
  * Fixed issue where a PDN core ring would still be created on two layers even
    if `FP_PDN_MULTILAYER` is set to false- an error is thrown now
  * Fixed issue where `FP_PDN_VSPACING` is not passed to `add_pdn_stripe` when
    `FP_PDN_MULTILAYER` is set to false (thanks @mole99)
  * **API Break**: `FP_PDN_CHECK_NODES` is no longer a config variable for this
    step. The relevant checks are always run now, however, they do not cause the
    flow to exit immediately, rather, they generate
    `design__power_grid_violation__count ` metrics.
* `OpenROAD.GlobalPlacementSkipIO`
  * Updated to do nothing when `FP_DEF_TEMPLATE` is defined
* `OpenROAD.IOPlacement`
  * Updated to do nothing when `FP_DEF_TEMPLATE` is defined.
* `OpenROAD.IRDropReport`
  * Added `VSRC_LOC_FILES` for IR Drop, printing a warning if not given a value
  * Rewrote internal IR drop script
* `OpenROAD.Resizer*`, `OpenROAD.RepairDesign`
  * `RSZ_DONT_USE_CELLS` removed, added as a deprecated name for
    `EXTRA_EXCLUDED_CELLS`
* `OpenROAD.STAPostPNR`
  * Added hold/setup reg-to-reg worst violation to STA summary table.
  * Added hold/setup tns to STA summary table.
  * Slack values of zero are now highlighted green instead of red.
  * Changed summary table column header from `reg-to-reg` to `Reg to Reg Paths`
    for readability
  * Fixed slacks for `Reg to Reg Paths` only showing negative values.
* `Yosys.*`
  * Updated to handle `EXTRA_EXCLUDED_CELLS`
  * Internally replaced various `" ".join`s to `TclUtils.join`
  * Implementation detail: "internal" variables to be lowercase and prefixed
    with an underscore as a pseudo-convention
  * Turned `read_deps` into one sourced script that is generated by Python
    instead of a Tcl function (as was the case for `.EQY`)
  * For maximum compatibility, priority of views used of macros changed, now, in
    that order it's
    * Verilog Header
    * Netlist/Powered Netlist
    * Lib File
  * Fixed bug where Lighter would not be executed properly
* `Yosys.Synthesis`
  * Updated error for bad area/delay format to make a bit more sense
  * Updated internal `stat` calls to Yosys to pass the liberty arguments so the
    area can be consistently calculated
  * Fixed bug where custom technology maps were not properly applied
  * Removed `SYNTH_STRATEGY` value `AREA 4` -- never existed or worked

## Flows

* All flows
  * Added a `flow.log`, logging at a `VERBOSE` log level
  * Properly implemented filtering for `error.log` and `warning.log`
  * Constructors updated to support multiple configuration files
* Universal Flow Configuration Variables
  * Created `TRISTATE_CELLS`, accepting `TRISTATE_CELL_PREFIX` from OpenLane 1
    with translation behavior
  * Created new PDK variable `MAX_CAPACITANCE_CONSTRAINT`
    * Also added to `base.sdc`
  * Created new variable `EXTRA_EXCLUDED_CELLS`, which allows the user to
    exclude more cells throughout the entire flow
  * Renamed `PRIMARY_SIGNOFF_TOOL` to `PRIMARY_GDSII_STREAMOUT_TOOL` with
    translation behavior
  * Renamed `GPIO_PADS_PREFIX` to `GPIO_PAD_CELLS` with translation behavior
  * Renamed `FP_WELLTAP_CELL` to `WELLTAP_CELL` with translation behavior
  * Renamed `FP_ENDCAP_CELL` to `ENDCAP_CELL` with translation behavior
  * Renamed `SYNTH_EXCLUSION_CELL_LIST` to `SYNTH_EXCLUDED_CELL_FILE` with
    translation behavior
  * Renamed `PNR_EXCLUSION_CELL_LIST` to `PNR_EXCLUDED_CELL_FILE` with
    translation behavior
* `SynthesisExploration`
  * Added new flow, `SynthesisExploration`, that tries all synthesis strategies
    in parallel, performs STA and reports key area and delay metrics
* `Classic`
  * `ApplyDEFTemplate` now takes precedence over `CustomIOPlacement`, matching
    OpenLane 1
  * Added `Checker.PowerGridViolations` to the flow, gated by
    `QUIT_ON_PDN_VIOLATIONS` (which has a deprecated name of
    `FP_PDN_CHECK_NODES`) for back-compat with OpenLane 1 configurations
  * Added `Checker.SetupViolations`, `Checker.HoldViolations` to the end of the
    flow
    * Both gated by `QUIT_ON_TIMING_VIOLATIONS`
    * Each gated by `QUIT_ON_SETUP_VIOLATIONS`, `QUIT_ON_HOLD_VIOLATIONS`
      respectively

## Tool Updates

* Repository turned into a [Flake](https://nixos.wiki/wiki/Flakes) with
  `openlane` as the default output package and the previous shell environment as
  the default output devShell
  * `flake-compat` used so `nix-shell` continues to work as you'd expect for
    classic nix
* All package `.nix` files
  * Now follow the `nixpkgs` convention of explicitly listing the dependencies
    instead of taking `pkgs` as an argument
  * Have a `meta` field
* Reformatted all Nix code using
  [alejandra](https://github.com/kamadorueda/alejandra)
* Updated Open PDKs to `bdc9412`
* Updated OpenROAD to `75f2f32`
  * Added some conveniences for manual compilation to the Nix derivation
* Updated Volare to `0.16.0`/`4732594`
  * New class in API, the `Family` class, helps provide more meaningful error
    reporting if the user provides an invalid PDK variant (and resolves to a
    variant if just a PDK name is provided)
* Updated Yosys to `0.38`/`543faed`
  * Added Yosys F4PGA SDC plugin (currently unused)
* Added KLayout's python module to the explicit list of requirements

## Testing

* Added various [IPM](https://github.com/efabless/ipm) designs to the CI
* Added a full caravel user project example (wrapper + example) to the CI
* Greatly expanded unit tests for individual steps

## Misc. Enhancements/Bugfixes

* Created new folder in module, `examples` which contains example designs (of
  which `spm` is used as a smoke test)
* `__main__`
  * Two new commandline flags added
  * `--save-views-to`: Saves all views to a directory in a structure after
    successful flow completion using `State.save_snapshot`
  * `--ef-save-views-to`: Saves all views to a directory in the Efabless
    format/convention, such as the one used by Caravel User Project.
* `openlane.logging`
  * `LogLevels` is now an IntEnum instead of a class with global variables
  * Create a custom formatter for logging output instead of passing the
    formatting options as text to the logger
  * Created new log level, `SUBPROCESS`, between `DEBUG` and `VERBOSE`, and made
    it the new default
  * Create a separate handler for logs with level `SUBPROCESS` that doesn't
    print timestamps, level, etc
  * New global singleton `options` created, which allows to configure both:
    * `condensed_mode`: boolean to make the logs terser and suppress messages
      with `SUBPROCESS` level unconditionally
    * `show_progress_bar`: boolean, self-explanatory
  * **API Break**: Removed `LogLevelsDict`, LogLevels[] now works just fine
  * Changed all instances of `WARN` to `WARNING` for consistency
  * Fixed bug where `VERBOSE` logging in internal plain output mode simply used
    `print`
* `openlane.state`
  * Added new `DesignFormat`: `VERILOG_HEADER`
* `openlane.common`
  * `Toolbox`
    * Objects no longer create a folder immediately upon construction
    * `remove_cells_from_lib` now accepts wildcard patterns to match against
      cells (to match the behavior of OpenROAD steps)
    * `get_macro_views` can now take more than one `DesignFormat` for
      `unless_exist`
  * New `click` type, `IntEnumChoice`, which turns integer enums into a set of
    choices accepting either the enum name or value
  * New function `process_list_file` to process `.gitignore`-style files (list
    element/comment/empty line)
* `openlane.config`
  * Updated to support an arbitrary number of a combination of Tcl files, JSON
    files and python dictionaries (or any object conforming to `Mapping`) to
    create configuration files, each with their own `Meta` values
  * `design_dir` can now be set explicitly, but if unset will take `dirname` of
    last config file passed (if applicable)
  * Internally unified how Tcl-based configurations and others are parsed
  * `Instance` fields `location`, `orientation` now optional
  * `Macro` has two new views now, `vh` and `pnl`
  * New `DesignFormat` added: * `openlane.config.DesignFormat`
* `openlane.steps`
  * `__main__`
    * Use default `--pdk-root` for `run` command
  * `Step`
    * `load()`'s pdk_root flag can now be passed as `None` where it will default
      to `cwd`
    * New method `load_finished()` to load concluded steps (which loads the
      output state and step directory)
    * `factory`
      * New method `from_step_config()` which attempts to load a step from an
        input configuration file
        * Reworked step-loading function to use `from_step_config()` where
          appropriate
    * `create_reproducible()`
      * Added `flatten` to public API, which flattens the file structure with
        the exception of the PDK, which is saved to `pdk/$PDK`
      * Modified behavior of flatten to allow including the PDK (which isn't
        flattened)
      * Generated `run_ol.sh` now passes ARGV to the final command (backwards
        compatible with old behavior)
        * Primary use for this: `run` command now accepts `--pdk-root` flag
    * Added runtime to `*.process_stats.json`
  * `openlane.flows`
    * Added new instance variable, `config_resolved_path`, which contains the
      path to the `resolved.json` of a run
    * Flows resuming existing runs now load previously concluded steps into
      `self.step_objects` so they may be inspected
* Fixed an issue where Docker images did not properly have dependencies of
  dependencies set in `PYTHONPATH`.
* Fixed a corner case where some OpenLane 1 JSON configs that use Tcl-style
  dicts that include paths would fail conversion to a Python dict
* Fixed a bug with ejected reproducible scripts keeping some nix store paths.
* Fixed Docker images not having `TMPDIR` set by default
* Updated Nix overlays to detect Darwin properly, added another fix for `jshon`
* Updated Nix derivation to ignore `__pycache__` files
* Suppressed tracebacks in more situations (too shouty)
* Removed `PYTHONPATH` from `default.nix` - OpenLane now passes its
  `site-packages` to subprocesses (less jank) (but still a bit jank)

## API Breaks

* Universal Flow Configuration Variables
  * `CTS_ROOT_BUFFER`, `CTS_CLK_BUFFERS` and `CTS_MAX_CAP` all moved to
    `OpenROAD.CTS`
  * `IGNORE_DISCONNECTED_MODULES` moved to `Odb.ReportDisconnectedPins`
  * `GPL_CELL_PADDING` moved to `OpenROAD.GlobalPlacement`
  * `DPL_CELL_PADDING` moved to steps that have the rest of the `dpl` variables
  * `GRT_LAYER_ADJUSTMENTS` moved to steps that have the rest of the routing
    layer variables
  * Moved `GRT_OBS` to `Odb.AddRoutingObstructions` as a deprecated name for
    `ROUTING_OBSTRUCTIONS`
  * Removed `FP_CONTEXT_DEF`, `FP_CONTEXT_LEF`, and `FP_PADFRAME_CFG`: To be
    implemented
  * Removed `LVS_INSERT_POWER_PINS`, `RUN_CVC`, `LEC_ENABLE`,
    `CHECK_ASSIGN_STATEMENTS`
* Moved `DesignFormat`, `DesignFormatObject` from `openlane.common` to
  `openlane.state`
* `openlane.common.Toolbox.remove_cells_from_lib` no longer accepts
  `as_cell_lists` as an argument, requiring the use of `process_list_file`
  instead
* Removed `LogLevelsDict`, `LogLevels[]` now works just fine

## Documentation

* Added Glossary
* Added FAQ
* Added note on restarting Nix after configuring the Cachix substituter
* Added a first stab at (conservative) minimum requirements for running
  OpenLane- you can definitely get away with less at your own risk
* Added extensions to make the documentation better to write and use:
  * `sphinx-tippy` for tooltips
  * `sphinx-copybutton` for copying terminal commands
  * `sphinxcontrib-spelling` so we don't write "Verliog"
* Custom extension so Flows, Steps and Variables can be referenced using custom
  MyST roles
* Added a new target to the `Makefile`, `watch-docs`, which watches for changes
  to rebuild the docs (requires `nodemon`)
* Separated the "Getting Started" guide into a tutorial for newcomers and a
  migration guide for OpenLane veterans
* Changed *all* `.png` files to `.webp` (saves considerable space, around 66%
  per image)
* Updated all Microsoft Windows screenshots to a cool 150% UI scale
* Updated generated documentation for steps, flows and universal configuration
  variable
* Updated Readme to reflect `aarch64` support
* Updated docstrings across the board for spelling and terminology mistakes

# 2.0.0b16

## Steps

* All:
  * Changed type of `DIE_AREA` and and `CORE_AREA` to
    `Optional[Tuple[Decimal, Decimal, Decimal, Decimal]]`
* `KLayout.*`:
  * Propagated `venv` sitepackages to `PYTHONPATH`
  * Rewrote scripts to use either the Python API or use arguments passed via
    `KLAYOUT_ARGV` instead of the weird `-rd` pseudo-serialization
* `KLayout.XOR`:
  * Fixed threads not working properly
  * `KLAYOUT_XOR_THREADS` is now optional, with the thread count being equal to
    your thread count by default
  * Added new variable, `KLAYOUT_XOR_TILE_SIZE`, which is the size of the side
    of a tile in microns (the tile size must be sufficiently smaller than the
    design for KLayout to bother threading)
  * Added `info` prints for thread count
* `Magic.*`:
  * Base `MagicStep` no longer overrides `run`, but does override
    `run_subprocess`
  * `openlane/scripts/magic/common/read.tcl` is now a list of read-related Tcl
    functions used across all Magic scripts
  * Added new variable `MAGIC_CAPTURE_ERRORS` to best-effort capture and throw
    errors generated by Magic.
* `Magic.StreamOut`:
  * Internally set `MAGTYPE` to `mag`
  * Change sequence as follows
    * Old sequence:
      1. Read tech LEF
      1. Read macro LEF views (if applicable)
      1. Read design DEF
      1. Read macro GDS views (if applicable)
      1. Write final GDS
    * New sequence:
      1. Read tech LEF
      1. Read PDK SCL/GDS
      1. Depending on the value of `MAGIC_MACRO_STD_CELL_SOURCE`, if applicable:
         * Read macro GDS views as a black-box
         * Read macro GDS views, de-referencing standard cells (i.e. using PDK
           definitions)
      1. Write final GDS
    * Rationale: The old flow triggers a bug where references for cells inside a
      macro's GDS view were broken broken. A workaround was suggested by Tim
      Edwards and the new flow was adapted from his workaround.
      * Additionally, the new flow is just plain more explicit and
        straightforward.
  * Updated to throw errors when `MAGIC_MACRO_STD_CELL_SOURCE` is set to `macro`
    and:
    * Multiple GDS files are defined per macro
    * A macro's GDS file does not have a PR boundary
* `Odb.*`
  * Added `openlane/scripts/odbpy` to `PYTHONPATH`
  * Propagated `venv` sitepackages to `PYTHONPATH`
  * `openlane/scripts/odbpy/defutil.py`:
    * Added validation for obstruction commands
    * Added exit codes for validation errors in obstruction commands
    * Added a command to remove obstructions
    * Enhanced obstructions regex matching to account for >5 items in an
      obstruction definition.
* Created obstruction-related steps
  * `Odb.AddRoutingObstructions`: Step for adding metal-layer obstructions to a
    design
  * `Odb.RemoveRoutingObstructions`: Step for removing metal-layer obstructions
    from a design.
    * The preceding two steps, and their derivatives, should be used in tandem,
      i.e., obstructions should be added then removed later in the flow.
  * `Odb.AddPDNObstructions`: A subclass of `Odb.AddRoutingObstructions` that
    adds routing (metal-layer) obstructions that apply only to the PDN, using
    the variable `PDN_OBSTRUCTIONS`. Runs before PDN generation.
  * `Odb.RemovePDNObstructions`: A subclass `Odb.RemoveRoutingObstructions` that
    removes obstructions added by `Odb.AddPDNObstructions`.
* `Odb.DiodesOnPorts`, `Odb.HeuristicDiodeInsertion`:
  * Now automatically runs DPL and GRT to legalize after insertion
  * Old behavior kept using new steps: `Odb.PortDiodePlacement` and
    `Odb.FuzzyDiodeInsertion`.
  * Updated underlying script to have some more debugging options/be more
    resilient
  * Fixed a bug where attempting to insert another diode of the same name would
    cause a crash
* `OpenROAD.*`:
  * Added three new entries to set of DesignFormats:
    * `POWERED_NETLIST_SDF_FRIENDLY`
    * `POWERED_NETLIST_NO_PHYSICAL_CELLS`
    * `OPENROAD_LEF`
  * Added `openlane/scripts/odbpy` to `PYTHONPATH`
  * Propagated `venv` sitepackages to `PYTHONPATH`
* `OpenROAD.WriteViews`
  * Writes the aforementioned new design formats
* `OpenROAD.CTS`, `CVCRV.ERC` (unused):
  * Replaced legacy calls to `Step.run` causing crashes in some situations
* Created `OpenROAD.CutRows`
* `OpenROAD.CutRows`, `OpenROAD.TapDecapInsertion`:
  * Renamed `FP_TAP_VERTICAL_HALO` to `FP_MACRO_VERTICAL_HALO`,
    `FP_TAP_HORIZONTAL_HALO` to `FP_MACRO_HORIZONTAL_HALO`
    * Rationale: Halo doesn't only affect tap insertion, it also affects cut
      rows generated in the floorplan. This affects cell insertion and power
      rails and anything related to floorplan and std cell placement.
* `OpenROAD.DetailedRouting`:
  * Added `info` prints for thread count
* `OpenROAD.Floorplan`:
  * Added new variable `FP_OBSTRUCTIONS` to specify obstructions during
    floorplanning
  * Added a new PDK variable, `EXTRA_SITES`, which specifies additional sites to
    use for floorplanning (as overlapping rows) even when:
    * Cells without double-heights are not used
    * Double-height cells with missing or mislabeled LEF `SITE`(s) are used
* Part of `OpenROAD.GlobalRouting` spun off as `OpenROAD.RepairAntennas`
  * Added `OpenROAD.RepairAntennas` to `Classic` flow after
    `Odb.HeuristicDiodeInsertion`; gated by `RUN_ANTENNA_REPAIR` (with a
    deprecated name of `GRT_REPAIR_ANTENNAS` for backwards compat)
* `OpenROAD.IOPlacement`, `OpenROAD.GlobalPlacementSkipIO`
  * Added new value for `FP_IO_MODE` which places I/O pins by annealing
* `OpenROAD.ResizerTiming*`:
  * Added `PL_RESIZER_GATE_CLONING` and `GRT_RESIZER_GATE_CLONING` respectively,
    which control OpenROAD's ability to perform gate cloning while running
    `repair_timing` (default: `true`)
* `OpenROAD.STAPostPNR`
  * Added `timing__unannotated_nets__count` to record number of annotated nets
    reports during post-PnR STA
  * Added `timing__unannotated_nets_filtered__count` which filters the former's
    count based on whether a net has a wire. A wire indicates if a net has
    physical implementation. If a net doesn't have a wire then it can be waived
    and filtered out.
* `Verilator.Lint`:
  * Fixed bug where inferred latch warnings were not properly processed
* `Yosys.*Synthesis`:
  * Per comments from Yosys Team
    [(1)](https://github.com/YosysHQ/yosys/issues/4039#issuecomment-1817937447)
    [(2)](https://github.com/The-OpenROAD-Project/OpenLane/pull/2051#issuecomment-1818876410)
    * Replaced instances of ABC command `rewrite` with `drw -l` with new
      variable `SYNTH_ABC_LEGACY_REWRITE` being set to `true` restoring the
      older functionality (`false` by default)
    * Replaced instances of ABC command `refactor` with `drf -l` with new
      variable `SYNTH_ABC_LEGACY_REFACTOR` being set to `true` restoring the
      older functionality (`false` by default)
  * New variable, `USE_SYNLIG`, enables the use of the Synlig frontend in place
    of the Yosys Verilog frontend for files enumerated in `VERILOG_FILES`
    (disabled **by default**)
  * New variable, `SYNLIG_DEFER`, enables the experimental `-defer` feature (see
    [this part of Synlig's readme](https://github.com/chipsalliance/synlig#example-for-parsing-multiple-files))
    (disabled by default)
  * Underlying scripts reworked to unify how Verilog files, preprocessor
    definitions and top level parameters are handled
  * Exempt SystemVerilog `"$assert"s` from "unmapped cells"
  * Metric `design__latch__count` renamed to `design__inferred_latch__count`
  * Fixed `SYNTH_NO_FLAT` not working.

## Flows

* `Classic` flow
  * `Odb.DiodesOnPorts` and `Odb.HeuristicDiodeInsertion` now run after
    `OpenROAD.RepairDesignPostGRT` (as the latter may create some long wires)
    but still before `Odb.ResizerTimingPostGRT` (as timing repairs take
    priority)
  * `OpenROAD.CheckAntennas` added after `OpenROAD.DetailedRouting`
  * `OpenROAD.CutRows` added before `OpenROAD.TapDecapInsertion`
  * `OpenROAD.AddPDNObstructions` and `OpenROAD.RemovePDNObstructions` now
    sandwich `OpenROAD.GeneratePDN`
* Internally updated implementation of `VHDLClassic` flow to dynamically create
  `.Steps` from `Classic`

## Documentation

* `docs/source/index`:
  * Changed markup language from RST to Markdown
  * Better disambiguation between OpenLane 1 and OpenLane 2
  * Removed reference to unused utilities
  * Hid top-level `toctree` polluting the landing page
  * Fixed links to incorrect repository
* Corners and STA: Now indexed; details some violations
* Updated documentation of `openlane.config.Variable.pdk` to make it a bit
  clearer

## Tool Updates

* Nix:
  * Upgraded Nix Package Pin to `3526897`
  * Added support for `aarch64-linux` and `aarch64-darwin`
  * Created new overlays:
    * `cbc`: Use c++14 instead of the default c++17 (`register` declarations)
    * `lemon-graph`: `sed` patch `register` declaration
    * `spdlog-internal-fmt`: `spdlog` but with its internal `fmt` as the
      external `fmt` causes some problems
    * `clp` to support `aarch64-linux`
    * `cairo`: to enable X11 support on macOS
    * `or-tools`: to use a new SDK on `x86-64-darwin` (see
      [this](https://github.com/NixOS/nixpkgs/issues/272156#issuecomment-1839904283)
    * `clp` to support `aarch64-linux`
  * Reworked Nix derivations for the OpenLane shell, OpenLane, and the Docker
    image
    * Made OpenLane 2's `src` derivation allowlist-based rather than
      gitignore-based (smaller `source` derivations)
    * Added a new argument to `default.nix`, `system`, as
      `builtins.currentSystem` is not available when using nix flakes (where in
      documentation it is described as "non-hermetic and impure": see
      https://nixos.wiki/wiki/Flakes). This change allows passing the system as
      argument and thus restores compatibility with nix flakes.
* Completely revamp Notebook
  * Rewrite Nix setup section to be more tolerant of non-Colab setups
  * Rewrite OpenLane dependencies to use a better method of installing
    OpenLane's dependencies/hack in `tkinter` if it's missing (as it will be on
    local environments)
  * Added descriptions for *all steps used*
  * Added RCX, STAPostPNR, LVS and DRC
* Added [Surelog](https://github.com/chipsalliance/surelog) to the included
  utilities
* Extended CI to handle Linux aarch64 builds
* Excluded yosys-ghdl plugin from ARM-based builds and from macOS - never worked
* Upgraded KLayout to `0.28.13`
  * Made KLayout derivation more orthodox- distinct configure, build and install
    steps
  * Made KLayout Python modules available to all Python scripts
  * macOS: All KLayout Mach-O binaries patched to find the correct dylibs
    without `DYLD_LIBRARY_PATH`
* Upgraded Magic to `83ed73a`
  * Enabled `cairo` support on macOS, which allows Mac users to use the Magic
    GUI
  * Removed `mesa_glu` on macOS
* Fixed Yosys plugins propagating Yosys, causing conflicts
* Updated unit tests to work with some env changes in Python 3.11
* Removed `StringEnum`
* Updated OpenPDKs to `e0f692f`
* Updated OpenROAD to `6f9b2bb`
  * OpenSTA is now built **standalone** just like `openroad-abc` for modularity
    purposes
  * Fixes issue where post-GRT resizing run-time and memory consumption got out
    of hand: see
    https://github.com/The-OpenROAD-Project/OpenROAD/issues/4121#issuecomment-1758154668
    for one example
* Updated Verilator to `v5.018` to fix a couple crashes, including a persistent
  one with `spm` on Apple Silicon
* Updated Volare to `0.15.1`
  * OpenLane now doesn't attempt to `enable` when using `volare`- it points the
    `Config` object to the specific version directory for said PDK
* Updated Yosys to `0.34`/`daad9ed`
  * Added the
    [Synlig Yosys SystemVerilog Plugin](https://github.com/chipsalliance/synlig)

## API Breaks

* `openlane.steps.step.Step.load`: Argument `state_in_path` renamed `state_in`,
  also takes `State` objects
* `openlane.config.Config`:
  * For JSON configurations using `meta.version = 2`, `DIE_AREA` and `CORE_AREA`
    can no longer be provided as strings, and must be provided as an array of
    four numeric elements.
  * Removed global state when `Config.interactive` is used, `state_in` now
    explicitly required
    * Rationale: the little convenience offered is far outdone by the annoyance
      of most steps being non re-entrant, so trying to run the same cell twice
      is almost always a crash.
* `OpenROAD.CTS`:
  * Removed `CTS_TOLERANCE`: no longer supported by OpenROAD
* `OpenROAD.Floorplan`:
  * Removed `PLACE_SITE_HEIGHT` and `PLACE_SITE_WIDTH`: redundant
* `OpenROAD.GlobalRouting`:
  * Removed `GRT_REPAIR_ANTENNAS`. See details above.
* `Odb.DiodesOnPorts`, `Odb.HeuristicDiodeInsertion`:
  * Updated `HEURISTIC_ANTENNA_THRESHOLD` to be a non-optional PDK variable with
    default variables added in `openlane/config/pdk_compat.py`
* `Magic.StreamOut`:
  * Removed `MAGIC_GDS_ALLOW_ABSTRACT`: Bad practice
* Removed `openlane.common.StringEnum`: Use `Literal['string1', 'string2', …]`

## Misc. Enhancements/Bugfixes

* Added exit code propagation when a `StepError` is caused by
  `CalledProcessError`
* Added default Toolbox when Toolbox is not defined for a step
* Created a `.process_stats.json` file for every subprocess that has general
  statistics about a process's total elapsed time and resource consumption
* Created method `openlane.common.Path.startswith`
* Expanded `openlane.common.copy_recursive` to support dataclasses
* `openlane.state.State._repr_html_` to better handle recursive outputs.
* `openlane.config.Config`
  * Fixed bug in private methods where `pdkpath` was not being set in some
    scenarios
  * Fixed `_repr_markdown_` to use correct syntax identifier for YAML in
    Markdown
* Fixes and tweaks for step reproducibles:
  * `openlane.steps create-reproducible` has new flag, `--no-include-pdk`, which
    excludes PDK files from reproducibles and make any reference to them utilize
    `pdk_dir::`
  * Slight internal rework for `openlane.steps.Step.create_reproducible` to
    support flattened file structures suitable for testing
  * Reproducibles now no longer include views of the design not explicitly
    declared in step `.inputs`
* Fixed tuple loading for config variables
* Fixed unit test for tuple loading for config variables
* Fixed missing orientations for MACRO variables

## Testing

* Created step unit testing infrastructure, relying on specially-laid out
  folders that provide input data with the ability to add a per-step input data
  preprocessor and output
  * Requires `--step-rx` flag to be passed to `pytest`
  * Created submodule to host step tests
  * Added step to Nix build that utilizes the step unit testing infrastructure
  * Some space/data duplication avoidance measures: Allow missing `state.json`
    for empty state and creation of `.ref` files
* Created a new internal subcommand, `openlane.steps create-test`, which creates
  a flat reproducible that can be more easily added as a step unit
* Ported `aes_user_project_wrapper` from OpenLane 1
* Added `user_proj_timer` from
  https://github.com/efabless/openframe_timer_example/tree/main/openlane/user_proj_timer
* Changed `manual_macro_placement_test` design to have a macro with orientation
  `FN` as a test for the aforemention
* Enable post-GRT resizer for `aes_core`, `spm` and `aes`
* Disabled latch linting for `salsa20`

# 2.0.0b15

* Added IcarusVerilog as a dependency to OpenLane, and GTKWave as a Nix shell
  dependency
* Added power metric reporting to OpenSTA-based steps
* Updated OpenROAD to `bdc8e94`
* Updated Yosys to 0.33 / `2584903`
  * Changed Yosys build process to use an external ABC as ABC takes 8 billion
    years to build (estimate)
  * Patched Yosys and dependent utilities to use BSD libedit
  * Reimplemented how Yosys plugins work in Nix, so they're all loaded with
    Yosys
    * Added derivations for:
      * [SymbiYosys](https://github.com/YosysHQ/sby)
      * [eqy](https://github.com/YosysHQ/eqy)
      * [Lighter](https://github.com/YosysHQ/eqy)
      * [GHDL Yosys Plugin](https://github.com/ghdl/ghdl-yosys-plugin)
  * Created `Yosys.EQY`, a step based on EQY that runs at the very end of the
    flow comparing the RTL inputs and outputs (disabled by default)
  * Modified `Yosys.Synthesis` to support Lighter, which greatly reduces power
    consumption by clock-gating D-flipflops (disabled by default, set
    `USE_LIGHTER` to true to activate)
  * Created new step, `VHDLSynthesis`
    * Created new experimental flow, `VHDLClassic`, incorporating said step and
      removing Verilog-specific steps
* Latches without `always_latch` are now reported as a lint error if the
  variable `LINTER_ERROR_ON_LATCH` is set to `True` (which it is by default)
  * Added latch design to fastest test set for both supported PDKs
* Fixed a race condition with `openlane/steps/step.py::Step::run_subprocess`
* Fixed a bug where `glob` introduced nondeterminism, as glob returns files in
  an arbitrary order on some filesystems:
  https://docs.python.org/3.8/library/glob.html?highlight=sorted
  * All `glob` results were simply sorted.
* Fixed a bug where `openlane/common/toolbox.py::Toolbox::create_blackbox_model`
  constructs and uses an invalid Path.
* Fixed `Checker.YosysSynthChecks` ID to match class name
* Fixed `Odb.SetPowerConnections` missing from step factory
* Fixed `OpenROAD.GlobalRouting` missing `GRT_ANTENNA_MARGIN` from OpenLane 1
* Fixed `Verilator.Lint` incorrectly calling Verilator by appending the list of
  defines to the list of files
* Renamed `SYNTH_DEFINES` to `VERILOG_DEFINES` with translation behavior
* Renamed `SYNTH_POWER_DEFINE` to `VERILOG_POWER_DEFINE` with translation
  behavior
* Removed `SYNTH_READ_BLACKBOX_LIB`, now always loaded

# 2.0.0b14

* Added `PNR_SDC_FILE` to all OpenROAD steps
* Added `SIGNOFF_SDC_FILE` to `OpenROAD.STAPostPNR`
* Added `report_design_area_metrics` to OpenROAD scripts that potentially modify
  the layout
* Added comprehensive documentation on PDKs
* Added documentation for migrating the Macro object
* Added validation for unknown keys for the Macro object
* Added testing for `openlane.common.toolbox::Toolbox::create_blackbox_model`,
  `openlane.common.toolbox::Toolbox::get_lib_voltage`,
  `openlane.flows.sequential::SequentialFlow::__init_subclass__`=
* Updated OpenROAD to `0a6d0fd`: **There is an API break in OpenDB APIs**:
  * `odb.read_def` now takes a `dbTech` and a Path string instead of a
    `dbDatabase` and a Path string.
  * The `dbTech` object can be obtained via the `getTech` method on `dbDatabase`
    objects: `db.getTech()`, for example.
  * Liberty files without default operating conditions break in PSM-
    `libparse-python` added as a workaround until the PDKs are fixed
* `BASE_SDC_FILE` renamed to `FALLBACK_SDC_FILE` with translation
  * Move `FALLBACK_SDC_FILE` to universal flow variables
* OpenROAD scripts internally now always read `SDC_IN` instead of `CURRENT_SDC`
  * SDC_IN set to either `PNR_SDC_FILE` or `SIGNOFF_SDC_FILE` by the appropriate
    steps
* Reimplemented I/O placement in the Classic flow based on the one in ORFS,
  i.e.:
  > "We start the loop in ORFS by ignoring io placement while doing global
  > placement, then do io placement, then re-run global placement considering
  > IOs. Its not perfect but that's the use." - @maliberty
* `open_pdks` -> `dd7771c`
* Volare -> `0.12.8`
* Changed gf180mcu tests to use `gf180mcuD`, the new recommended variant of
  gf180mcu
* Fixed bug with gating config variables with wildcards only affecting the first
  matching step
* Fixed detecting if `PL_TARGET_DENSITY_PCT` is not defined
* Fixed antenna repair: now re-legalizes after repair which was missing
  * Fixed failing designs in Extended Test Set

# 2.0.0b13

* Add Linting
  * Added Nix derivation for:
    [Verilator](https://github.com/verilator/verilator)
  * Added the following steps:
    * `Verilator.Lint`
    * `Checker.LintTimingConstructs`
    * `Checker.LintWarnings`
  * Emplaced the three new steps at the beginning of the flow
  * Added `Classic` flow variable:
    * `RUN_LINTER` w/ deprecated name (`RUN_VERILATOR`)
  * Added step variables:
    * `QUIT_ON_LINTER_ERRORS` -w/ deprecated name (`QUIT_ON_VERILATOR_ERRORS`)
    * `QUIT_ON_LINTER_WARNINGS` w/ deprecated name
      (`QUIT_ON_VERILATOR_WARNINGS`)
    * `QUIT_ON_LINTER_TIMING_CONSTRUCTS`
    * `LINTER_RELATIVE_INCLUDES` w/ deprecated (`VERILATOR_REALTIVE_INCLUDES`)
    * `LINTER_DEFINES`
  * Added metrics:
    * `design__lint_errors__count`
* Added support for `Flow`-specific configuration variables
  * Added a `config_vars` property to `Flow`
  * Added a `gating_config_vars` property to `SequentialFlow`, essentially
    replacing `flow_control_variable` (breaking change) with deprecation
    warnings for the latter
  * Added more consistent runtime handling of "abstract class properties"
  * Folded *all* OpenLane 1-style `RUN_` variables into Classic Flow
* Added an undocumented CVC step- upstream no longer supporting CVC in flows
* open_pdks -> `1341f54`
* yosys -> `14d50a1` to match OL1
* Restored ancient `{DATA,CLOCK}_WIRE_RC_LAYER` variables, with translation
  behavior from `WIRE_RC_LAYER` to `DATA_WIRE_RC_LAYER`
* Created new PDK variable `CELL_SPICE_MODELS` to handle .spice models of the
  SCLs instead of globbing in-step
* Changed default value of `MAGIC_DRC_USE_GDS`
* Fixed an issue where CI would fail when `vars.CACHIX_CACHE` is not defined
  (affected pull requests)
* Fixed an issue with Nix in environment surveys
* Fixed an issue where `openlane/scripts/openroad/pdn.tcl` used a deprecated
  name for a variable
* Fixed a bug where KLayout category names were lacking enclosing single quotes
* Fixed a number of broken links and entries in the documentation

# 2.0.0b12

* Added diode padding to `dpl_cell_pad.tcl`
* Added `FULL_LIBS` to `YosysStep` without any redactions
* Moved all PDN variables to the the `OpenROAD.GeneratePDN` step as
  step-specific PDK variables
* Updated PDN documentation to make sense and added an illustrated diagram of
  values
* Slightly reordered Classic Flow so detailed placement happens right after
  `Odb.HeuristicDiodeInsertion`
* Fixed translation of `FP_PDN_MACRO_HOOKS` when a string is provided (only
  splitting if a `,` is found)
* Removed extraneous `check_placement -verbose` after `common/dpl.tcl` sources
  in OpenROAD scripts

# 2.0.0b11

* Added new `mag` format to design formats, populated by `Magic.StreamOut`
* Added support for `stdin` in reproducibles (mainly for Magic): ejected
  reproducibles now save the input and use it
* Added three new PDK variables to all Magic-based steps: `MAGIC_PDK_SETUP`,
  `CELL_MAGS`, and `CELL_MAGLEFS`, which explicitly list some files Magic
  constructed from `PDK_ROOT`, as well as codifying a convention that variables
  must explicitly list files being used.
* Added new variable to `Magic.SpiceExtraction`, `MAGIC_EXT_ABSTRACT`, which
  allows for cell/submodule-level LVS rather than transistor-level LVS.
* Changed SPEF file saving to only strip asterisks instead of underscores as
  well, matching the folders
* Fixed an issue where OpenLane's type-checking only accepted a single value for
  Literals in violation of
  ["Shortening unions of literals," PEP-586](https://peps.python.org/pep-0586/#shortening-unions-of-literals)
* Fixed an issue where command-line overrides were still treated as strict
  variables
* Fixed an issue where `rule()` would print a line even when log levels would
  not allow it
* Fixed an issue where `PDK_ROOT` was of type `str`
* Updated documentation to provide information on conventions for declaring
  variables
  * Deprecated `StringEnums`, now favoring `Literal['str1', 'str2', …]`

# 2.0.0b10

* Add new commandline options: `--docker-tty/--docker-no-tty`, controlling the
  `-t` flag of Docker and compatible container engines which allocates a virtual
  tty
* Convert CI to use `--dockerized` instead of a plain `docker run`

# 2.0.0b9

* `Flow.start()` now registers two handlers, one for errors and one for
  warnings, and forwards them to `step_dir/{errors,warnings}.log` respectively
* Created `CELL_SPICE_MODELS` as a PDK variable to handle .spice models of the
  SCLs instead of globbing in-step
* Added a "dummy path" for macro translation purposes that always validates and
  is ignored by `self.toolbox.get_macro_views`
* Reduced reliance on absolute paths
  * Special exception carved out for `STEP_DIR`, `SCRIPTS_DIR`
  * Made KLayout scripts more resilient to relative pathing
* Created new "eject" feature, which would make reproducibles for steps relying
  on subprocesses independent of OpenLane
  * `scripts` directory copied in entirety into ejected reproducibles
* Updated Open PDKs to `e3b630d`
* Updated Yosys to `14d50a1`
* Updated CI to handle missing `vars.CACHIX_CACHE`
* Updated Volare to `0.12.3` to use new authentication and user agent
* Downgraded Magic to `0afe4d8` to match OL1
* Restored ancient `{DATA,CLOCK}_WIRE_RC_LAYER` variables, with translation
  behavior from `WIRE_RC_LAYER` to `DATA_WIRE_RC_LAYER`
* Fixed issue with `Step.load()` re-validating values, which affected
  reproducibles
* Timing signoff no longer prints if log level is higher than `VERBOSE`
* Use `parse_float=Decimal` consistently when loading JSON strings to avoid fun
  floating point errors
* Removed dependency on State module from `odb` scripts
* Removed custom PYTHONPATH setting from `OdbStep` (which was mostly to mitigate
  problems fixed in #86)

# 2.0.0b8

* Rename incorrectly-named metric rename `clock__max_slew_violation__count` to
  `design__max_slew_violation__count`
* Fix clock skew metric aggregation by using `-inf` instead of `inf`

# 2.0.0b7

* Internally reworked `Config` module
  * `Variable` objects now have a Boolean property, `.pdk`, which is set to
    `True` if the variable is expected to be provided by the PDK
  * List of common flow variables now incorporate both option config variables
    *and* PDK config variables, with the aforementioned flag used to tell them
    apart.
  * Individual `Step`s may now freely declare PDK variable, with the implication
    that if a `Flow` or one of its constituent `Step`s has one or more variables
    not declared by the current PDK, the `Step` (and `Flow`) are incompatible
    with the PDK.
  * Mutable data structures are used during the construction of `Config` to
    avoid constant copying of immutable dictionaries
    * Multiple private instance methods converted to private `classmethod`s to
      deal with mutable data structures instead of constantly making `Config`
      copies
  * Getting raw values from the PDK memoized to avoid having to call the Tcl
    interpreter repeatedly
  * All `Step` objects, not just those used with an interactive configuration,
    can now be given overrides upon construction using keyword arguments.
* A number of previously-universal PDK variables are now declared by the `Step`s
  and made non-optional, i.e., the `Step` can expect them to be declared by the
  PDK if the configuration is successfully validated.
* `PDK`, `PDK_ROOT` are no longer considered "PDK" variables as PDK variables
  depend on them
* `PRIMARY_SIGNOFF_TOOL` now a PDK variable and a string so OpenLane is not
  limited to two signoff tools
* `Toolbox.render_png()` now relies on a new `Step` called `KLayout.Render`
* `Config.interactive()` fixed, new Nix-based Colab notebook to be uploaded
  Soon™
* Assorted documentation updates and bugfixes

# 2.0.0b6

* Added `Odb.ApplyDEFTemplate` to `Classic` Flow
* Added `RUN_TAP_DECAP_INSERTION` as a deprecated name for
  `RUN_TAP_ENDCAP_INSERTION`

# 2.0.0b5

* Added `refg::` to documentation
* Fixed issue where "worst clock skew" metrics were aggregated incorrectly
* Fixed issue with referencing files outside the design directory

# 2.0.0b4

* Updated documentation for `run_subprocess`
* Updated Volare to `0.11.2`
* Fixed a bug with `Toolbox` method memoization
* Unknown key errors only emit a warning now if the key is used as a Variable's
  name *anywhere* linked to OpenLane. This allows using the same config file
  with multiple flows without errors.

# 2.0.0b3

* Added ability to create reproducible for any step using instance method
  `Step.create_reproducible()`
* Added ability to load and run Step from Config and State JSON files, working
  for both existing step folders and new reproducibles
* Added new CLI- under either the script `openlane.steps` or
  `python3 -m openlane.steps`, exposing the two functionalities above.
* Added internal ability to load a Config without attempting to load the PDK
  configuration data- i.e., only rely on the user's input
* Extended `Meta` objects to support Step ID and OpenLane version.
* Moved tests from source tree to `test/` folder, refactoring as necessary
* Internal `utils` module folded into `common` module, with elements publicly
  documented
* Removed `tcl_reproducible`

# 2.0.0b2

* Updated Magic to `952b20d`
* Added new variable, `MAGIC_EXT_SHORT_RESISTOR` to `Magic.SpiceExtraction`,
  disabled by default

# 2.0.0b1

* Added unit testing and coverage reporting for core infrastructure features
  (80%+)
* Added running unit tests in the CI for different Python versions
* Moved CI designs out-of-tree
* Various documentation improvements
* Common Module
  * Created new TclUtils to handle common Tcl interactions, i.e., evaluating the
    environment and testing
  * Made Tcl environment evaluation no longer rely on the filesystem
  * Made Tcl environment evaluation restore the environment after the fact
  * Moved `Path` from State module to common
  * Moved parsing metric modifiers and such from Toolbox
* Config Module
  * Updated PDK migration script to be a bit more resilient
  * Fixed bug where `meta` did not get copied properly with `Config` copies
  * Rewrote configuration dictionary preprocessor again
* Flow Module
  * Sequential flows now handle duplicate Step IDs by adding a suffix
* Logging Module
  * Logging rewritten to use Python logger with rich handler, the latter of
    which suppressed during unit testing
* State Module
  * `State.save_snapshot()` now also saves a JSON representation of metrics
  * Fixed metric cloning
* Step Module
  * Report start/end locii also end up in the log file
  * Utils
  * DRC module now uses `.` to separate category layer and rule in name

# 2.0.0a55

* Updated OpenROAD to `02ea75b`
* Updated Volare to `0.9.2`
* Added guide on updating utilities with Nix

# 2.0.0a54

* Updated Magic to `0afe4d8`:

```
Corrected an error introduced by the code added recently for support

of command logging, which caused the "select cell <instance>" command
option to become invalid;  this command option is used by the
parameterized cell generator and makes it impossible to edit the
parameterized cells.
```

# 2.0.0a53

* Reworked Tcl unsafe string escaping to use home-cooked functions instead of
  "shlex"

# 2.0.0a52

* Added three designs to the gf180mcu test set
* Magic GDS writes now check log for `Calma output error` before proceeding
  further
* Moved constraint variables to PDK
  * `SYNTH_CAP_LOAD` renamed to `OUTPUT_CAP_LOAD`
* Deprecated names for variables now take priority: allows overriding PDK
  variables properly
* Updated Magic to `8b3bb1a`
* Updated PDK to `78b7bc3`
* Updated Volare to `0.8.0` to support zstd-compressed PDKs
* Temporarily removed `manual_macro_placement_test` from the sky130 test set
  pending a weird bug

# 2.0.0a51

* Updated Netgen to `87d8759`

# 2.0.0a50

* JSON configuration files with `meta.version: 2` and dictionary configurations
  now both subject to stricter validation
  * Strings no longer automatically converted to lists, dicts, numbers,
    Booleans, et cetera
  * Numbers no longer automatically converted to Booleans
  * Unrecognized keys throw an error instead of a warning
* Steps now only keep a copy of configuration variables that are either common
  or explicitly declared
  * Explicitly declare global routing variables for resizer steps
  * Explicitly declare MagicStep variables for DRC step
* `CLOCK_PORT` type changed from `Optional[List[str]]` to
  `Union[str, List[str], None]`
* JSON globs behavior adjusted, now always returns `List` - conversion handled
  after preprocessing
* Rewrote `resolve.py` as a proper preprocessor
  * Proper recursion into Mappings and Sequences (so refs:: may be resolved in
    arbitrarily deep objects)
  * Defer most validation and conversion to `Config` object
* Fixed internal issue where `some_of` of a Union with more than two variables
  of which one is `None` just returns the same Union
* Fixed issue where `expr::` turns results into strings
* `µ`niformity, now all use `U+00B5 MICRO SIGN`
* Removed default values that `ref::`/`expr::` other variables
* Removed unused variable

# 2.0.0a49

* Made designs synthesized by Yosys keep their name after `chparam`

# 2.0.0a48

* Created `openlane.flows.cloup_flow_opts`, which assigns a number of `cloup`
  commandline options to an external function for convenience.
* Moved handling of `last_run` inside `Flow.start`
* Moved handling of volare, setting log level and threadpool count to
  `cloup_flow_opts`

# 2.0.0a47

* Update Magic, Netgen, and Yosys
* Made `SYNTH_ELABORATE_ONLY` functional
* Minor internal rearchitecture of `common` and commandline options

# 2.0.0a46

* Start on API cleanup in preparation for beta
* Common and Logging isolated into own modules
* Improved documentation on various parts of the codebase.
* Delineated `public`, `private` and `protected` class members:
  * If undocumented or starts with `__`, private
  * If decorated with `@openlane.common.protected`, protected
  * Else public
* Class members renamed to reflect the above
* Adjusted documentation generation to use RST and proper titles
* Flow progress bar hooks encapsulated in new `FlowProgressBar` object
  * Old methods still exist, issue a `DeprecationWarning`

## API Breaks

* Top level `import openlane` now only has the version. To get access to `Flow`
  or `Step`, try `from openlane.flows import Flow`
* `Flow.get`/`Step.get` no longer exist: use
  `Flow.factory.get`/`Step.factory.get` instead
* `openlane.common.internal` decorator replaced with `openlane.common.protected`
* `Step` objects no longer hold a reference to parent flow
  * `Step.start` now takes `self.step_dir` as a required argument when running
    non-interactive flows
  * A faster migration method inside a Flow is `step.start()` ->
    `self.start_step(step)`

# 2.0.0a45

* Made Magic DRC report parser more robust, handling multiple rules, etc
* Updated documentation for various related variables
* Fixed bug causing PNR-excluded cells being used during resizer-based OpenROAD
  steps

# 2.0.0a44

* Added support for multiple corners during CTS using the `CTS_CORNERS` variable
* Added support for multiple corners during resizer steps using the
  `RSZ_CORNERS` variable
* Internally reworked OpenROAD resizer and CTS steps to share a common base
  class

# 2.0.0a43

* Added `io_placer` and `manual_macro_placemnt_test` to CI
* Fixed `MAGTYPE` for `Magic.WriteLEF`
* Fixed bug with reading `EXTRA_LEFS` in Magic steps

# 2.0.0a42

* Added support for instances to `RSZ_DONT_TOUCH_RX`
* Added support for `RSZ_DONT_TOUCH_LIST` to resizer steps
* `inverter` design used to configure the above two
* Added ignore for `//` key in JSON config files
* Added two new variables for `Yosys.Synthesis`; `SYNTH_DIRECT_WIRE_BUFFERING`
  and `SYNTH_SPLITNETS`
* Fixed bug with Yosys report parsing
* Fixed issue in `usb_cdc_core` masked by aforementioned bug

# 2.0.0a41

* Updated Magic to `9b131fa`
* Updated Magic LEF writing script
* Ensured consistency of Tcl script logging prefixes

# 2.0.0a40

* Fixed a bug with extracting variables from Tcl config files when the variable
  is already set in the environment
* Fixed a bug with saving lib and SDF files
* Fixed `check_antennas.tcl` being mis-named

# 2.0.0a39

* Added mechanism for subprocesses to write metrics via stdout,
  `%OL_METRIC{,_I,_F}`, used for OpenSTA
* Added violation summary table to post-PNR STA
* Reworked multi-corner STA: now run across N processes with the step being
  responsible for aggregation
* Made handling `Infinity` metrics more robust
* Fixed names of various metrics to abide with conventions:
  * `magic__drc_errors` -> `magic__drc_error__count`
  * `magic__illegal__overlaps` -> `magic__illegal_overlap__count`
* Removed splash messages from OpenROAD, OpenSTA

# 2.0.0a38

* Added full test-suite added to CI
  * Like OpenLane 1, a "fastest test set" runs with every PR and an "extended
    test set" runs daily
* Added Nix building, intra-CI caching and installation as composite actions
  * Nix derivation now cached intra-CI even if running without access to secrets
  * Fixed issue where channel was mis-named
  * Smoke test on all platforms using `nix-shell`
* Docker image re-implemented: One layer with proper settings for PATH and
  PYTHONPATH
  * Docker image smoke-tested independently of Nix
* Fixed bug with Tcl configurations
* Fixed issue with `Yosys.Synthesis` producing false-positive checks
* Updated various design configs

# 2.0.0a37

* Added `MAX_TRANSITION_CONSTRAINT` to `base.sdc` (if set)
* Added `MAX_TRANSITION_CONSTRAINT` -> `SYNTH_MAX_TRAN` translation behavior in
  `base.sdc`
* Removed attempt(s) to calculate a default value for
  `MAX_TRANSITION_CONSTRAINT` in `all.tcl`, `openroad/cts.tcl` and
  `yosys/synth.tcl`

# 2.0.0a36

* Added a commandline option `-j/--jobs` to add a maximum cap on subprocesses.
* Added a global ThreadPoolExecutor object for all subprocesses to `common`.
  * Accessible for external scripts and plugins via `openlane.get_tpe` and
    `openlane.set_tpe`
* Folded `--list-plugins` into `--version`
* Renamed `ROUTING_CORES` to `DRT_THREADS`
* Removed `RCX_CORES`, step now uses global ThreadPoolExecutor

# 2.0.0a35

* Revert magic to
  [`a33d7b7`](https://github.com/RTimothyEdwards/magic/commit/a33d7b78b54d8456769d08236f91f9be31784267),
  last known-good version before a LEF writing bug

# 2.0.0a34

* Added ability to disable reproducibles on a per-class level
* Updated SDF to support N-corners
* Fixed bug with writing LIB/SDF views

# 2.0.0a33

* Bump supported PDK to `af34855`
* Rename 3 PDK variables to match OpenLane 1
  * `FP_PDN_RAILS_LAYER` -> `FP_PDN_RAIL_LAYER`
  * `FP_PDN_UPPER_LAYER` -> `FP_PDN_HORIZONTAL_LAYER`
  * `FP_PDN_LOWER_LAYER` -> `FP_PDN_VERTICAL_LAYER`

# 2.0.0a32

* Better adherence to class structure and mutability principles
  * Create `GenericDict`, `GenericImmutableDict` to better handle immutable
    objects, i.e. `State`, `Config`
  * `State`, `Config` made immutable post-construction
    * Various rewrites to accommodate that
  * `Step`:
    * `.run`:
      * No longer has any default implementation
      * Is expected to return a tuple of **views updates** and **metrics
        updates** which are then applied to copies by `.start` to meet
        mutability requirements
    * `.start`:
      * Handles input checking
      * Handles creating new `State` object based on deltas
  * `Flow`
    * Stateful variables for `.start`, `.run`, and other internal methods made
      private
    * `.start` now only returns the final state object
    * Intermediate steps stored in `self.step_dir`
    * `self.step_dir` and other "mutations" to Flow object have no effect on
      future `.start()` invocations, which are (more or less) idempotent
  * Remove `ConfigBuilder` and fold methods into `Config`
* Added `make host-docs` to Makefile

# 2.0.0a31

* Replace OpenSTA binary name check with an environment variable, `OPENSTA`

# 2.0.0a30

* Added ability to use `--dockerized` without further arguments to drop into a
  shell
* Reimplemented `--dockerized` - needs to be the first argument provided
* Reimplemented `--smoke-test` to not use a subprocess
  * `--smoke-test` doesn't attempt to handle `--dockerized` on its own anymore
* Fixed permissions bug when running a smoke test from a read-only filesystem
* Fixed race condition for temporary directories on macOS (and presumably
  Windows)

# 2.0.0a29

* Added run-time type checkers for `SequentialFlow` `Substitute` dictionary
* Folded `init_with_config` into constructor and deprecate it
* Fixed `SequentialFlow` step substitution bug by moving variable compilation to
  instance instead of class

# 2.0.0a28

* Added missing macro orientations
* Added missing `PDN_CFG` configuration variable
* Fixed crash when defining `SYNTH_READ_BLACKBOX_LIB`
* Streamlined all `read` messages in OpenROAD scripts and macro-related `read`
  messages in Yosys scripts.
* Cleaned up `YosysStep` hierarchy
* Cleaned up `synthesize.tcl`

> Thanks [@smunaut](https://github.com/smunaut) for the bug reports!

# 2.0.0a27

* Added `cloup` library for better argument grouping/prettier `--help` with
  click
* Added ability to substitute steps with a certain `id` in a `SequentialFlow`
  with other Step classes
* Added `--only`, `--skip` to commandline interface for `SequentialFlow`s
* Changed processing of how `--from` and `--to` are done in `SequentialFlow`s
* Better delineation of class vs. instance variables in documentation
* Type checker now also checks functions without typed headers
* Fixed minor bugs with `Decimal` serialization and deserialization
* Class/step registry now case-insensitive
* Moved documentation dependencies to separate requirements file
* Removed `jupyter` from `requirements_dev.txt`- too many dependencies and can
  just be installed with `pip install jupyter`
* Various documentation improvements and fixes

# 2.0.0a26

* Yosys steps now read macro netlists as a black-box if applicable
* Renamed STA steps to avoid ambiguity

# 2.0.0a25

* Made optional/default handling more straightforward to fix issue where the
  default value of an Optional is not None.
* Fixed config var inheritance issue for `OpenROAD.ParasiticsSTA`

# 2.0.0a24

* Add support for gf180mcuC to PDK monkey-patch procedure
* Update some PDK variables to be optional: `GPIO_PADS_LEF`,
  `IGNORE_DISCONNECTED_MODULES`
* Remove unused PDK variable: `CELL_CLK_PORT`

# 2.0.0a23

* Added warning on multiple clocks in `base.sdc`
* Added usage of translation hook for SDC scripts
  * Folded `sdc_reader.tcl` into `io.tcl`
* Fixed calculation issue with I/O delays in `base.sdc`
* Fixed SPEF read invocation to include instance path
* Renamed multiple functions in `io.tcl` for clarity and to avoid aliasing Tcl
  built-in functions
* Tcl reproducibles now add entire environment delta vs. just "extracted"
  variables
  * Better handling of objects inside the design directory

# 2.0.0a22

* Fixed a bug with initializing configurations using dictionaries.
* Added exception message for `InvalidConfig`.

# 2.0.0a21

* Created a (very) rudimentary plugin system
  * Add ability to list detected plugins with flag `--list-plugins`
* Fixed a problem with reading SPEF files for macros
* Various documentation updates

# 2.0.0a20

* Created a `Macro` definition object to replace a litany of variables.
  * `libs`, `spefs` and `sdf` files now use wildcards as keys, which will be
    matched against timing corners for loading, i.e., a SPEF with key `nom_*`
    will match timing corner `nom_tt_025C_1v80`.
    * This has been applied to PDK lib files, RCX rulesets and technology LEF
      files as well.
    * `Toolbox` object now has methods for matching the proper LIB/SPEF files.
* PDKs now list a `DEFAULT_CORNER` for picking LIB files as well as a list of
  `STA_TIMING` corners.
* Expanded the range of valid types for `Variable`: these new classes are
  supported, all with theoretically infinite nesting:
  * `Dict`
  * `Union`
  * `Literal`
* `State` rewritten to support nested dictionaries and type annotations.
  * (Subclass of `Mapping`- Python 3.8 does not support subscripting `UserDict`.
    Yep.)
* Created a `config.json` for the caravel_upw example for testing purposes.
* Updated Magic, add new patch for Clang
* `self.state_in` is now always a future for consistency, but `run()` now takes
  a `state_in` which is guaranteed to be resolved.
* `EXTRA_LEFS`, `EXTRA_LIBS`, etc kept as a fallback for consistency.
* Remove `STA_PRE_CTS`- STA now always propagates clocks

# 2.0.0a19

* Created new metric `synthesis__check_error__count` with a corresponding
  Checker, with said Checker being the new executor of the
  `QUIT_ON_SYNTH_CHECKS` variable
  * Check report parser imported from OpenLane 1
* Created `SYNTH_CHECKS_ALLOW_TRISTATE` to exclude unmapped tribufs from
  previous metric.
* Created new metric `design__xor_difference__count` with a corresponding
  Checker to flag a deferred error on XOR differences.
* Fixed a few typos.

# 2.0.0a18

* Updated the smoke test to support PDK downloads to a different directory.
* Updated config builder to resolve the PDK root much earlier to avoid an issue
  where a crash would affect the issue reproducible.
* Updated `SYNTH_READ_BLACKBOX_LIB` to read the full `LIB` variable instead of
  `LIB_SYNTH`, which also fixes a crash when reading JSON headers.
* Updated post-GRT resizer timing script to re-run GRT before the repair: see
  https://github.com/The-OpenROAD-Project/OpenROAD/issues/3155
* Added a "yosys proc" to the JSON header generator (thanks @smnaut)
* Fixed a bug where random equidistant mode did not work for OpenROAD IO placer.

# 2.0.0a17

* Fixed a crash when the SCL is specified via command-line.
* Fixed a changelog merge nightmare.

# 2.0.0a16

* Reimplement DRC database using `lxml`
* Makefile `venv` creation updated
* Misc. aesthetic bugfixes for sequential flows

# 2.0.0a14

* Add steps to extract, preserve and check power connections:
  * `Checker.DisconnectedPins`: Checker for `ReportDisconnectedPins`.
  * `Odb.ReportDisconnectedPins`: Report disconnected instance pins in a design.
  * `Yosys.JsonHeader`: RTL to a JSON Header.
  * `Odb.SetPowerConnections`: Uses JSON generated in `Yosys/JsonHeader` and
    module information in Odb to add global connections for macros in a design.
* Add `IGNORE_DISCONNECTED_MODULES` as a PDK variable, as some cells need to be
  ignored.
* Rename `SYNTH_USE_PG_PINS_DEFINES` to `SYNTH_POWER_DEFINE`.
* Rename `CHECK_UNMAPPED_CELLS` to `QUIT_ON_UNMAPPED_CELLS`.
* Rename various metrics.
* Change various configuration variables for included `caravel_upw` design.
* Fix `DIODE_INSERTION_STRATEGY` translations
* Allow overriding from CLI when using Tcl configuration files.

# 2.0.0a13

## Documentation

* Built-in flows now have full generated documentation akin to steps.
* Built-in steps now document their inputs, outputs and each built-in step has a
  human-readable text description.
* Rewrite the RTL-to-GDS guides.
* Add an architectural overview of OpenLane 2+.
* Document pin config file format.
* Add guides on writing custom flows AND custom steps.
* Add a migration guide from OpenLane 1.
* Port contributor's guide from OpenLane 1.
* Removed default values from Jupyter Notebook.

## Functional

* `Config` is now immutable, `.copy()` can now take kwargs to override one or
  more values.
* `TapDecapInsertion` -> `TapEndcapInsertion` (more accurate)
* Dropped requirement for description to match between two variables to be
  "equal:" It is sometimes favorable to have a slightly different description in
  another step.
* `OpenInKLayout`/`OpenInOpenROAD` turned into sequential flows with one step
  instead of hacks.
* Fixed a bug where `OpenInKLayout` would exit instantly.
* Updated and fixed `Optimizing` demo flow, as well as delisting it.
* Port https://github.com/The-OpenROAD-Project/OpenLane/pull/1723 to OpenLane 2.
* Remove `Odb.ApplyDEFTemplate` from default flow.

# 2.0.0a12

* Fixes a bug where if OpenLane is invoked from the same directory as the
  design, KLayout stream-outs would break.

# 2.0.0a11

* Update OpenROAD, Add ABC patch to use system zlib
* Adds SDC files as an input to `OpenROADStep`, `NetlistSTA` and `LayoutSTA`
  steps
* Add `sdc_reader.tcl`: a hook script for reading in SDC files while handling
  deprecated variables
* Replace deprecated variables in base.sdc
  * Properly use TIME_DERATING_CONSTRAINT in base.sdc
  * Properly use SYNTH_DRIVING_CELL in base.sdc
  * Properly use SYNTH_CLK_DRIVING_CELL in base.sdc

# 2.0.0a10

* Add `wrapper.tcl` to capture errors in Magic scripts.
* Fix instances of a deprecated variable was used in Magic scripts.

# 2.0.0a9

* Add port diode insertion script.
* Fix formula for calculating `FP_TARGET_DENSITY_PCT`.

# 2.0.0a8

* Update `volare` dependency.
* Update `magic` version + make `magic` nix derivation more resilient.

# 2.0.0a7

* Add the custom diode insertion script as a `Step` (disabled by default).
* `Flow` objects are now passed explicitly to child `Step` objects, removing
  earlier stack inspection code.
* `flow_config_vars` now only affect steps running inside a Flow.

# 2.0.0a6

* Add validation on step exit.

# 2.0.0a5

* Fix a small path resolution issue.

# 2.0.0a4

* Add basic CI that builds for Linux, macOS and Docker
* Various improvements to Dockerization so that `openlane --dockerized` can run
  on Windows

# 2.0.0a3

* Fixed an issue where KLayout scripts exited silently.

# 2.0.0a2

* Handle `PDK_ROOT`, `PDK` and `STD_CELL_LIBRARY` environment variables.
* Unify environment inspection by using `os.environ`- eliminated getenv
* KLayout scripts no longer accept environment variables.
* Updated Docker images for consistency.
* Added ReadTheDocs configuration.

# 2.0.0a1

* Update smoke test
* Fix bug with default variables

# 2.0.0dev15

* `log` -> `info`
* Add mitigation for KLayout None variables.
* `logging` isolated from `common` into its own module
* CLI now accepts either a value or a string for log levels.
* CLI now prints help if no arguments are provided.
* Fix issue where `rich` eats the cursor if it exits by interrupt.

# 2.0.0dev14

* Multiple logging levels specified via CLI. Can also be set via `set_log_level`
  in the API.
* Updated all `run_subprocess` invocations to create a log, named after the
  `Step`'s `id` by default.
* Fixed issue with `ROUTING_CORES` not using the computer's total core count by
  default.
* Fixed an issue with Tcl config files where `DESIGN_DIR` was resolved
  relatively, which greatly confused KLayout.

# 2.0.0dev13

* Add ApplyDEFTemplate step.
* Update most `odbpy` CLIs to accept multiple LEF files.

# 2.0.0dev12

* Cleaned up build system.
* Add support for OpenROAD with `or-tools` on macOS.

# 2.0.0dev11

* Added `QUIT_ON_SYNTH_CHECKS`
* Added `QUIT_ON_UNMAPPED_CELLS`
* Added metric `design__instance_unmapped__count`
* Allowed `MetricChecker` to raise `StepError`

# 2.0.0dev10

* Updated OpenROAD to `6de104d` and KLayout to `0.28.5`.
* OpenROAD builds now use system boost to cut on build times.
* Added new dedicated interactive mode to replace "Step-by-step" API: activated
  by calling `ConfigBuilder.interactive`, which replaced `per_step`.
  * State, Config and Toolbox for `Step`s all become implicit and rely on global
    variables.
  * On the other hand, `config=` must now be passed explicitly to
    non-interactive flows.
* Added Markdown-based IPython previews for `Step` and `Config` objects.
  * Added an API to render `DEF` or `GDS` files to PNG files to help with that.
* Changed API for KLayout Python scripts to be a bit more consistent.
* Renamed a number of variables for consistency.
* Tweaked documentation slightly for consistency.

# 2.0.0dev9

* Moved `State` to its own submodule.
* Fixed bug with loading default SCL.

# 2.0.0dev8

* Added a step-by-step API for OpenLane.
  * Involves new `ConfigBuilder` method, `per_step`, which creates configuration
    files that can be incremented per-step.
  * This mode is far more imperative and calls may have side effects.
* Added an example IPython notebook to use the aforementioned API.
  * Add a number of APIs to display `State` as a part of a notebook.
* Added various default values for `Step` so it can be used without too many
  parameters. (`config` is still required, but `state_in` will become an empty
  state if not provided.)
* Moved various documentation functions to the `Variable` object so they can
  also be used by IPython.
* Updated documentation for `Variable` object.
* Various documentation updates and fixes.

# 2.0.0dev7

* More build fixes.

# 2.0.0dev6

* Added magic builds to macOS
* Fixed KLayout builds on macOS
* Tweaks to Nix build scripts
* Removed hack to make KLayout work on macOS
* Removed NoMagic flow

# 2.0.0dev5

* Fixed commandline `--flow` override.
* Removed call-stack based inference of `state_in` argument for steps: a step
  initialized without a `state_in` will have an empty in-state.
* Changed signature of `Flow.run`, `Flow.start` to return `(State, List[Step])`,
  returning only the last state as the per-step states can be accessed via
  `step[i].state_out`.
* Removed distinction between the `Step.id` and it factory-registered string:
  the ID is now used for the factory, in the format `Category.Step` for the
  built-in steps.
* Fixed `--from` and `--to`, also add validation and case-insensitivity.
* Various bugfixes to Tcl script packager.

# 2.0.0dev4

* Fix `Optimizing` flow.

# 2.0.0dev3

* Remove Mako as requirement, migrate relevant code.

# 2.0.0dev2

* Updated installation instructions.
* Separated variables step-by-step.
* Various fixes to environment variables, especially when using OpenROAD Odb
  Python scripts.
* Add specialized steps to check and/or quit on specific metrics and/or
  variables.

# 2.0.0dev1

* Rewrite OpenLane in Python using a new, Flow-based architecture.
* Add packaging using the Nix Package Manager to replace the Docker
  architecture.
* Added transparent Dockerization using `--dockerized` commandline argument,
  with images also built using Nix.<|MERGE_RESOLUTION|>--- conflicted
+++ resolved
@@ -14,7 +14,6 @@
 ## Documentation
 -->
 
-<<<<<<< HEAD
 # 3.0.0
 
 ## Steps
@@ -297,7 +296,7 @@
 
   * `BoundingBox` changed from `Tuple` to `dataclass` with additional optional
     `info` property.
-=======
+
 # 2.3.10
 
 ## Steps
@@ -355,7 +354,6 @@
 * Added patch to Yosys to resolve an early return issue that broke non-const
   asynchronous resets. See https://github.com/YosysHQ/yosys/issues/4712 for more
   info.
->>>>>>> b89f7866
 
 # 2.3.3
 
