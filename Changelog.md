# 2.0.0-dev10
<<<<<<< HEAD

* Added `QUIT_ON_SYNTH_CHECKS`
* Added  `QUIT_ON_UNMAPPED_CELLS`
* Added metric `design__instance_unmapped__count`
* Allowed `MetricChecker` to raise `StepError`
=======
* Updated OpenROAD to `6de104d` and KLayout to `0.28.5`.
* OpenROAD builds now use system boost to cut on build times.
* Added new dedicated interactive mode to replace "Step-by-step" API: activated by calling `ConfigBuilder.interactive`, which replaced `per_step`.
    * State, Config and Toolbox for `Step`s all become implicit and rely on global variables.
    * On the other hand, `config=` must now be passed explicitly to non-interactive flows.
* Added Markdown-based IPython previews for `Step` and `Config` objects.
    * Added an API to render `DEF` or `GDS` files to PNG files to help with that.
* Changed API for KLayout Python scripts to be a bit more consistent.
* Renamed a number of variables for consistency.
* Tweaked documentation slightly for consistency.
>>>>>>> 072d940a

# 2.0.0-dev9

* Moved `State` to its own submodule.
* Fixed bug with loading default SCL.

# 2.0.0-dev8

* Added a step-by-step API for OpenLane.
    * Involves new `ConfigBuilder` method, `per_step`, which creates configuration files that can be incremented per-step.
    * This mode is far more imperative and calls may have side effects.
* Added an example IPython notebook to use the aforementioned API.
    * Add a number of APIs to display `State` as a part of a notebook.
* Added various default values for `Step` so it can be used without too many parameters. (`config` is still required, but `state_in` will become an empty state if not provided.)
* Moved various documentation functions to the `Variable` object so they can also be used by IPython.
* Updated documentation for `Variable` object.
* Various documentation updates and fixes.

# 2.0.0-dev7

* More build fixes.

# 2.0.0-dev6

* Added magic builds to macOS
* Fixed KLayout builds on macOS
* Tweaks to Nix build scripts
* Removed hack to make KLayout work on macOS
* Removed NoMagic flow

# 2.0.0-dev5

* Fixed commandline `--flow` override.
* Removed call-stack based inference of `state_in` argument for steps: a step initialized without a `state_in` will have an empty in-state.
* Changed signature of `Flow.run`, `Flow.start` to return `(State, List[Step])`, returning only the last state as the per-step states can be accessed via `step[i].state_out`.
* Removed distinction between the `Step.id` and it factory-registered string: the ID is now used for the factory, in the format `Category.Step` for the built-in steps.
* Fixed `--from` and `--to`, also add validation and case-insensitivity.
* Various bugfixes to Tcl script packager.

# 2.0.0-dev4

* Fix `Optimizing` flow.

# 2.0.0-dev3

* Remove Mako as requirement, migrate relevant code.

# 2.0.0-dev2

* Updated installation instructions.
* Separated variables step-by-step.
* Various fixes to environment variables, especially when using OpenROAD Odb Python scripts.
* Add specialized steps to check and/or quit on specific metrics and/or variables.

# 2.0.0-dev1

* Rewrite OpenLane in Python using a new, Flow-based architecture.
* Add packaging using the Nix Package Manager to replace the Docker architecture.
* Added transparent Dockerization using `--dockerized` commandline argument, with images also built using Nix.<|MERGE_RESOLUTION|>--- conflicted
+++ resolved
@@ -1,11 +1,11 @@
-# 2.0.0-dev10
-<<<<<<< HEAD
+# 2.0.0-dev11
 
 * Added `QUIT_ON_SYNTH_CHECKS`
 * Added  `QUIT_ON_UNMAPPED_CELLS`
 * Added metric `design__instance_unmapped__count`
 * Allowed `MetricChecker` to raise `StepError`
-=======
+
+# 2.0.0-dev10
 * Updated OpenROAD to `6de104d` and KLayout to `0.28.5`.
 * OpenROAD builds now use system boost to cut on build times.
 * Added new dedicated interactive mode to replace "Step-by-step" API: activated by calling `ConfigBuilder.interactive`, which replaced `per_step`.
@@ -16,7 +16,6 @@
 * Changed API for KLayout Python scripts to be a bit more consistent.
 * Renamed a number of variables for consistency.
 * Tweaked documentation slightly for consistency.
->>>>>>> 072d940a
 
 # 2.0.0-dev9
 
