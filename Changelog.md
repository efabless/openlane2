# 2.0.0-a51

<<<<<<< HEAD
* Updated versions of `magic` and `netgen`
=======
* Updated Netgen to `87d8759`
>>>>>>> e5120fdf

# 2.0.0-a50

* JSON configuration files with `meta.version: 2` and dictionary configurations
  now both subject to stricter validation
    * Strings no longer automatically converted to lists, dicts, numbers, booleans, et cetera
    * Numbers no longer automatically converted to
    booleans
    * Unrecognized keys throw an error instead of a warning
* Steps now only keep a copy of configuration variables that are either common
  or explicitly declared
    * Explicitly declare global routing variables for resizer steps
    * Explicitly declare MagicStep variables for DRC step
* `CLOCK_PORT` type changed from `Optional[List[str]]` to `Union[str, List[str], None]`
* JSON globs behavior adjusted, now always returns `List` - conversion handled after preprocessing
* Rewrote `resolve.py` as a proper preprocessor
   * Proper recursion into Mappings and Sequences (so refs:: may be resolved in arbitrarily deep objects)
   * Defer most validation and conversion to `Config` object
* Fixed internal issue where `some_of` of a Union with more than two variables of which one is `None` just returns the same Union
* Fixed issue where `expr::` turns results into strings
* `µ`niformity, now all use `U+00B5 MICRO SIGN` 
* Removed default values that `ref::`/`expr::` other variables
* Removed unused variable

# 2.0.0-a49

* Made designs synthesized by Yosys keep their name after `chparam`

# 2.0.0-a48

* Created `openlane.flows.cloup_flow_opts`, which assigns a number of `cloup`
  commandline options to an external function for convenience.
* Moved handling of `last_run` inside `Flow.start`
* Moved handling of volare, setting log level and threadpool count to `cloup_flow_opts`

# 2.0.0-a47

* Update Magic, Netgen, and Yosys
* Made `SYNTH_ELABORATE_ONLY` functional
* Minor internal rearchitecture of `common` and commandline options

# 2.0.0-a46

* Start on API cleanup in preparation for beta
* Common and Logging isolated into own modules
* Improved documentation on various parts of the codebase.
* Delineated `public`, `private` and `protected` class members:
  * If undocumented or starts with `__`, private
  * If decorated with `@openlane.common.protected`, protected
  * Else public
* Class members renamed to reflect the above
* Adjusted documentation generation to use RST and proper titles
* Flow progress bar hooks encapsulated in new `FlowProgressBar` object
  * Old methods still exist, issue a `DeprecationWarning`

## API Breaks

* Top level `import openlane` now only has the version. To get access to `Flow` or `Step`, try `from openlane.flows import Flow`
* `Flow.get`/`Step.get` no longer exist: use `Flow.factory.get`/`Step.factory.get` instead
* `openlane.common.internal` decorator replaced with `openlane.common.protected`
* `Step` objects no longer hold a reference to parent flow
  * `Step.start` now takes `self.step_dir` as a required argument when running non-interactive flows
  * A faster migration method inside a Flow is  `step.start()` -> `self.start_step(step)`

# 2.0.0-a45

* Made Magic DRC report parser more robust, handling multiple rules, etc
* Updated documentation for various related variables
* Fixed bug causing PNR-excluded cells being used during resizer-based OpenROAD steps 

# 2.0.0-a44

* Added support for multiple corners during CTS using the `CTS_CORNERS` variable
* Added support for multiple corners during resizer steps using the `RSZ_CORNERS` variable
* Internally reworked OpenROAD resizer and CTS steps to share a common base class

# 2.0.0-a43

* Added `io_placer` and `manual_macro_placemnt_test` to CI
* Fixed `MAGTYPE` for `Magic.WriteLEF`
* Fixed bug with reading `EXTRA_LEFS` in Magic steps 

# 2.0.0-a42

* Added support for instances to `RSZ_DONT_TOUCH_RX`
* Added support for `RSZ_DONT_TOUCH_LIST` to resizer steps
* `inverter` design used to configure the above two
* Added ignore for `//` key in JSON config files
* Added two new variables for `Yosys.Synthesis`; `SYNTH_DIRECT_WIRE_BUFFERING` and `SYNTH_SPLITNETS`
* Fixed bug with Yosys report parsing
* Fixed issue in `usb_cdc_core` masked by aforementioned bug

# 2.0.0-a41

* Updated Magic to `9b131fa`
* Updated Magic LEF writing script
* Ensured consistency of Tcl script logging prefixes

# 2.0.0-a40

* Fixed a bug with extracting variables from Tcl config files when the variable
  is already set in the environment
* Fixed a bug with saving lib and SDF files
* Fixed `check_antennas.tcl` being mis-named

# 2.0.0-a39

* Added mechanism for subprocesses to write metrics via stdout, `%OL_METRIC{,_I,_F}`, used for OpenSTA
* Added violation summary table to post-PNR STA
* Reworked multi-corner STA: now run across N processes with the step being responsible for aggregation
* Made handling `Infinity` metrics more robust
* Fixed names of various metrics to abide with conventions:
  * `magic__drc_errors` -> `magic__drc_error__count`
  * `magic__illegal__overlaps` -> `magic__illegal_overlap__count`
* Removed splash messages from OpenROAD, OpenSTA

# 2.0.0-a38

* Added full test-suite added to CI
  * Like OpenLane 1, a "fastest test set" runs with every PR and an "extended test set" runs daily
* Added Nix building, intra-CI caching and installation as composite actions
  * Nix derivation now cached intra-CI even if running without access to secrets
  * Fixed issue where channel was mis-named
  * Smoke test on all platforms using `nix-shell`
* Docker image re-implemented: One layer with proper settings for PATH and
  PYTHONPATH
  * Docker image smoke-tested independently of Nix
* Fixed bug with Tcl configurations
* Fixed issue with `Yosys.Synthesis` producing false-positive checks
* Updated various design configs

# 2.0.0-a37

* Added `MAX_TRANSITION_CONSTRAINT` to `base.sdc` (if set)
* Added `MAX_TRANSITION_CONSTRAINT` -> `SYNTH_MAX_TRAN` translation behavior in `base.sdc`
* Removed attempt(s) to calculate a default value for `MAX_TRANSITION_CONSTRAINT` in `all.tcl`, `openroad/cts.tcl` and `yosys/synth.tcl`

# 2.0.0-a36

* Added a commandline option `-j/--jobs` to add a maximum cap on subprocesses.
* Added a global ThreadPoolExecutor object for all subprocesses to `common`.
  * Accessible for external scripts and plugins via `openlane.get_tpe` and `openlane.set_tpe`
* Folded `--list-plugins` into `--version`
* Renamed `ROUTING_CORES` to `DRT_THREADS`
* Removed `RCX_CORES`, step now uses global ThreadPoolExecutor

# 2.0.0-a35

* Revert magic to [`a33d7b7`](https://github.com/RTimothyEdwards/magic/commit/a33d7b78b54d8456769d08236f91f9be31784267),
  last known-good version before a LEF writing bug

# 2.0.0-a34

* Added ability to disable reproducibles on a per-class level
* Updated SDF to support N-corners
* Fixed bug with writing LIB/SDF views

# 2.0.0-a33

* Bump supported PDK to `af34855`
* Rename 3 PDK variables to match OpenLane 1
  * `FP_PDN_RAILS_LAYER` -> `FP_PDN_RAIL_LAYER`
  * `FP_PDN_UPPER_LAYER` -> `FP_PDN_HORIZONTAL_LAYER`
  * `FP_PDN_LOWER_LAYER` -> `FP_PDN_VERTICAL_LAYER`

# 2.0.0-a32

* Better adherence to class structure and mutability principles
  * Create `GenericDict`, `GenericImmutableDict` to better handle immutable objects, i.e. `State`, `Config`
  * `State`, `Config` made immutable post-construction
    * Various rewrites to accomodate that
  * `Step`:
    * `.run`:
      * No longer has any default implementation
      * Is expected to return a tuple of **views updates** and **metrics updates** which are then applied to copies by `.start` to meet mutability requirements
    * `.start`:
      * Handles input checking
      * Handles creating new `State` object based on deltas
  * `Flow`
    * Stateful variables for `.start`, `.run`, and other internal methods made private
    * `.start` now only returns the final state object
    * Intermediate steps stored in `self.step_dir`
    * `self.step_dir` and other "mutations" to Flow object have 
      no effect on future `.start()` invocations, which are (more or less) idempotent
  * Remove `ConfigBuilder` and fold methods into `Config`
* Added `make host-docs` to Makefile

# 2.0.0-a31

* Replace OpenSTA binary name check with an environment variable, `OPENSTA`

# 2.0.0-a30

* Added ability to use `--dockerized` without further arguments to drop into a shell
* Reimplemented `--dockerized` - needs to be the first argument provided
* Reimplemented `--smoke-test` to not use a subprocess
  * `--smoke-test` doesn't attempt to handle `--dockerized` on its own anymore
* Fixed permissions bug when running a smoke test from a read-only filesystem
* Fixed race condition for temporary directories on macOS (and presumably Windows)

# 2.0.0-a29

* Added run-time type checkers for `SequentialFlow` `Substitute` dictionary
* Folded `init_with_config` into constructor and deprecate it
* Fixed `SequentialFlow` step substitution bug by moving variable compilation to
  instance instead of class

# 2.0.0-a28

* Added missing macro orientations
* Added missing `PDN_CFG` configuration variable
* Fixed crash when defining `SYNTH_READ_BLACKBOX_LIB`
* Streamlined all `read` messages in OpenROAD scripts and macro-related `read`
  messages in Yosys scripts.
* Cleaned up `YosysStep` hierarchy
* Cleaned up `synthesize.tcl`

> Thanks [@smunaut](https://github.com/smunaut) for the bug reports!

# 2.0.0-a27

* Added `cloup` library for better argument grouping/prettier `--help` with click
* Added ability to substitute steps with a certain `id` in a `SequentialFlow`
  with other Step classes
* Added `--only`, `--skip` to commandline interface for `SequentialFlow`s
* Changed processing of how `--from` and `--to` are done in `SequentialFlow`s
* Better delineation of class vs. instance variables in documentation
* Type checker now also checks functions without typed headers
* Fixed minor bugs with `Decimal` serialization and deserialization
* Class/step registry now case-insensitive
* Moved documentation dependencies to separate requirements file
* Removed `jupyter` from `requirements_dev.txt`- too many dependencies and can
  just be installed with `pip install jupyter`
* Various documentation improvements and fixes

# 2.0.0-a26

* Yosys steps now read macro netlists as a black-box if applicable
* Renamed STA steps to avoid ambiguity

# 2.0.0-a25

* Made optional/default handling more straightforward to fix issue where
  the default value of an Optional is not None.
* Fixed config var inheritance issue for `OpenROAD.ParasiticsSTA`

# 2.0.0-a24

* Add support for gf180mcuC to PDK monkey-patch procedure
* Update some PDK variables to be optional: `GPIO_PADS_LEF`, `IGNORE_DISCONNECTED_MODULES`
* Remove unused PDK variable: `CELL_CLK_PORT`

# 2.0.0-a23

* Added warning on multiple clocks in `base.sdc`
* Added usage of translation hook for SDC scripts
    * Folded `sdc_reader.tcl` into `io.tcl`
* Fixed calculation issue with I/O delays in `base.sdc`
* Fixed SPEF read invocation to include instance path
* Renamed multiple functions in `io.tcl` for clarity and to avoid aliasing
  Tcl built-in functions
* Tcl reproducibles now add entire environment delta vs. just "extracted" variables
    * Better handling of objects inside the design directory
    
# 2.0.0-a22

* Fixed a bug with initializing configurations using dictionaries.
* Added exception message for `InvalidConfig`.

# 2.0.0-a21

* Created a (very) rudimentary plugin system
    * Add ability to list detected plugins with flag `--list-plugins`
* Fixed a problem with reading SPEF files for macros
* Various documentation updates

# 2.0.0-a20

* Created a `Macro` definition object to replace a litany of variables.
    * `libs`, `spefs` and `sdf` files now use wildcards as keys, which will be
    matched against timing corners for loading, i.e., a SPEF with key `nom_*` will
    match timing corner `nom_tt_025C_1V80`.
        * This has been applied to PDK lib files, RCX rulesets and technology LEF
        files as well.
        * `Toolbox` object now has methods for matching the proper LIB/SPEF files.
* PDKs now list a `DEFAULT_CORNER` for picking LIB files as well as a list of
  `STA_TIMING` corners. 
* Expanded the range of valid types for `Variable`: these new classes are
  supported, all with theoretically infinite nesting:
    * `Dict`
    * `Union`
    * `Literal`
* `State` rewritten to support nested dictionaries and type annotations.
    * (Subclass of `Mapping`- Python 3.8 does not support subscripting `UserDict`. Yep.)
* Created a `config.json` for the caravel_upw example for testing purposes.
* Updated Magic, add new patch for Clang
* `self.state_in` is now always a future for consistency, but `run()` now takes
  a `state_in` which is guaranteed to be resolved.
* `EXTRA_LEFS`, `EXTRA_LIBS`, etc kept as a fallback for consistency.
* Remove `STA_PRE_CTS`- STA now always propagates clocks

# 2.0.0-a19

* Created new metric `synthesis__check_error__count` with a corresponding Checker, with said Checker being the new executor of the `QUIT_ON_SYNTH_CHECKS` variable
    * Check report parser imported from OpenLane 1
* Created `SYNTH_CHECKS_ALLOW_TRISTATE` to exclude unmapped tribufs from previous metric.
* Created new metric `design__xor_difference__count` with a corresponding Checker to flag a deferred error on XOR differences.
* Fixed a few typos.

# 2.0.0-a18

* Updated the smoke test to support PDK downloads to a different directory.
* Updated config builder to resolve the PDK root much earlier to avoid an issue where a crash would affect the issue reproducible.
* Updated `SYNTH_READ_BLACKBOX_LIB` to read the full `LIB` variable instead of `LIB_SYNTH`, which also fixes a crash when reading JSON headers.
* Updated post-GRT resizer timing script to re-run GRT before the repair: see https://github.com/The-OpenROAD-Project/OpenROAD/issues/3155
* Added a "yosys proc" to the JSON header generator (thanks @smnaut)
* Fixed a bug where random equidistant mode did not work for OpenROAD IO placer.

# 2.0.0-a17

* Fixed a crash when the SCL is specified via command-line.
* Fixed a changelog merge nightmare.

# 2.0.0-a16

* Reimplement DRC database using `lxml`
* Makefile `venv` creation updated
* Misc. aesthetic bugfixes for sequential flows

# 2.0.0-a14

* Add steps to extract, preserve and check power connections:
    * `Checker.DisconnectedPins`: Checker for `ReportDisconnectedPins`.
    * `Odb.ReportDisconnectedPins`: Report disconnected instance pins in a design.
    * `Yosys.JsonHeader`: RTL to a JSON Header.
    * `Odb.SetPowerConnections`: Uses JSON generated in `Yosys/JsonHeader` and module information in Odb to add global connections for macros in a design.
* Add `IGNORE_DISCONNECTED_MODULES` as a PDK variable, as some cells need to be ignored.
* Rename `SYNTH_USE_PG_PINS_DEFINES` to `SYNTH_POWER_DEFINE`.
* Rename `CHECK_UNMAPPED_CELLS` to `QUIT_ON_UNMAPPED_CELLS`.
* Rename various metrics.
* Change various configuration variables for included `caravel_upw` design.
* Fix `DIODE_INSERTION_STRATEGY` translations
* Allow overriding from CLI when using Tcl configuration files.


# 2.0.0-a13

## Documentation
* Built-in flows now have full generated documentation akin to steps.
* Built-in steps now document their inputs, outputs and each built-in step has a human-readable text description.
* Rewrite the RTL-to-GDS guides.
* Add an architectural overview of OpenLane 2+.
* Document pin config file format.
* Add guides on writing custom flows AND custom steps.
* Add a migration guide from OpenLane 1.
* Port contributor's guide from OpenLane 1.
* Removed default values from Jupyter Notebook.

## Functional
* `Config` is now immutable, `.copy()` can now take kwargs to override one or more values.
* `TapDecapInsertion` -> `TapEndcapInsertion` (more accurate)
* Dropped requirement for description to match between two variables to be "equal:" It is sometimes favorable to have a slightly different description in another step.
* `OpenInKLayout`/`OpenInOpenROAD` turned into sequential flows with one step instead of hacks.
* Fixed a bug where `OpenInKLayout` would exit instantly.
* Updated and fixed `Optimizing` demo flow, as well as delisting it.
* Port https://github.com/The-OpenROAD-Project/OpenLane/pull/1723 to OpenLane 2.
* Remove `Odb.ApplyDEFTemplate` from default flow.

# 2.0.0-a12

* Fixes a bug where if OpenLane is invoked from the same directory as the design,
  KLayout stream-outs would break.

# 2.0.0-a11

* Update OpenROAD, Add ABC patch to use system zlib
* Adds SDC files as an input to `OpenROADStep`, `NetlistSTA` and `LayoutSTA` steps
* Add `sdc_reader.tcl`: a hook script for reading in SDC files while handling deprecated variables
* Replace deprecated variables in base.sdc
    * Properly use TIME_DERATING_CONSTRAINT in base.sdc 
    * Properly use SYNTH_DRIVING_CELL in base.sdc
    * Properly use SYNTH_CLK_DRIVING_CELL in base.sdc

# 2.0.0-a10

* Add `wrapper.tcl` to capture errors in Magic scripts.
* Fix instances of a deprecated variable was used in Magic scripts.

# 2.0.0-a9

* Add port diode insertion script.
* Fix formula for calculating `FP_TARGET_DENSITY_PCT`.

# 2.0.0-a8

* Update `volare` dependency.
* Update `magic` version + make `magic` nix derivation more resilient.

# 2.0.0-a7

* Add the custom diode insertion script as a `Step` (disabled by default).
* `Flow` objects are now passed explicitly to child `Step` objects, removing earlier stack inspection code.
* `flow_config_vars` now only affect steps running inside a Flow.

# 2.0.0-a6

* Add validation on step exit.

# 2.0.0-a5

* Fix a small path resolution issue.

# 2.0.0-a4

* Add basic CI that builds for Linux, macOS and Docker
* Various improvements to Dockerization so that `openlane --dockerized` can run on Windows

# 2.0.0-a3

* Fixed an issue where KLayout scripts exited silently.

# 2.0.0-a2

* Handle `PDK_ROOT`, `PDK` and `STD_CELL_LIBRARY` environment variables.
* Unify environment inspection by using `os.environ`- eliminated getenv
* KLayout scripts no longer accept environment variables.
* Updated Docker images for consistency.
* Added ReadTheDocs configuration.

# 2.0.0-a1

* Update smoke test
* Fix bug with default variables

# 2.0.0-dev15

* `log` -> `info`
* Add mitigation for KLayout None variables.
* `logging` isolated from `common` into its own module
* CLI now accepts either a value or a string for log levels.
* CLI now prints help if no arguments are provided.
* Fix issue where `rich` eats the cursor if it exits by interrupt.

# 2.0.0-dev14

* Multiple logging levels specified via CLI. Can also be set via `set_log_level` in the API.
* Updated all `run_subprocess` invocations to create a log, named after the `Step`'s `id` by default.
* Fixed issue with `ROUTING_CORES` not using the computer's total core count by default.
* Fixed an issue with Tcl config files where `DESIGN_DIR` was resolved relatively, which greatly confused KLayout.

# 2.0.0-dev13

* Add ApplyDEFTemplate step.
* Update most `odbpy` CLIs to accept multiple LEF files.

# 2.0.0-dev12

* Cleaned up build system.
* Add support for OpenROAD with `or-tools` on macOS.

# 2.0.0-dev11

* Added `QUIT_ON_SYNTH_CHECKS`
* Added  `QUIT_ON_UNMAPPED_CELLS`
* Added metric `design__instance_unmapped__count`
* Allowed `MetricChecker` to raise `StepError`

# 2.0.0-dev10
* Updated OpenROAD to `6de104d` and KLayout to `0.28.5`.
* OpenROAD builds now use system boost to cut on build times.
* Added new dedicated interactive mode to replace "Step-by-step" API: activated by calling `ConfigBuilder.interactive`, which replaced `per_step`.
    * State, Config and Toolbox for `Step`s all become implicit and rely on global variables.
    * On the other hand, `config=` must now be passed explicitly to non-interactive flows.
* Added Markdown-based IPython previews for `Step` and `Config` objects.
    * Added an API to render `DEF` or `GDS` files to PNG files to help with that.
* Changed API for KLayout Python scripts to be a bit more consistent.
* Renamed a number of variables for consistency.
* Tweaked documentation slightly for consistency.

# 2.0.0-dev9

* Moved `State` to its own submodule.
* Fixed bug with loading default SCL.

# 2.0.0-dev8

* Added a step-by-step API for OpenLane.
    * Involves new `ConfigBuilder` method, `per_step`, which creates configuration files that can be incremented per-step.
    * This mode is far more imperative and calls may have side effects.
* Added an example IPython notebook to use the aforementioned API.
    * Add a number of APIs to display `State` as a part of a notebook.
* Added various default values for `Step` so it can be used without too many parameters. (`config` is still required, but `state_in` will become an empty state if not provided.)
* Moved various documentation functions to the `Variable` object so they can also be used by IPython.
* Updated documentation for `Variable` object.
* Various documentation updates and fixes.

# 2.0.0-dev7

* More build fixes.

# 2.0.0-dev6

* Added magic builds to macOS
* Fixed KLayout builds on macOS
* Tweaks to Nix build scripts
* Removed hack to make KLayout work on macOS
* Removed NoMagic flow

# 2.0.0-dev5

* Fixed commandline `--flow` override.
* Removed call-stack based inference of `state_in` argument for steps: a step initialized without a `state_in` will have an empty in-state.
* Changed signature of `Flow.run`, `Flow.start` to return `(State, List[Step])`, returning only the last state as the per-step states can be accessed via `step[i].state_out`.
* Removed distinction between the `Step.id` and it factory-registered string: the ID is now used for the factory, in the format `Category.Step` for the built-in steps.
* Fixed `--from` and `--to`, also add validation and case-insensitivity.
* Various bugfixes to Tcl script packager.

# 2.0.0-dev4

* Fix `Optimizing` flow.

# 2.0.0-dev3

* Remove Mako as requirement, migrate relevant code.

# 2.0.0-dev2

* Updated installation instructions.
* Separated variables step-by-step.
* Various fixes to environment variables, especially when using OpenROAD Odb Python scripts.
* Add specialized steps to check and/or quit on specific metrics and/or variables.

# 2.0.0-dev1

* Rewrite OpenLane in Python using a new, Flow-based architecture.
* Add packaging using the Nix Package Manager to replace the Docker architecture.
* Added transparent Dockerization using `--dockerized` commandline argument, with images also built using Nix.<|MERGE_RESOLUTION|>--- conflicted
+++ resolved
@@ -1,10 +1,21 @@
+# 2.0.0-a52
+
+* Added three designs to the gf180mcu test set
+* Magic GDS writes now check log for `Calma output error` before proceeding
+  further
+* Moved constraint variables to PDK
+  * `SYNTH_CAP_LOAD` renamed to `OUTPUT_CAP_LOAD`
+* Deprecated names for variables now take priority: allows overriding PDK
+  variables properly
+* Updated Magic to `8b3bb1a`
+* Updated PDK to `78b7bc3`
+* Updated Volare to `0.8.0` to support zstd-compressed PDKs
+* Temporarily removed `manual_macro_placement_test` from the sky130 test set
+  pending a weird bug
+
 # 2.0.0-a51
 
-<<<<<<< HEAD
-* Updated versions of `magic` and `netgen`
-=======
 * Updated Netgen to `87d8759`
->>>>>>> e5120fdf
 
 # 2.0.0-a50
 
