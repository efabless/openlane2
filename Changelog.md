<<<<<<< HEAD
# 2.0.0-a7
* Add `DesignFormat.SDC` to `OpenROADStep` `NetlistSTA` and `LayoutSTA` steps
* Add `sdc_reader.tcl`: a hook script for reading in sdc files to handle deprecated variables
* Replace deprecated variables in `base.sdc`
* Properly use `TIME_DERATING_CONSTRAINT` in `base.sdc`
* Properly use `SYNTH_DRIVING_CELL` in `base.sdc`
* Properly use `SYNTH_CLK_DRIVING_CELL` in `base.sdc`
* Replace deprecated variable `LVS_CONNECT_BY_LABEL` in magic scripts
=======
# 2.0.0-a10
* Add `wrapper.tcl` to capture errors in Magic scripts.
* Fix instances of a deprecated variable was used in Magic scripts.

# 2.0.0-a9

* Add port diode insertion script.
* Fix formula for calculating `FP_TARGET_DENSITY_PCT`.

# 2.0.0-a8

* Update `volare` dependency.
* Update `magic` version + make `magic` nix derivation more resilient.

# 2.0.0-a7

* Add the custom diode insertion script as a `Step` (disabled by default).
* `Flow` objects are now passed explicitly to child `Step` objects, removing earlier stack inspection code.
* `flow_config_vars` now only affect steps running inside a Flow.
>>>>>>> ee6d6f7e

# 2.0.0-a6

* Add validation on step exit.

# 2.0.0-a5

* Fix a small path resolution issue.

# 2.0.0-a4

* Add basic CI that builds for Linux, macOS and Docker
* Various improvements to Dockerization so that `openlane --dockerized` can run on Windows

# 2.0.0-a3

* Fixed an issue where KLayout scripts exited silently.

# 2.0.0-a2

* Handle `PDK_ROOT`, `PDK` and `STD_CELL_LIBRARY` environment variables.
* Unify environment inspection by using `os.environ`- eliminated getenv
* KLayout scripts no longer accept environment variables.
* Updated Docker images for consistency.
* Added ReadTheDocs configuration.

# 2.0.0-a1

* Update smoke test
* Fix bug with default variables

# 2.0.0-dev15

* `log` -> `info`
* Add mitigation for KLayout None variables.
* `logging` isolated from `common` into its own module
* CLI now accepts either a value or a string for log levels.
* CLI now prints help if no arguments are provided.
* Fix issue where `rich` eats the cursor if it exits by interrupt.

# 2.0.0-dev14

* Multiple logging levels specified via CLI. Can also be set via `set_log_level` in the API.
* Updated all `run_subprocess` invocations to create a log, named after the `Step`'s `id` by default.
* Fixed issue with `ROUTING_CORES` not using the computer's total core count by default.
* Fixed an issue with Tcl config files where `DESIGN_DIR` was resolved relatively, which greatly confused KLayout.

# 2.0.0-dev13

* Add ApplyDEFTemplate step.
* Update most `odbpy` CLIs to accept multiple LEF files.

# 2.0.0-dev12

* Cleaned up build system.
* Add support for OpenROAD with `or-tools` on macOS.

# 2.0.0-dev11

* Added `QUIT_ON_SYNTH_CHECKS`
* Added  `QUIT_ON_UNMAPPED_CELLS`
* Added metric `design__instance_unmapped__count`
* Allowed `MetricChecker` to raise `StepError`

# 2.0.0-dev10
* Updated OpenROAD to `6de104d` and KLayout to `0.28.5`.
* OpenROAD builds now use system boost to cut on build times.
* Added new dedicated interactive mode to replace "Step-by-step" API: activated by calling `ConfigBuilder.interactive`, which replaced `per_step`.
    * State, Config and Toolbox for `Step`s all become implicit and rely on global variables.
    * On the other hand, `config=` must now be passed explicitly to non-interactive flows.
* Added Markdown-based IPython previews for `Step` and `Config` objects.
    * Added an API to render `DEF` or `GDS` files to PNG files to help with that.
* Changed API for KLayout Python scripts to be a bit more consistent.
* Renamed a number of variables for consistency.
* Tweaked documentation slightly for consistency.

# 2.0.0-dev9

* Moved `State` to its own submodule.
* Fixed bug with loading default SCL.

# 2.0.0-dev8

* Added a step-by-step API for OpenLane.
    * Involves new `ConfigBuilder` method, `per_step`, which creates configuration files that can be incremented per-step.
    * This mode is far more imperative and calls may have side effects.
* Added an example IPython notebook to use the aforementioned API.
    * Add a number of APIs to display `State` as a part of a notebook.
* Added various default values for `Step` so it can be used without too many parameters. (`config` is still required, but `state_in` will become an empty state if not provided.)
* Moved various documentation functions to the `Variable` object so they can also be used by IPython.
* Updated documentation for `Variable` object.
* Various documentation updates and fixes.

# 2.0.0-dev7

* More build fixes.

# 2.0.0-dev6

* Added magic builds to macOS
* Fixed KLayout builds on macOS
* Tweaks to Nix build scripts
* Removed hack to make KLayout work on macOS
* Removed NoMagic flow

# 2.0.0-dev5

* Fixed commandline `--flow` override.
* Removed call-stack based inference of `state_in` argument for steps: a step initialized without a `state_in` will have an empty in-state.
* Changed signature of `Flow.run`, `Flow.start` to return `(State, List[Step])`, returning only the last state as the per-step states can be accessed via `step[i].state_out`.
* Removed distinction between the `Step.id` and it factory-registered string: the ID is now used for the factory, in the format `Category.Step` for the built-in steps.
* Fixed `--from` and `--to`, also add validation and case-insensitivity.
* Various bugfixes to Tcl script packager.

# 2.0.0-dev4

* Fix `Optimizing` flow.

# 2.0.0-dev3

* Remove Mako as requirement, migrate relevant code.

# 2.0.0-dev2

* Updated installation instructions.
* Separated variables step-by-step.
* Various fixes to environment variables, especially when using OpenROAD Odb Python scripts.
* Add specialized steps to check and/or quit on specific metrics and/or variables.

# 2.0.0-dev1

* Rewrite OpenLane in Python using a new, Flow-based architecture.
* Add packaging using the Nix Package Manager to replace the Docker architecture.
* Added transparent Dockerization using `--dockerized` commandline argument, with images also built using Nix.<|MERGE_RESOLUTION|>--- conflicted
+++ resolved
@@ -1,13 +1,3 @@
-<<<<<<< HEAD
-# 2.0.0-a7
-* Add `DesignFormat.SDC` to `OpenROADStep` `NetlistSTA` and `LayoutSTA` steps
-* Add `sdc_reader.tcl`: a hook script for reading in sdc files to handle deprecated variables
-* Replace deprecated variables in `base.sdc`
-* Properly use `TIME_DERATING_CONSTRAINT` in `base.sdc`
-* Properly use `SYNTH_DRIVING_CELL` in `base.sdc`
-* Properly use `SYNTH_CLK_DRIVING_CELL` in `base.sdc`
-* Replace deprecated variable `LVS_CONNECT_BY_LABEL` in magic scripts
-=======
 # 2.0.0-a10
 * Add `wrapper.tcl` to capture errors in Magic scripts.
 * Fix instances of a deprecated variable was used in Magic scripts.
@@ -27,7 +17,6 @@
 * Add the custom diode insertion script as a `Step` (disabled by default).
 * `Flow` objects are now passed explicitly to child `Step` objects, removing earlier stack inspection code.
 * `flow_config_vars` now only affect steps running inside a Flow.
->>>>>>> ee6d6f7e
 
 # 2.0.0-a6
 
