<!--
  * Using my modified version of mdformat:
  nix run .#mdformat -- --wrap 80 --end-of-line lf Changelog.md
-->

<!--
## CLI
## Steps
## Flows
## Tool Updates
## Testing
## Misc. Enhancements/Bugfixes
## API Breaks
## Documentation
-->

# 2.2.4

## Misc. Enhancements/Bugfixes

<<<<<<< HEAD
* Fixed undefining variables in configuration files being ignored.
* Restored `VERILOG_POWER_DEFINE` as an optional variable.

## Steps

* `Yosys.JsonHeader`, `Verilator.Lint`, `Odb.WriteVerilogHeader`

  * Handled undefined `VERILOG_POWER_DEFINE`.
=======
* `yosys-sby`: Overlaid new hash for `yosys-0.46` tag because of a tag update
  upstream.
>>>>>>> ee52af1d

# 2.2.3

## Misc. Enhancements/Bugfixes

* Fixed incorrect error message when subtituting a step with one that has a nonexistent ID.

# 2.2.2

## Steps

* `Odb.*`

  * Fixed OpenROAD dropping user-set `PYTHONPATH` values.
  
## Tool Updates

* Use `NIX_PYTHONPATH` instead of `PYTHONPATH` in Docker and devshells
  to avoid collisions with user-set `PYTHONPATH` variables.

# 2.2.1

This patch has no functional changes to OpenLane proper.

## Tool Updates
* `flake.createOpenLaneShell` now gets OpenLane from `python3.pkgs`.
* Fixed issue with `flake.createOpenLaneShell` where plugins would not get
  included due to an operator precedence issue.

# 2.2.0

## CLI

* Exposed Flow.start(overwrite=) as `--overwrite`, which removes a run directory
  before running the flow (if it exists)

## Steps

* Created `Odb.ManualGlobalPlacement`

  * Can create a global placement for instances. Intended for
    manually-instantiated buffers that require a certain regional placement or
    similar.
  * Uses new variable `MANUAL_GLOBAL_PLACEMENTS`, a mapping from instance names
    to the `Instance` class.

* Created `Odb.CellFrequencyTables`

  * Creates a number of tables to show the cell frequencies by:
    * Cells
    * Buffer cells only
    * Cell Function
    * SCL

* `OpenROAD.*`

  * All steps that modify views now update design cell metrics using OpenROAD's
    `report_design_area_metrics`

* `OpenROAD.ResizerTimingPostGRT`

  * Added `GRT_RESIZER_RUN_GRT` to control whether global routing is re-run
    after this step, which is usually required but may be redundant in some
    custom flows.

* `OpenROAD.RepairDesignPostGRT`

  * Added `GRT_DESIGN_REPAIR_RUN_GRT` to control whether global routing is
    re-run after this step, which is usually required but may be redundant in
    some custom flows.

* `OpenROAD.STA*`

  * New report `clock.rpt` created with information about each clock in a
    specific domain

* `OpenROAD.WriteViews`

  * Added `OPENROAD_LEF_BLOAT_OCCUPIED_LAYERS` with a default value of `true`

* `Yosys.*Synthesis`

  * ABC scripts used now created dynamically and dumped as a `.abc` file into
    the step directory.
  * Implemented many of the
    [suggestions by @ravenslofty](https://github.com/efabless/openlane2/issues/524)
    from YosysHQ, some behind flags:
    * `SYNTH_ABC_DFF`: Adds `-dff` to `abc` invocations (except the ones inside
      `synth`)
    * `SYNTH_ABC_BOOTH`: Activates the
      [`booth`](https://yosyshq.readthedocs.io/projects/yosys/en/0.44/cmd/booth.html)
      pass as part of `synth`
    * `SYNTH_ABC_USE_MFS3`: Uses `mfs3` in all strategies before retime
    * `SYNTH_ABC_AREA_USE_NF`: Attempts delay-based mapping with a really high
      delay value instead of area-based mapping.

* `Yosys.JsonHeader`, `Yosys.*Synthesis`

  * **Internal**: * Steps are no longer `TclStep`s: rewritten in Python and now
    use `libyosys`. While there are no functional changes, this enhances the
    codebase's consistency and helps avoid tokenization-related security issues.

## Flows

* `Classic`
  * Emplaced `Odb.ManualGlobalPlacement` immediately preceding
    `OpenROAD.DetailedPlacement`.
  * Emplaced `Odb.CellFrequencyTables` after `OpenROAD.FillInsertion`

## Tool Updates

* OpenROAD -> `bbe940134bddf836894bfd1fe02153f4a38f8ae5`

  * OpenSTA -> `20925bb00965c1199c45aca0318c2baeb4042c5a`
  * Removed "stable" version of OpenSTA

* Updated nix-eda to `0814aa6`: more orthodox approach to managing dependencies
  by overlaying them on top of nixpkgs, which fixes an occasional "repeated
  allocation" issue and helps make override behavior more consistent.

  * Yosys and first-party plugins -> `0.46`
  * `klayout` -> `0.29.4`
  * `magic` -> `8.3.489`
  * `netgen` -> `1.5.278`
  * OpenROAD now used with new `withPythonPackages` features to use Python
    packages specifically for the OpenROAD environment

* OpenLane itself no longer included in `devShells.*.dev`, `devShells.*.docs`

  * These shells are intended to be actual dev shells, i.e. used to develop
    OpenLane, and needing OpenLane to pass tests to run these shells makes no
    sense.

* Open PDKs -> `0fe599b` (Recommended for chipIgnite 2409/2411+ shuttles)

## Misc. Enhancements/Bugfixes

* `openlane.common.metrics`
  * `aggregate_metrics()`: Added support for aggregation of N-modifier levels
* `openlane.config.Config`
  * YAML 1.2 configuration files now accepted using `.yaml` or `.yml`
    extensions, with the same featureset as JSON files.
  * The first configuration (file/dict) supplied no longer needs to be a
    complete configuration so long as any required variables are supplied in
    later configurations. Missing variables are only checked on the complete
    configuration.
  * Internally reworked how config files and command-line overrides are parsed.
* Fixed bug with deprecated variable translations of
  `{CLOCK,SIGNAL}_WIRE_RC_LAYERS`.

## Documentation

* Added info on YAML configuration files.
* Documentation for `Instance` dataclass generalized to include instances of
  cells and not macros.

# 2.1.11

## Steps

* `OpenROAD.STA*PnR`

  * Fixed `timing__*_r2r__ws__corner` metrics reporting the wrong value

# 2.1.10

## Misc. Enhancements/Bugfixes

* `openlane.config.Variable`

  * Fixed an issue when strict type-checking is disabled where empty strings
    would crash iterable objects.

## Tool Updates

* Fixed mypy to 1.9.0 to match NixOS 24.05.

* Checked `poetry.lock` into version control to improve reproducibility.

# 2.1.9

## Steps

* `OpenROAD.CheckAntennas`

  * Fixed table being printed to file with wrong width.

* `OpenROAD.STA*PnR`

  * Fixed table being printed to file with wrong width.

## Flows

* `SynthesisExploration`

  * Fixed table being printed to file with wrong width.

# 2.1.8

## Steps

* `OpenROAD.STA*PnR`

  * Fixed a bug in STA metrics where paths with exactly zero slack are counted
    as violations.

# 2.1.7

## Steps

* `Odb.Remove*Obstructions`

  * Rework obstruction matching code to not use IEEE 754 in any capacity
  * Fixed bug where non-integral obstructions would not be matched correctly
    (thanks @urish!)

# 2.1.6

## Steps

* `Yosys.Synthesis`

  * Fixed bug where `hilomap` command was invoked incorrectly (thanks @htfab!)

# 2.1.5

## Steps

* `Odb.SetPowerConnections`

  * Fixed an issue introduced in `2.1.1` where modules that are defined as part
    of hierarchical netlists would be considered macros and then cause a crash
    when they are inevitably not found in the design database.
    * Explicitly mention that macros that are not on the top level will not be
      connected, and emit warnings if a hierarchical netlist is detected.

## Documentation

* Updated macro documentation to further clarify how instances should be named
  and how names should be added to the configuration.

# 2.1.4

## Steps

* `OpenROAD.STA*PNR`
  * New environment variable made accessible to SDC files used during
    Multi-Corner STA steps, `OPENLANE_SDC_IDEAL_CLOCKS`, set to `1` for pre-PnR.
    Band-aid until the SDC situation is properly discussed and addressed (in a
    potentially breaking change.)
  * Fixed issue where the clock was always propagated after `STAPrePNR`
    regardless the information in the SDC file.
  * For backwards compatibility, `STAPrePNR` unsets all propagated clocks and
    the rest set all propagated clocks IF the SDC file lacks the strings
    `set_propagated_clock` or `unset_propagated_clock`.

# 2.1.3

## Tool Updates

* Bundled an downgraded OpenSTA bundled with OpenLane to work around critical
  bug for hierarchical static timing analysis:
  https://github.com/parallaxsw/OpenSTA/issues/82
  * Version of OpenSTA linked against OpenROAD unchanged.

## Testing

* CI now uses DeterminateSystems Nix Installer for all Nix installations as well
  as the Magic Nix Cache Action instead of the nonfunctional attempt at local
  file-based substituters

## Documentation

* Installation documents now use the less-brittle Determinate Systems Nix
  installer, as well as adding warnings about the `apt` version of Nix.

* Added an OpenROAD Flow Scripts-inspired Diagram to the Readme.

# 2.1.2

## Steps

* `OpenROAD.*`

  * Fixed an issue where the validation for `PDN_MACRO_CONNECTIONS` would
    partially match net names, unlike OpenROAD itself
  * Internal string escaping consistency

# 2.1.1

## Steps

* `Odb.SetPowerConnections`

  * Internally reworked pin detection behavior so power pins are found in the
    LEF first then matched in the Verilog, fixing a corner-cases where
    unconnected buses would be candidates for power pins, then promptly cause a
    crash as they only exist in the layout as separate pins.

* `OpenROAD.IOPlacement`, `OpenROAD.GlobalPlacementSkipIO`

  * `FP_IO_MODE` renamed to `FP_PPL_MODE`: translation behavior for OpenLane
    1-style FP_IO_MODE with integers added behind deprecated name `FP_IO_MODE`.

* `Yosys.*Synthesis`

  * Restored filtering of `defparam` from output netlists to avoid surprisingly
    still extant OpenSTA limitation.

## Testing

* Added file to exclude step unit tests purely to speed-up turnaround time for
  PRs (as sometimes a test would need to be deleted/temporarily disabled without
  updating the submodule, see #475 for a similar situation)

* Mac CI now uses an artifact of the PDK

  * Unlike the Linux runners, Mac runners:
    * Are disproportionately affected by rate-limiting: cannot pull from GitHub
      using Volare
    * Do not support caches created on Ubuntu, even with `enableCrossOsArchive`

# 2.1.0: The "Customization and Control" Update

## CLI

* Overhauled how the PDK commandline options work, using a decorator instead of
  doing everything in a callback
* `--smoke-test/--run-example` are now no longer callbacks, and `--run-example`
  now supports more options (e.g. another PDK, another flow, etc.)
* Docker subprocesses
  * Are now always run interactively and can be interrupted.
  * Are now run using `execlp`, replacing the Python interpreter altogether

## Steps

* Created `Checker.NetlistAssignStatements`

  * Outputs warnings or errors (depending on `ERROR_ON_NL_ASSIGN_STATEMENTS`)
    when `assign` statements are found in the netlist of the input state (assign
    statements cause some issues with some tools)

* `KLayout.OpenGUI`

  * Renamed `KLAYOUT_PRIORITIZE_GDS` to `KLAYOUT_GUI_USE_GDS` to be consistent
    with the Magic steps.
  * Script no longer relies on the `click` library as the internal Python
    interpreter more often than not has trouble finding the site packages (and
    indeed the site packages includes its own pya/klayout which is its own
    headache.)

* `Magic.*`

  * All steps now use a new processor,
    `openlane.steps.magic.MagicOutputProcessor`, to capture and count errors
  * Fixed `magicrc` being `abspath`'d before command invocation (breaks
    reproducibles)
  * `_MAGIC_SCRIPT` is now set in `prepare_env` instead of `run_subprocess` (so
    it can be intercepted for reproducibles)

* New step, `Magic.OpenGUI`, which opens either DEF files or GDS files in magic

* `Magic.SpiceExtraction`:

  * A `feedback.xml` is now created, with the contents being the SPICE
    Extraction feedback in the KLayout marker database format
  * Created `MAGIC_EXT_ABSTRACT_CELLS`: a list of regular expressions that are
    matched against the design's cells names what are abstracted (black-boxed)
    during extraction.

* `Netgen.LVS`:

  * Added `LVS_FLATTEN_CELLS`: A list of cells to flatten in LVS.
  * Added `LVS_INCLUDE_MARCOS_NETLIST`. If enabled macros' netlist are loaded
    when running LVS. Either `pnl` or `nl` or `vh` views are selected.
  * Updated Netgen setup file to equate cells inside macros where the GDS is
    generated with blackbox macro option

* `Odb.ApplyDEFTemplate`: Thanks [@smunaut](https://github.com/smunaut)

  * DEF template pin placement status (e.g. `PLACED`, `FIXED`) now always
    propagated to work around PDN generation removing placed but unconnected
    power pins.
  * Fixed crashes when copying power pins from a template where the net name and
    the power pin name may be different (or one net may be connected to multiple
    power pins.)

* `Odb.ReportDisconnectedPins`

  * Disconnected dummy instances created during CTS, prefixed `clkload`, are now
    ignored.

* `Odb.SetPowerConnections`

  * **Internal**: Restructure `power_utils.py` to provide better error messages
    and use dictionaries instead of oddball iterator-based filtering

* Created `OpenROAD.DEFtoODB`

  * Useful for custom flows, where the DEF is modified but the ODB needs to be
    updated to reflect these modifications

* `OpenROAD.*`

  * OpenROAD scripts now set `set_wire_rc` for the average values of the layers
    grouped by routing direction. All layers in the routing range are used if
    either `SIGNAL_WIRE_RC_LAYERS` or `CLOCK_WIRE_RC_LAYERS` are null.
  * Slight internal Tcl code reorganization.

* `OpenROAD.Floorplan`

  * Added soft placement obstructions via new variable `PL_SOFT_OBSTRUCTIONS`.

* `OpenROAD.RepairDesignPostGPL`

  * Added new variable `DESIGN_REPAIR_REMOVE_BUFFERS`, which will instruct
    OpenROAD to remove synthesis buffers so there's more flexibility during
    design repair: see
    https://github.com/The-OpenROAD-Project/OpenROAD/blob/ad54bbe88b561d1c30451d8a3c85ad11c1692905/src/rsz/README.md?plain=1#L185

* `Yosys.*`

  * Added new variable `YOSYS_LOG_LEVEL`, which controls the verbosity of Yosys
    output

* `Yosys.*Synthesis`

  * Moved the `rename` of top module to before selecting it. This fixes a
    problem DFFRAM where needed modules are optimised away and then synthesis
    fails. (Thanks @donnie-j!)

  * Syntheses with `SYNTH_ELABORATE_ONLY` no longer report undriven nets as a
    check error (frequently for some top-level integrations, output pins are
    left undriven entirely to save space.)

## Flows

* Created new mono-step flow, `OpenInMagic`, which runs `Magic.OpenGUI`
* `VHDLClassic` is now based on `Classic` with appropriate `Substitutions

## Tool Updates

* All tool nix derivations now have `rev`/`version` and `sha256` as one of their
  parameters, allowing them to be easily replaced with `.override`.

* OpenLane 2 now uses [nix-eda](https://github.com/efabless/nix-eda) for some of
  its dependencies

  * `nixpkgs` -> `24.05`
  * `klayout` -> `0.29.1`
  * `magic` -> `8.3.483`/`291ba96`
    * now uses tk with X11 on macOS, to prevent crashes when attempting to use
      the GUI
  * `netgen` -> `bf67d3c`
  * `forAllSystems` built into `nix-eda`, now composes overlays for nixpkgs
    based on the `withInputs` field, allowing for easier overriding

* `volare` -> `0.18.1`

* `ioplace_parser` -> `0.3.0`

* `openroad` -> `b16bda7`

  * Removed OpenLane-specific patch for querying existence of antenna
    information
  * `openroad-abc` -> `ef5389d`
    * `ABC_USE_NAMESPACE` now set, value also injected into header files
  * `opensta` -> `e01d3f1`

* Python build tool changed from `setuptools` to `poetry`, which properly
  verifies that all version ranges are within constraints

  * Updated wrong Python package version ranges that all happen to work

* Nix devshells now use [numtide/devshell](https://github.com/numtide/devshell),
  which creates an executable to enter the environment, allowing for easy
  repacking

* Docker image creation now uses a Nix derivation based on that of the official
  Nix Docker image, which includes a full Nix installation in the image (so
  users may add tools and apps in the container at their leisure.)

* `mdformat` promoted from overlay to `packages`.

## Misc. Enhancements/Bugfixes

* `openlane.flows.SequentialFlow`

  * Substitutions can now
    * be done at the class level by assigning to `Substitutions`
    * be done in `config.json` files using a dictionary in the field
      `.meta.substituting_steps`
    * emplace steps before or after existing steps, e.g. `+STEP`, `-STEP`
  * Step names for `from`, `to`, `skip` and `only` are now fuzzy-matched using
    `rapidfuzz` to give suggestions in error messages
    * If the environment variable
      `_i_want_openlane_to_fuzzy_match_steps_and_im_willing_to_accept_the_risks`
      is set to `1`, the suggestions are used automatically (not recommended)
  * Gating config vars are now simply removed if they do not target a valid step
    (so removed steps in a substituted flow do not cause a FlowException)

* `openlane.common`

  * `DRC`: Work around a weird macOS-only bug where boxes in exported KLayout
    marker databases would not function properly: see
    https://github.com/KLayout/klayout/issues/1550
  * `GenericDictEncoder`: Fixed crash when attempting to dump a Decimal of
    infinite value

* `openlane.common.config`

  * Trailing commas are now permitted when converting from a string format
    (which are necessary because of the ambiguity of lists of lists.)

* `openlane.steps.DefaultOutputProcessor`

  * `%OL_METRICS_F` now uses Decimals instead of Floats

* `openlane.steps.Step.create_reproducible`

  * `PDK_ROOT` now included if the PDK is included but not flattened so Magic
    steps can work

* `openlane.steps.TclStep`

  * **Internal**: Internal environment variables prefixed with `_` are no longer
    rerouted to `_env.tcl`, instead being passed raw (to help with creating
    reproducibles)

* Universal flow configuration variable

  * `DATA_WIRE_RC_LAYER` renamed to `SIGNAL_WIRE_RC_LAYERS`,
    `CLOCK_WIRE_RC_LAYER` renamed to `CLOCK_WIRE_RC_LAYERS`, with translation
    behavior and data type changed to `List[str]?`
  * Universal PDK variables `SIGNAL_WIRE_RC_LAYERS`/`CLOCK_WIRE_RC_LAYERS` no
    longer have default values for all PDKs (are null.)

* Fixed new typing inconsistencies exposed by mypy.

* Removed loop header genvar declaration from examples (limited compatibility
  with some tools)

## Documentation

* Created a new document on writing plugins.

* Updated the architecture document to reflect changes and clarify some
  elements.

* Updated documentation of the `state` submodule.

* Updated Usage/Writing Custom Flows to document step substitution

* Fixed a number of broken links.

# 2.0.11

## Misc Enhancements/Bugfixes

* Fixed a deadlock in some situations because of `OpenROAD.STAPrePNR` using the
  global thread-pool for OpenLane, which may be used to run the step itself.

# 2.0.10

## Tool Updates

* Relaxed `rich` version range to allow Rich 13.
  * Matches Volare's version range and allows CACE and OpenLane 2 to be
    installed in the same Python environment.

# 2.0.9

## CLI

* Fixed `--ef-save-views-to` saving to `signoff/<design>/openlane` instead of
  `signoff/<design>/openlane-signoff` (which makes less sense but is the
  established convention at Efabless.)

## Steps

* `OpenROAD.*`

  * Fixed environment contamination with deprecated variables that may be used
    by user-supplied PDN or SDC files.

* `OpenROAD.GeneratePDN`

  * Restored compatibility with some ancient OpenLane PDN config files.

## Tool Updates

* Updated `ioplace_parser` to `0.2.0`
  * Fixes regressions in pin regular expression parsing.

# 2.0.8

## Steps

* `Odb.DiodePortInsertion`, `Odb.DiodesOnPorts`
  * Fixed bug where diodes were never inserted on outputs, and added unit tests
    to that effect.

# 2.0.7

## Misc Enhancements/Bugfixes

* Overhauled Tcl configuration loading code to fix a number of bugs that may
  occur when a Tcl file sources another Tcl file, such as for TinyTapeout
  configs (thanks @htfab)

# 2.0.6

## Misc. Enhancements/Bugfixes

* Fixed a crash on Linux distributions where `/etc/lsb-release` includes
  comments.

# 2.0.5

## Misc. Enhancements/Bugfixes

* The flow warning summary now only shows the first instance of any warning
  emitted, instead showing two numbers for identical warnings in other steps and
  for similar warnings (e.g. same OpenROAD code.)

# 2.0.4

## Steps

* `Odb.SetPowerConnections`

  * Fixed bug where instances with special characters in their name and power
    pins are not equal to those of the SCL would not get connected.
  * Added assertion that exactly one pin is connected for every operation.

* `Yosys.GenerateJSONHeader`

  * Netlist is now flattened so `Odb.SetPowerConnections` can properly set pins
    for nested macros with power pin names not equal to those of the SCL.

# 2.0.3

## Tool Updates

* Updated OpenROAD to `d423155`, OpenSTA to `a7f3421`
  * Addresses an
    [antenna repair bug](https://github.com/efabless/openlane2/issues/459)

## Testing

* Updated a number of unit tests to reflect new OpenROAD error codes.
* Fixed failing design integration tests.

# 2.0.2

## Steps

* `Odb.ReportDisconnectedPins`
  * Fixed table not being written to step directory
  * Fixed bug where table widths were not being set properly
  * Fixed bug where pins with `USE SIGNAL` would be considered power pins

# 2.0.1

## Steps

* `OpenROAD.*`
* Fixed alert about unmatched regexes in `PDN_MACRO_CONNECTIONS` not being
  properly marked as an `[ERROR]`.
* Fixed crash when steps that generate OpenROAD alerts that are suppressed by
  the flow experience a non-zero exit.

# 2.0.0

## Docs

* Updated messaging to be a bit more consistent wrt OpenLane 1 vs OpenLane 2.

# 2.0.0rc3

## CLI

* Resolved bug causing nonexistent mounted volumes to be created as root when
  using a non-rootless container engine with `--dockerized`.
* Fixed issue where PIP versions of OpenLane would not be able to copy examples
  properly.
* Environment detection scripts no longer use `nix-info`, saving time.

## Steps

* `OpenROAD.STAPrePnR`

  * Now performs multicorner STA pre-PnR according to `STA_CORNERS`; although if
    two corners have identical file lists the latter corner is skipped
  * Internally rearranged class structure so STA pre and post PnR share as much
    code as possible

* `Yosys.*`

  * Fixes a bug where synthesis checks were not passed properly when
    `SYNTH_ELABORATE_ONLY` is true.
  * **Internal**:
    * Created new namespace, `yosys_ol`, to encapsulate a number of reusable
      functions for modularity and readability
    * Created two new functions `ol_proc` and `ol_synth`; to encapsulate our
      modified `synth` and `proc` instead of them being strewn across
      `synthesize.tcl`
    * ABC script construction moved to standalone file

## Misc

* `openlane.steps`
  * `Step`
    * `.start()` no longer prints logs at the beginning as it may not
      necessarily exist

# 2.0.0rc2

## CLI

* `openlane.steps`
  * `eject` *now overrides `psutils.Popen()` instead of `run_subprocess`,
    allowing it to run at a lower level
  * `PATH`, `PYTHONPATH` now excluded from `run.sh`

## Steps

* `Checker.PowerGridViolations`

  * Fixed mistakenly added whitespace in `FP_PDN_CHECK_NODES`

* `Magic.WriteLEF`

  * Added new variable `MAGIC_WRITE_LEF_PINONLY`, which writes the LEF with with
    the `-pinonly` option; declaring nets connected to pins on the same metal
    layer as obstructions and not part of the pin

* `OpenROAD.*`, `Odb.*`

  * Outputs now processed first by new class `OpenROADOutputProcessor`, which
    captures warnings and errors from OpenROAD into a data structure and emits
    them using OpenLane's logger

* `OpenROAD.CTS`

  * Made `CTS_MAX_CAP` a non-PDK value, and also optional as the values in the
    PDK configuration are bad and OpenROAD does a better job without it
  * CTS no longer passes `MAX_TRANSITION_CONSTRAINT`, instead using a new
    variable `CTS_MAX_SLEW` if it exists
  * Fixed issue where no arguments were passed to
    `configure_cts_characterization`
  * Fixed bug where an incorrect value was passed to the `-max_slew` option

* `Odb.ApplyDEFTemplate`

  * Added new variable, `FP_TEMPLATE_COPY_POWER_PINS`, that *always* copies
    power pins from the DEF template
  * Power pins are now filtered and exempt from placement otherwise, allowing
    the step to be runnable after PDN generation

* `Odb.CustomIOPlacement`

  * Power pins are now filtered and exempt from placement, allowing the step to
    be runnable after PDN generation
  * `FP_IO_VLENGTH`, `FP_IO_HLENGTH` are now both optional PDK variables
  * The values are now used properly instead of a taking the maximum of both for
    both kinds of pins
  * For PDKs that do not specify them, the script calculates default values
    based on the layers' rules
  * `QUIT_ON_UNMATCHED_IO` now migrates to new variable
    `ERRORS_ON_UNMATCHED_IO`, an enumeration of four variables that controls
    whether errors are emitted in:
    * no situation
    * situations where pins in the design are missing from the config file
      (default, matching openlane 1)
    * situations where pins in the config file are missing from the design (new)
    * either situation
  * Better error message for too many pins on the same side

* `OpenROAD.GlobalPlacement`

  * Added `PL_MIN_PHI_COEFFICIENT`, `PL_MAX_PHI_COEFFICIENT` for when global
    placement diverges

* `OpenROAD.GlobalPlacementSkipIO`

  * `PL_TIMING_DRIVEN` and `PL_ROUTABILITY_DRIVEN` no longer passed (useless
    with `-skip_io`)

* `OpenROAD.IOPlacement`

  * `FP_IO_VLENGTH`, `FP_IO_HLENGTH`, `FP_IO_MIN_DISTANCE` are now all optional
    PDK variables
    * For PDKs that do not specify them, OpenROAD calculates default values
      based on the layers' rules

* `OpenROAD.ManualMacroPlacement`

  * **API Break**: Verilog names of macros are now considered instead of DEF
    names in the event of a mismatch (e.g. for instances with `[]` or `/` in the
    name.)

* `OpenROAD.STAPrePnR`, `OpenROAD.STAPostPnR`

  * Added new configuration variable `EXTRA_SPEFS` ONLY for backwards
    compatibility with OpenLane 1 that should not otherwise be used

* `OpenROAD.STAPrePNR`

  * Unset clock propagation for this step (misleading as the clock should be
    ideal before CTS)

* `Verilator.Lint`

  * Now works with the preprocessor macro `VERILOG_POWER_DEFINE` being defined -
    justification is that most macros come with a powered netlist than a regular
    netlist
  * `CELL_BB_VERILOG_MODELS` is no longer used, with the blackbox models always
    getting generated (so power pins can be included)
  * `__openlane__`, `__pnr__`, `PDK_{pdk_name}` and `SCL_{scl_name}` are all
    always defined as preprocessor macros
  * Fixed issue where the order of files may not be preserved for macros,
    causing linting to fail
  * Internally adjusted how linter flags are set; a `.vlt` file is used to turn
    off certain linting rules for the black-box models instead of copying and
    wrapping the black-box comments in comments

* `Yosys.*`

  * `__openlane__`, `__pnr__`, `PDK_{pdk_name}` and `SCL_{scl_name}` are all
    always defined as preprocessor macros

* `Yosys.JsonHeader`

  * Now reads generated black-boxed models of the standard cells with power pins
    instead of lib files, allowing power pins to be explicitly specified for
    hand-instantiated cells as well without issue

## Flows

* `Classic`
  * Added `Odb.AddRoutingObstructions` before global routing
  * Added `Odb.RemoveRoutingObstructions` after detailed routing
  * Moved PDN generation steps before Global Placement

## Tool Updates

* `magic` -> `8.3.466`/`bfd938b`
  * Addresses a bug with reading DEF files using generated vias
* Updated KLayout to `0.28.17-1`
  * Relaxes PIP version range to accept newer patches (not newer minor versions)

## Testing

* Added an OpenLane 1-compatible configuration for `aes_user_project_wrapper` to
  test back-compat
* Ensured `open_proj_timer` config matches OpenLane 1's as closely as possible
* Updated unit tests because newer versions of flake8 hate `pytest.fixture()`
  for some reason
* Updated step unit tests that look for OpenROAD alerts to use captured alerts
  instead of checking the log.

## Misc. Enhancements/Bugfixes

* `openlane.common`
  * `Toolbox`
    * New method, `get_timing_files_categorized`, returns the three design
      formats in, get this, three separate lists
* `openlane.config`
  * `Config`
    * No longer attempts to migrate `EXTRA_SPEFS` to `MACROS` because of
      side-effects (e.g. the dummy paths)
  * PDK backwards-compatibility script now skips migrating `LIB_*` if `LIB`
    already exists
    * "Default" constraints made exclusive to `sky130` and `gf180mcu`
* `openlane.steps.Step`
  * `run_subprocess`: New concept of "output processors"- classes that may do
    processing on the output of a step to parse it
    * Default output parsing behavior implemented as `DefaultOutputProcessor`
    * `run_subprocess` no longer returns just metrics, rather, metrics are
      returned under the key `generated_metrics` when the
      `DefaultOutputProcessor` is used along with the results of other output
      processors
* Slightly adjusted widths of printed tables across the codebase for
  readability.

## API Breaks

* `OpenROAD.ManualMacroPlacement`

  * Verilog names of macros are now considered instead of DEF names in the event
    of a mismatch (e.g. for instances with `[]` or `/` in the name.)

* `openlane.steps.Step`

  * `run_subprocess` no longer returns just metrics, rather, metrics are
    returned under the key `generated_metrics` when the `DefaultOutputProcessor`
    is used along with the results of other output processors

## Documentation

* Adapted timing closure guide by [@shalan](https://github.com/shalan) to
  OpenLane 2
  * Converted to MyST Markdown
  * All images made dark-mode friendly
  * References to variables all now resolve properly
* Fixed a number of inconsistencies and broken links.

# 2.0.0rc1

## CLI

* Fixed `--ef-save-views-to` not saving `.mag`, `.gds` views

## Steps

* `Checker.*`
  * Created new `ERROR_ON` variables with the removed `QUIT_ON` variables from
    the `Classic` flow being added as deprecated names for these variables.
  * Disabling `ERROR_ON*` (previously `QUIT_ON*`) no longer bypasses a step
    entirely. A warning will be generated and the flow will not quit.
* `Checker.TimingViolations`
  * `TIMING_VIOLATIONS_CORNERS` renamed to `TIMING_VIOLATION_CORNERS`
  * Now creates a new variable `<violation_type>_VIOLATION_CORNERS` for its
    subclasses. This allows for fine-grained control of the IPVT corners checked
    by each subclass.
  * Now generates errors for violations occuring at `TIMING_VIOLATION_CORNERS`
    (unless the subclass variable override is defined) and generates warnings
    for violations in the rest of the IPVT corners.
* `Checker.HoldViolations`
  * Added `HOLD_VIOLATION_CORNERS` which takes precedence over
    `TIMING_VIOLATION_CORNERS`
* `Checker.SetupViolations`
  * Added `SETUP_VIOLATION_CORNERS` acting similar to `HOLD_VIOLATION_CORNERS`.
* Created `Checker.MaxCapViolations`
  * Reports maximum capacitance violations.
  * Added `MAX_CAP_VIOLATION_CORNERS`. It defaults to `[""]` which is the value
    for matching no corners (i.e. all violations are reported as warnings).
* Created `Checker.MaxSlewViolations`
  * Reports maximum slew violations.
  * Added `MAX_SLEW_VIOLATION_CORNERS`. It defaults to `[""]` which is the value
    for matching no corners (i.e. all violations are reported as warnings).
* `OpenROAD.GlobalPlacementSkipIO`
  * Fixed a bug where `PL_TARGET_DENSITY_PCT` is calculated base on
    `FP_CORE_UTIL` in designs with `FP_SIZING` set to `absolute`. The behavior
    now matches `OpenROAD.GlobalPlacement`.
* `Yosys.*`
  * Verilog files are now read with `-noautowire`. This changes the default
    `default_nettype` to `none`, no longer tolerating implicitly declared wires
    unless `default_nettype` is explicitly set to something else in a particular
    source file.

## Flows

* `Classic`, `VHDLClassic`
  * **API Break**: Removed all `QUIT_ON*` variables from the flow itself
  * Added `Checker.MaxSlewViolations`
  * Added `Checker.MaxCapViolations`

## Tool Updates

* Updated `black` to `23` + matching formatting changes to the code
* Makefile no longer creates venvs for most targets
* Default Nix shell no longer includes development-specific tools (jdupes,
  alejandra, pytest…), new devShell `dev` includes these tools and more

## Testing

* Created two coverage commands in the `Makefile`, one for infrastructure unit
  tests and the other for step unit tests

## Misc. Enhancements/Bugfixes

* `openlane.flows.Flow`:
  * All warnings captured are now printed at the end of the flow à la OpenLane
    1\.
* `openlane.flows.SequentialFlow`:
  * Deferred errors are now handled in the same way normal errors are.
* Various internal environment variables changed from `_lower_snake_case` to
  `_UPPER_SNAKE_CASE` for (relative) consistency
* `openlane.common.TclUtils`
  * Empty strings now escaped as `""`
* `openlane.steps.Step`
  * Printing of last 10 lines of a file now uses a ring buffer instead of
    concatenating then splitting then joining
* `openlane.steps.TclStep`
  * Various handcrafted joins in subclasses now use `TclStep.value_to_tcl` or
    `TclUtils.join`
  * **API Break**: `value_to_tcl` no longer converts dataclasses to JSON,
    rather, they're converted to Tcl dicts
  * **API Break**: `run_subprocess` now intercepts and passes most environment
    variables are now passed indirectly, i.e., a file is made and placed under
    the variable `_TCL_ENV_IN`, which is then to be sourced by scripts. This
    helps avoid the 1 MiB args + env limit in macOS / 2 MiB args + env limit in
    Linux.

## API Breaks

* **API Break**: Removed all `QUIT_ON*` variables from the the `Classic`,
  `VHDLClassic` per se, however they are not translated variables.

## Documentation

* Fixed bug with newcomer's guide (thanks @calvbore)

# 2.0.0b17

## CLI

* Multiple configuration files now supported, incl. mixes of JSON and Tcl files
* Added new flag, `--show-progress-bar/--hide-progress-bar`, also
  self-explanatory
* Added new flag, `--run-example`, which instantiates and runs one of the
  example designs
* Added new flag, `--condensed`, which sets `logging.options.condensed_mode` and
  changes the default for showing the progress bar to `False`
* Added new entry script, `openlane.config`, which allows configuration files to
  be interactively generated
* Fixed bug where 0 config files causes a crash

## Steps

* All steps:
  * Change skipped-step `warn`s to `info` if the skip should not necessarily be
    a cause for alarm
  * Suppressed warnings about dead processes when tracking subprocess resource
    usage
  * Fixed crash when subprocesses emit non-UTF-8 output: Now a proper
    `StepException` is raised
* Created `KLayout.DRC`
  * Only compatible with sky130 (skipped for other PDKs)
* Created `Checker.PowerGridViolations`
  * Raises deferred step error if `design__power_grid_violation__count` is
    nonzero
* Created `Checker.SetupViolations `, `Checker.HoldViolations` to check
  setup/hold timing violations
  * Add config variable `TIMING_VIOLATIONS_CORNERS`, which is a list of
    wildcards to match corners those steps will flag an error on.
* `KLayout.OpenGUI`
  * Added a new boolean config var, `KLAYOUT_EDITOR_MODE` to that enables editor
    mode in KLayout
  * Added new variable `KLAYOUT_PRIORITIZE_GDS`, which as the name implies,
    prioritizes GDS over DEF if there's a GDS in the input state.
  * `cwd` for subprocess set to step directory for convenience
  * Fixed bug where viewer mode was not working
* `Odb.*`, `KLayout.*`
  * Subprocesses now inherit `sys.path` in `PYTHONPATH` which allows `nix run`
    to work properly
* `Odb.ApplyDEFTemplate`
  * Added `FP_TEMPLATE_MATCH_MODE`, with values `strict` (default) or
    `permissive` with `strict` raising an error if any pins are missing from
    either the template or the design.
  * Warn when the template DEF die area is different from the design die area.
  * No longer copies the die area from the DEF template file-- floorplanning
    needs to be executed correctly first. `DIE_AREA`
* `Odb.CustomIOPlacement`
  * Completely re-implemented pin placement file parser in Antlr4 for more
    thorough syntax and semantic checking at
    https://github.com/efabless/ioplace_parser
  * Formalized concept of annotations; documented three annotations:
    `@min_distance`, `@bit_major`, and `@bus_major`.
  * Rewrote `openlane/scripts/odbpy/io_place.py` to rely on the new parser +
    general cleanup
* `Odb.ManualMacroPlacement`
  * Instances missing placement information are no longer treated as errors and
    are simply skipped so it can be passed on to other steps (or if is
    information about a nested macro)
* Created new step `Odb.WriteVerilogHeader`
  * Writes a `.vh` file using info from the layout post-PDN generation and the
    Verilog header
* `OpenROAD.*`
  * Updated to handle `EXTRA_EXCLUDED_CELLS`
  * No longer trimming liberty files, relying on `set_dont_use` instead
* `OpenROAD.CheckAntennas`
  * Added new `antenna_summary.rpt` file with a summary table for antennas
    matching that of OpenLane 1
* `OpenROAD.Floorplan`
  * `PL_TARGET_DENSITY_PCT` default calculation now prioritizes using metric
    `design__instance__utilization` if available.
  * Fixed a crash where obstructions were passed as floats instead of database
    unit integers and caused a crash.
* `OpenROAD.GeneratePDN`
  * Renamed `DESIGN_IS_CORE` to `FP_PDN_MULTILAYER`, which is more accurate to
    its functionality
  * Removed comments about assumptions as to the PDN stack config with regards
    to top-level integrations vs macros: macros can have two PDN layers and a
    core ring
  * Fixed issue where a PDN core ring would still be created on two layers even
    if `FP_PDN_MULTILAYER` is set to false- an error is thrown now
  * Fixed issue where `FP_PDN_VSPACING` is not passed to `add_pdn_stripe` when
    `FP_PDN_MULTILAYER` is set to false (thanks @mole99)
  * **API Break**: `FP_PDN_CHECK_NODES` is no longer a config variable for this
    step. The relevant checks are always run now, however, they do not cause the
    flow to exit immediately, rather, they generate
    `design__power_grid_violation__count ` metrics.
* `OpenROAD.GlobalPlacementSkipIO`
  * Updated to do nothing when `FP_DEF_TEMPLATE` is defined
* `OpenROAD.IOPlacement`
  * Updated to do nothing when `FP_DEF_TEMPLATE` is defined.
* `OpenROAD.IRDropReport`
  * Added `VSRC_LOC_FILES` for IR Drop, printing a warning if not given a value
  * Rewrote internal IR drop script
* `OpenROAD.Resizer*`, `OpenROAD.RepairDesign`
  * `RSZ_DONT_USE_CELLS` removed, added as a deprecated name for
    `EXTRA_EXCLUDED_CELLS`
* `OpenROAD.STAPostPNR`
  * Added hold/setup reg-to-reg worst violation to STA summary table.
  * Added hold/setup tns to STA summary table.
  * Slack values of zero are now highlighted green instead of red.
  * Changed summary table column header from `reg-to-reg` to `Reg to Reg Paths`
    for readability
  * Fixed slacks for `Reg to Reg Paths` only showing negative values.
* `Yosys.*`
  * Updated to handle `EXTRA_EXCLUDED_CELLS`
  * Internally replaced various `" ".join`s to `TclUtils.join`
  * Implementation detail: "internal" variables to be lowercase and prefixed
    with an underscore as a pseudo-convention
  * Turned `read_deps` into one sourced script that is generated by Python
    instead of a Tcl function (as was the case for `.EQY`)
  * For maximum compatibility, priority of views used of macros changed, now, in
    that order it's
    * Verilog Header
    * Netlist/Powered Netlist
    * Lib File
  * Fixed bug where Lighter would not be executed properly
* `Yosys.Synthesis`
  * Updated error for bad area/delay format to make a bit more sense
  * Updated internal `stat` calls to Yosys to pass the liberty arguments so the
    area can be consistently calculated
  * Fixed bug where custom technology maps were not properly applied
  * Removed `SYNTH_STRATEGY` value `AREA 4` -- never existed or worked

## Flows

* All flows
  * Added a `flow.log`, logging at a `VERBOSE` log level
  * Properly implemented filtering for `error.log` and `warning.log`
  * Constructors updated to support multiple configuration files
* Universal Flow Configuration Variables
  * Created `TRISTATE_CELLS`, accepting `TRISTATE_CELL_PREFIX` from OpenLane 1
    with translation behavior
  * Created new PDK variable `MAX_CAPACITANCE_CONSTRAINT`
    * Also added to `base.sdc`
  * Created new variable `EXTRA_EXCLUDED_CELLS`, which allows the user to
    exclude more cells throughout the entire flow
  * Renamed `PRIMARY_SIGNOFF_TOOL` to `PRIMARY_GDSII_STREAMOUT_TOOL` with
    translation behavior
  * Renamed `GPIO_PADS_PREFIX` to `GPIO_PAD_CELLS` with translation behavior
  * Renamed `FP_WELLTAP_CELL` to `WELLTAP_CELL` with translation behavior
  * Renamed `FP_ENDCAP_CELL` to `ENDCAP_CELL` with translation behavior
  * Renamed `SYNTH_EXCLUSION_CELL_LIST` to `SYNTH_EXCLUDED_CELL_FILE` with
    translation behavior
  * Renamed `PNR_EXCLUSION_CELL_LIST` to `PNR_EXCLUDED_CELL_FILE` with
    translation behavior
* `SynthesisExploration`
  * Added new flow, `SynthesisExploration`, that tries all synthesis strategies
    in parallel, performs STA and reports key area and delay metrics
* `Classic`
  * `ApplyDEFTemplate` now takes precedence over `CustomIOPlacement`, matching
    OpenLane 1
  * Added `Checker.PowerGridViolations` to the flow, gated by
    `QUIT_ON_PDN_VIOLATIONS` (which has a deprecated name of
    `FP_PDN_CHECK_NODES`) for back-compat with OpenLane 1 configurations
  * Added `Checker.SetupViolations`, `Checker.HoldViolations` to the end of the
    flow
    * Both gated by `QUIT_ON_TIMING_VIOLATIONS`
    * Each gated by `QUIT_ON_SETUP_VIOLATIONS`, `QUIT_ON_HOLD_VIOLATIONS`
      respectively

## Tool Updates

* Repository turned into a [Flake](https://nixos.wiki/wiki/Flakes) with
  `openlane` as the default output package and the previous shell environment as
  the default output devShell
  * `flake-compat` used so `nix-shell` continues to work as you'd expect for
    classic nix
* All package `.nix` files
  * Now follow the `nixpkgs` convention of explicitly listing the dependencies
    instead of taking `pkgs` as an argument
  * Have a `meta` field
* Reformatted all Nix code using
  [alejandra](https://github.com/kamadorueda/alejandra)
* Updated Open PDKs to `bdc9412`
* Updated OpenROAD to `75f2f32`
  * Added some conveniences for manual compilation to the Nix derivation
* Updated Volare to `0.16.0`/`4732594`
  * New class in API, the `Family` class, helps provide more meaningful error
    reporting if the user provides an invalid PDK variant (and resolves to a
    variant if just a PDK name is provided)
* Updated Yosys to `0.38`/`543faed`
  * Added Yosys F4PGA SDC plugin (currently unused)
* Added KLayout's python module to the explicit list of requirements

## Testing

* Added various [IPM](https://github.com/efabless/ipm) designs to the CI
* Added a full caravel user project example (wrapper + example) to the CI
* Greatly expanded unit tests for individual steps

## Misc. Enhancements/Bugfixes

* Created new folder in module, `examples` which contains example designs (of
  which `spm` is used as a smoke test)
* `__main__`
  * Two new commandline flags added
  * `--save-views-to`: Saves all views to a directory in a structure after
    successful flow completion using `State.save_snapshot`
  * `--ef-save-views-to`: Saves all views to a directory in the Efabless
    format/convention, such as the one used by Caravel User Project.
* `openlane.logging`
  * `LogLevels` is now an IntEnum instead of a class with global variables
  * Create a custom formatter for logging output instead of passing the
    formatting options as text to the logger
  * Created new log level, `SUBPROCESS`, between `DEBUG` and `VERBOSE`, and made
    it the new default
  * Create a separate handler for logs with level `SUBPROCESS` that doesn't
    print timestamps, level, etc
  * New global singleton `options` created, which allows to configure both:
    * `condensed_mode`: boolean to make the logs terser and suppress messages
      with `SUBPROCESS` level unconditionally
    * `show_progress_bar`: boolean, self-explanatory
  * **API Break**: Removed `LogLevelsDict`, LogLevels[] now works just fine
  * Changed all instances of `WARN` to `WARNING` for consistency
  * Fixed bug where `VERBOSE` logging in internal plain output mode simply used
    `print`
* `openlane.state`
  * Added new `DesignFormat`: `VERILOG_HEADER`
* `openlane.common`
  * `Toolbox`
    * Objects no longer create a folder immediately upon construction
    * `remove_cells_from_lib` now accepts wildcard patterns to match against
      cells (to match the behavior of OpenROAD steps)
    * `get_macro_views` can now take more than one `DesignFormat` for
      `unless_exist`
  * New `click` type, `IntEnumChoice`, which turns integer enums into a set of
    choices accepting either the enum name or value
  * New function `process_list_file` to process `.gitignore`-style files (list
    element/comment/empty line)
* `openlane.config`
  * Updated to support an arbitrary number of a combination of Tcl files, JSON
    files and python dictionaries (or any object conforming to `Mapping`) to
    create configuration files, each with their own `Meta` values
  * `design_dir` can now be set explicitly, but if unset will take `dirname` of
    last config file passed (if applicable)
  * Internally unified how Tcl-based configurations and others are parsed
  * `Instance` fields `location`, `orientation` now optional
  * `Macro` has two new views now, `vh` and `pnl`
  * New `DesignFormat` added: * `openlane.config.DesignFormat`
* `openlane.steps`
  * `__main__`
    * Use default `--pdk-root` for `run` command
  * `Step`
    * `load()`'s pdk_root flag can now be passed as `None` where it will default
      to `cwd`
    * New method `load_finished()` to load concluded steps (which loads the
      output state and step directory)
    * `factory`
      * New method `from_step_config()` which attempts to load a step from an
        input configuration file
        * Reworked step-loading function to use `from_step_config()` where
          appropriate
    * `create_reproducible()`
      * Added `flatten` to public API, which flattens the file structure with
        the exception of the PDK, which is saved to `pdk/$PDK`
      * Modified behavior of flatten to allow including the PDK (which isn't
        flattened)
      * Generated `run_ol.sh` now passes ARGV to the final command (backwards
        compatible with old behavior)
        * Primary use for this: `run` command now accepts `--pdk-root` flag
    * Added runtime to `*.process_stats.json`
  * `openlane.flows`
    * Added new instance variable, `config_resolved_path`, which contains the
      path to the `resolved.json` of a run
    * Flows resuming existing runs now load previously concluded steps into
      `self.step_objects` so they may be inspected
* Fixed an issue where Docker images did not properly have dependencies of
  dependencies set in `PYTHONPATH`.
* Fixed a corner case where some OpenLane 1 JSON configs that use Tcl-style
  dicts that include paths would fail conversion to a Python dict
* Fixed a bug with ejected reproducible scripts keeping some nix store paths.
* Fixed Docker images not having `TMPDIR` set by default
* Updated Nix overlays to detect Darwin properly, added another fix for `jshon`
* Updated Nix derivation to ignore `__pycache__` files
* Suppressed tracebacks in more situations (too shouty)
* Removed `PYTHONPATH` from `default.nix` - OpenLane now passes its
  `site-packages` to subprocesses (less jank) (but still a bit jank)

## API Breaks

* Universal Flow Configuration Variables
  * `CTS_ROOT_BUFFER`, `CTS_CLK_BUFFERS` and `CTS_MAX_CAP` all moved to
    `OpenROAD.CTS`
  * `IGNORE_DISCONNECTED_MODULES` moved to `Odb.ReportDisconnectedPins`
  * `GPL_CELL_PADDING` moved to `OpenROAD.GlobalPlacement`
  * `DPL_CELL_PADDING` moved to steps that have the rest of the `dpl` variables
  * `GRT_LAYER_ADJUSTMENTS` moved to steps that have the rest of the routing
    layer variables
  * Moved `GRT_OBS` to `Odb.AddRoutingObstructions` as a deprecated name for
    `ROUTING_OBSTRUCTIONS`
  * Removed `FP_CONTEXT_DEF`, `FP_CONTEXT_LEF`, and `FP_PADFRAME_CFG`: To be
    implemented
  * Removed `LVS_INSERT_POWER_PINS`, `RUN_CVC`, `LEC_ENABLE`,
    `CHECK_ASSIGN_STATEMENTS`
* Moved `DesignFormat`, `DesignFormatObject` from `openlane.common` to
  `openlane.state`
* `openlane.common.Toolbox.remove_cells_from_lib` no longer accepts
  `as_cell_lists` as an argument, requiring the use of `process_list_file`
  instead
* Removed `LogLevelsDict`, `LogLevels[]` now works just fine

## Documentation

* Added Glossary
* Added FAQ
* Added note on restarting Nix after configuring the Cachix substituter
* Added a first stab at (conservative) minimum requirements for running
  OpenLane- you can definitely get away with less at your own risk
* Added extensions to make the documentation better to write and use:
  * `sphinx-tippy` for tooltips
  * `sphinx-copybutton` for copying terminal commands
  * `sphinxcontrib-spelling` so we don't write "Verliog"
* Custom extension so Flows, Steps and Variables can be referenced using custom
  MyST roles
* Added a new target to the `Makefile`, `watch-docs`, which watches for changes
  to rebuild the docs (requires `nodemon`)
* Separated the "Getting Started" guide into a tutorial for newcomers and a
  migration guide for OpenLane veterans
* Changed *all* `.png` files to `.webp` (saves considerable space, around 66%
  per image)
* Updated all Microsoft Windows screenshots to a cool 150% UI scale
* Updated generated documentation for steps, flows and universal configuration
  variable
* Updated Readme to reflect `aarch64` support
* Updated docstrings across the board for spelling and terminology mistakes

# 2.0.0b16

## Steps

* All:
  * Changed type of `DIE_AREA` and and `CORE_AREA` to
    `Optional[Tuple[Decimal, Decimal, Decimal, Decimal]]`
* `KLayout.*`:
  * Propagated `venv` sitepackages to `PYTHONPATH`
  * Rewrote scripts to use either the Python API or use arguments passed via
    `KLAYOUT_ARGV` instead of the weird `-rd` pseudo-serialization
* `KLayout.XOR`:
  * Fixed threads not working properly
  * `KLAYOUT_XOR_THREADS` is now optional, with the thread count being equal to
    your thread count by default
  * Added new variable, `KLAYOUT_XOR_TILE_SIZE`, which is the size of the side
    of a tile in microns (the tile size must be sufficiently smaller than the
    design for KLayout to bother threading)
  * Added `info` prints for thread count
* `Magic.*`:
  * Base `MagicStep` no longer overrides `run`, but does override
    `run_subprocess`
  * `openlane/scripts/magic/common/read.tcl` is now a list of read-related Tcl
    functions used across all Magic scripts
  * Added new variable `MAGIC_CAPTURE_ERRORS` to best-effort capture and throw
    errors generated by Magic.
* `Magic.StreamOut`:
  * Internally set `MAGTYPE` to `mag`
  * Change sequence as follows
    * Old sequence:
      1. Read tech LEF
      1. Read macro LEF views (if applicable)
      1. Read design DEF
      1. Read macro GDS views (if applicable)
      1. Write final GDS
    * New sequence:
      1. Read tech LEF
      1. Read PDK SCL/GDS
      1. Depending on the value of `MAGIC_MACRO_STD_CELL_SOURCE`, if applicable:
         * Read macro GDS views as a black-box
         * Read macro GDS views, de-referencing standard cells (i.e. using PDK
           definitions)
      1. Write final GDS
    * Rationale: The old flow triggers a bug where references for cells inside a
      macro's GDS view were broken broken. A workaround was suggested by Tim
      Edwards and the new flow was adapted from his workaround.
      * Additionally, the new flow is just plain more explicit and
        straightforward.
  * Updated to throw errors when `MAGIC_MACRO_STD_CELL_SOURCE` is set to `macro`
    and:
    * Multiple GDS files are defined per macro
    * A macro's GDS file does not have a PR boundary
* `Odb.*`
  * Added `openlane/scripts/odbpy` to `PYTHONPATH`
  * Propagated `venv` sitepackages to `PYTHONPATH`
  * `openlane/scripts/odbpy/defutil.py`:
    * Added validation for obstruction commands
    * Added exit codes for validation errors in obstruction commands
    * Added a command to remove obstructions
    * Enhanced obstructions regex matching to account for >5 items in an
      obstruction definition.
* Created obstruction-related steps
  * `Odb.AddRoutingObstructions`: Step for adding metal-layer obstructions to a
    design
  * `Odb.RemoveRoutingObstructions`: Step for removing metal-layer obstructions
    from a design.
    * The preceding two steps, and their derivatives, should be used in tandem,
      i.e., obstructions should be added then removed later in the flow.
  * `Odb.AddPDNObstructions`: A subclass of `Odb.AddRoutingObstructions` that
    adds routing (metal-layer) obstructions that apply only to the PDN, using
    the variable `PDN_OBSTRUCTIONS`. Runs before PDN generation.
  * `Odb.RemovePDNObstructions`: A subclass `Odb.RemoveRoutingObstructions` that
    removes obstructions added by `Odb.AddPDNObstructions`.
* `Odb.DiodesOnPorts`, `Odb.HeuristicDiodeInsertion`:
  * Now automatically runs DPL and GRT to legalize after insertion
  * Old behavior kept using new steps: `Odb.PortDiodePlacement` and
    `Odb.FuzzyDiodeInsertion`.
  * Updated underlying script to have some more debugging options/be more
    resilient
  * Fixed a bug where attempting to insert another diode of the same name would
    cause a crash
* `OpenROAD.*`:
  * Added three new entries to set of DesignFormats:
    * `POWERED_NETLIST_SDF_FRIENDLY`
    * `POWERED_NETLIST_NO_PHYSICAL_CELLS`
    * `OPENROAD_LEF`
  * Added `openlane/scripts/odbpy` to `PYTHONPATH`
  * Propagated `venv` sitepackages to `PYTHONPATH`
* `OpenROAD.WriteViews`
  * Writes the aforementioned new design formats
* `OpenROAD.CTS`, `CVCRV.ERC` (unused):
  * Replaced legacy calls to `Step.run` causing crashes in some situations
* Created `OpenROAD.CutRows`
* `OpenROAD.CutRows`, `OpenROAD.TapDecapInsertion`:
  * Renamed `FP_TAP_VERTICAL_HALO` to `FP_MACRO_VERTICAL_HALO`,
    `FP_TAP_HORIZONTAL_HALO` to `FP_MACRO_HORIZONTAL_HALO`
    * Rationale: Halo doesn't only affect tap insertion, it also affects cut
      rows generated in the floorplan. This affects cell insertion and power
      rails and anything related to floorplan and std cell placement.
* `OpenROAD.DetailedRouting`:
  * Added `info` prints for thread count
* `OpenROAD.Floorplan`:
  * Added new variable `FP_OBSTRUCTIONS` to specify obstructions during
    floorplanning
  * Added a new PDK variable, `EXTRA_SITES`, which specifies additional sites to
    use for floorplanning (as overlapping rows) even when:
    * Cells without double-heights are not used
    * Double-height cells with missing or mislabeled LEF `SITE`(s) are used
* Part of `OpenROAD.GlobalRouting` spun off as `OpenROAD.RepairAntennas`
  * Added `OpenROAD.RepairAntennas` to `Classic` flow after
    `Odb.HeuristicDiodeInsertion`; gated by `RUN_ANTENNA_REPAIR` (with a
    deprecated name of `GRT_REPAIR_ANTENNAS` for backwards compat)
* `OpenROAD.IOPlacement`, `OpenROAD.GlobalPlacementSkipIO`
  * Added new value for `FP_IO_MODE` which places I/O pins by annealing
* `OpenROAD.ResizerTiming*`:
  * Added `PL_RESIZER_GATE_CLONING` and `GRT_RESIZER_GATE_CLONING` respectively,
    which control OpenROAD's ability to perform gate cloning while running
    `repair_timing` (default: `true`)
* `OpenROAD.STAPostPNR`
  * Added `timing__unannotated_nets__count` to record number of annotated nets
    reports during post-PnR STA
  * Added `timing__unannotated_nets_filtered__count` which filters the former's
    count based on whether a net has a wire. A wire indicates if a net has
    physical implementation. If a net doesn't have a wire then it can be waived
    and filtered out.
* `Verilator.Lint`:
  * Fixed bug where inferred latch warnings were not properly processed
* `Yosys.*Synthesis`:
  * Per comments from Yosys Team
    [(1)](https://github.com/YosysHQ/yosys/issues/4039#issuecomment-1817937447)
    [(2)](https://github.com/The-OpenROAD-Project/OpenLane/pull/2051#issuecomment-1818876410)
    * Replaced instances of ABC command `rewrite` with `drw -l` with new
      variable `SYNTH_ABC_LEGACY_REWRITE` being set to `true` restoring the
      older functionality (`false` by default)
    * Replaced instances of ABC command `refactor` with `drf -l` with new
      variable `SYNTH_ABC_LEGACY_REFACTOR` being set to `true` restoring the
      older functionality (`false` by default)
  * New variable, `USE_SYNLIG`, enables the use of the Synlig frontend in place
    of the Yosys Verilog frontend for files enumerated in `VERILOG_FILES`
    (disabled **by default**)
  * New variable, `SYNLIG_DEFER`, enables the experimental `-defer` feature (see
    [this part of Synlig's readme](https://github.com/chipsalliance/synlig#example-for-parsing-multiple-files))
    (disabled by default)
  * Underlying scripts reworked to unify how Verilog files, preprocessor
    definitions and top level parameters are handled
  * Exempt SystemVerilog `"$assert"s` from "unmapped cells"
  * Metric `design__latch__count` renamed to `design__inferred_latch__count`
  * Fixed `SYNTH_NO_FLAT` not working.

## Flows

* `Classic` flow
  * `Odb.DiodesOnPorts` and `Odb.HeuristicDiodeInsertion` now run after
    `OpenROAD.RepairDesignPostGRT` (as the latter may create some long wires)
    but still before `Odb.ResizerTimingPostGRT` (as timing repairs take
    priority)
  * `OpenROAD.CheckAntennas` added after `OpenROAD.DetailedRouting`
  * `OpenROAD.CutRows` added before `OpenROAD.TapDecapInsertion`
  * `OpenROAD.AddPDNObstructions` and `OpenROAD.RemovePDNObstructions` now
    sandwich `OpenROAD.GeneratePDN`
* Internally updated implementation of `VHDLClassic` flow to dynamically create
  `.Steps` from `Classic`

## Documentation

* `docs/source/index`:
  * Changed markup language from RST to Markdown
  * Better disambiguation between OpenLane 1 and OpenLane 2
  * Removed reference to unused utilities
  * Hid top-level `toctree` polluting the landing page
  * Fixed links to incorrect repository
* Corners and STA: Now indexed; details some violations
* Updated documentation of `openlane.config.Variable.pdk` to make it a bit
  clearer

## Tool Updates

* Nix:
  * Upgraded Nix Package Pin to `3526897`
  * Added support for `aarch64-linux` and `aarch64-darwin`
  * Created new overlays:
    * `cbc`: Use c++14 instead of the default c++17 (`register` declarations)
    * `lemon-graph`: `sed` patch `register` declaration
    * `spdlog-internal-fmt`: `spdlog` but with its internal `fmt` as the
      external `fmt` causes some problems
    * `clp` to support `aarch64-linux`
    * `cairo`: to enable X11 support on macOS
    * `or-tools`: to use a new SDK on `x86-64-darwin` (see
      [this](https://github.com/NixOS/nixpkgs/issues/272156#issuecomment-1839904283)
    * `clp` to support `aarch64-linux`
  * Reworked Nix derivations for the OpenLane shell, OpenLane, and the Docker
    image
    * Made OpenLane 2's `src` derivation allowlist-based rather than
      gitignore-based (smaller `source` derivations)
    * Added a new argument to `default.nix`, `system`, as
      `builtins.currentSystem` is not available when using nix flakes (where in
      documentation it is described as "non-hermetic and impure": see
      https://nixos.wiki/wiki/Flakes). This change allows passing the system as
      argument and thus restores compatibility with nix flakes.
* Completely revamp Notebook
  * Rewrite Nix setup section to be more tolerant of non-Colab setups
  * Rewrite OpenLane dependencies to use a better method of installing
    OpenLane's dependencies/hack in `tkinter` if it's missing (as it will be on
    local environments)
  * Added descriptions for *all steps used*
  * Added RCX, STAPostPNR, LVS and DRC
* Added [Surelog](https://github.com/chipsalliance/surelog) to the included
  utilities
* Extended CI to handle Linux aarch64 builds
* Excluded yosys-ghdl plugin from ARM-based builds and from macOS - never worked
* Upgraded KLayout to `0.28.13`
  * Made KLayout derivation more orthodox- distinct configure, build and install
    steps
  * Made KLayout Python modules available to all Python scripts
  * macOS: All KLayout Mach-O binaries patched to find the correct dylibs
    without `DYLD_LIBRARY_PATH`
* Upgraded Magic to `83ed73a`
  * Enabled `cairo` support on macOS, which allows Mac users to use the Magic
    GUI
  * Removed `mesa_glu` on macOS
* Fixed Yosys plugins propagating Yosys, causing conflicts
* Updated unit tests to work with some env changes in Python 3.11
* Removed `StringEnum`
* Updated OpenPDKs to `e0f692f`
* Updated OpenROAD to `6f9b2bb`
  * OpenSTA is now built **standalone** just like `openroad-abc` for modularity
    purposes
  * Fixes issue where post-GRT resizing run-time and memory consumption got out
    of hand: see
    https://github.com/The-OpenROAD-Project/OpenROAD/issues/4121#issuecomment-1758154668
    for one example
* Updated Verilator to `v5.018` to fix a couple crashes, including a persistent
  one with `spm` on Apple Silicon
* Updated Volare to `0.15.1`
  * OpenLane now doesn't attempt to `enable` when using `volare`- it points the
    `Config` object to the specific version directory for said PDK
* Updated Yosys to `0.34`/`daad9ed`
  * Added the
    [Synlig Yosys SystemVerilog Plugin](https://github.com/chipsalliance/synlig)

## API Breaks

* `openlane.steps.step.Step.load`: Argument `state_in_path` renamed `state_in`,
  also takes `State` objects
* `openlane.config.Config`:
  * For JSON configurations using `meta.version = 2`, `DIE_AREA` and `CORE_AREA`
    can no longer be provided as strings, and must be provided as an array of
    four numeric elements.
  * Removed global state when `Config.interactive` is used, `state_in` now
    explicitly required
    * Rationale: the little convenience offered is far outdone by the annoyance
      of most steps being non re-entrant, so trying to run the same cell twice
      is almost always a crash.
* `OpenROAD.CTS`:
  * Removed `CTS_TOLERANCE`: no longer supported by OpenROAD
* `OpenROAD.Floorplan`:
  * Removed `PLACE_SITE_HEIGHT` and `PLACE_SITE_WIDTH`: redundant
* `OpenROAD.GlobalRouting`:
  * Removed `GRT_REPAIR_ANTENNAS`. See details above.
* `Odb.DiodesOnPorts`, `Odb.HeuristicDiodeInsertion`:
  * Updated `HEURISTIC_ANTENNA_THRESHOLD` to be a non-optional PDK variable with
    default variables added in `openlane/config/pdk_compat.py`
* `Magic.StreamOut`:
  * Removed `MAGIC_GDS_ALLOW_ABSTRACT`: Bad practice
* Removed `openlane.common.StringEnum`: Use `Literal['string1', 'string2', …]`

## Misc. Enhancements/Bugfixes

* Added exit code propagation when a `StepError` is caused by
  `CalledProcessError`
* Added default Toolbox when Toolbox is not defined for a step
* Created a `.process_stats.json` file for every subprocess that has general
  statistics about a process's total elapsed time and resource consumption
* Created method `openlane.common.Path.startswith`
* Expanded `openlane.common.copy_recursive` to support dataclasses
* `openlane.state.State._repr_html_` to better handle recursive outputs.
* `openlane.config.Config`
  * Fixed bug in private methods where `pdkpath` was not being set in some
    scenarios
  * Fixed `_repr_markdown_` to use correct syntax identifier for YAML in
    Markdown
* Fixes and tweaks for step reproducibles:
  * `openlane.steps create-reproducible` has new flag, `--no-include-pdk`, which
    excludes PDK files from reproducibles and make any reference to them utilize
    `pdk_dir::`
  * Slight internal rework for `openlane.steps.Step.create_reproducible` to
    support flattened file structures suitable for testing
  * Reproducibles now no longer include views of the design not explicitly
    declared in step `.inputs`
* Fixed tuple loading for config variables
* Fixed unit test for tuple loading for config variables
* Fixed missing orientations for MACRO variables

## Testing

* Created step unit testing infrastructure, relying on specially-laid out
  folders that provide input data with the ability to add a per-step input data
  preprocessor and output
  * Requires `--step-rx` flag to be passed to `pytest`
  * Created submodule to host step tests
  * Added step to Nix build that utilizes the step unit testing infrastructure
  * Some space/data duplication avoidance measures: Allow missing `state.json`
    for empty state and creation of `.ref` files
* Created a new internal subcommand, `openlane.steps create-test`, which creates
  a flat reproducible that can be more easily added as a step unit
* Ported `aes_user_project_wrapper` from OpenLane 1
* Added `user_proj_timer` from
  https://github.com/efabless/openframe_timer_example/tree/main/openlane/user_proj_timer
* Changed `manual_macro_placement_test` design to have a macro with orientation
  `FN` as a test for the aforemention
* Enable post-GRT resizer for `aes_core`, `spm` and `aes`
* Disabled latch linting for `salsa20`

# 2.0.0b15

* Added IcarusVerilog as a dependency to OpenLane, and GTKWave as a Nix shell
  dependency
* Added power metric reporting to OpenSTA-based steps
* Updated OpenROAD to `bdc8e94`
* Updated Yosys to 0.33 / `2584903`
  * Changed Yosys build process to use an external ABC as ABC takes 8 billion
    years to build (estimate)
  * Patched Yosys and dependent utilities to use BSD libedit
  * Reimplemented how Yosys plugins work in Nix, so they're all loaded with
    Yosys
    * Added derivations for:
      * [SymbiYosys](https://github.com/YosysHQ/sby)
      * [eqy](https://github.com/YosysHQ/eqy)
      * [Lighter](https://github.com/YosysHQ/eqy)
      * [GHDL Yosys Plugin](https://github.com/ghdl/ghdl-yosys-plugin)
  * Created `Yosys.EQY`, a step based on EQY that runs at the very end of the
    flow comparing the RTL inputs and outputs (disabled by default)
  * Modified `Yosys.Synthesis` to support Lighter, which greatly reduces power
    consumption by clock-gating D-flipflops (disabled by default, set
    `USE_LIGHTER` to true to activate)
  * Created new step, `VHDLSynthesis`
    * Created new experimental flow, `VHDLClassic`, incorporating said step and
      removing Verilog-specific steps
* Latches without `always_latch` are now reported as a lint error if the
  variable `LINTER_ERROR_ON_LATCH` is set to `True` (which it is by default)
  * Added latch design to fastest test set for both supported PDKs
* Fixed a race condition with `openlane/steps/step.py::Step::run_subprocess`
* Fixed a bug where `glob` introduced nondeterminism, as glob returns files in
  an arbitrary order on some filesystems:
  https://docs.python.org/3.8/library/glob.html?highlight=sorted
  * All `glob` results were simply sorted.
* Fixed a bug where `openlane/common/toolbox.py::Toolbox::create_blackbox_model`
  constructs and uses an invalid Path.
* Fixed `Checker.YosysSynthChecks` ID to match class name
* Fixed `Odb.SetPowerConnections` missing from step factory
* Fixed `OpenROAD.GlobalRouting` missing `GRT_ANTENNA_MARGIN` from OpenLane 1
* Fixed `Verilator.Lint` incorrectly calling Verilator by appending the list of
  defines to the list of files
* Renamed `SYNTH_DEFINES` to `VERILOG_DEFINES` with translation behavior
* Renamed `SYNTH_POWER_DEFINE` to `VERILOG_POWER_DEFINE` with translation
  behavior
* Removed `SYNTH_READ_BLACKBOX_LIB`, now always loaded

# 2.0.0b14

* Added `PNR_SDC_FILE` to all OpenROAD steps
* Added `SIGNOFF_SDC_FILE` to `OpenROAD.STAPostPNR`
* Added `report_design_area_metrics` to OpenROAD scripts that potentially modify
  the layout
* Added comprehensive documentation on PDKs
* Added documentation for migrating the Macro object
* Added validation for unknown keys for the Macro object
* Added testing for `openlane.common.toolbox::Toolbox::create_blackbox_model`,
  `openlane.common.toolbox::Toolbox::get_lib_voltage`,
  `openlane.flows.sequential::SequentialFlow::__init_subclass__`=
* Updated OpenROAD to `0a6d0fd`: **There is an API break in OpenDB APIs**:
  * `odb.read_def` now takes a `dbTech` and a Path string instead of a
    `dbDatabase` and a Path string.
  * The `dbTech` object can be obtained via the `getTech` method on `dbDatabase`
    objects: `db.getTech()`, for example.
  * Liberty files without default operating conditions break in PSM-
    `libparse-python` added as a workaround until the PDKs are fixed
* `BASE_SDC_FILE` renamed to `FALLBACK_SDC_FILE` with translation
  * Move `FALLBACK_SDC_FILE` to universal flow variables
* OpenROAD scripts internally now always read `SDC_IN` instead of `CURRENT_SDC`
  * SDC_IN set to either `PNR_SDC_FILE` or `SIGNOFF_SDC_FILE` by the appropriate
    steps
* Reimplemented I/O placement in the Classic flow based on the one in ORFS,
  i.e.:
  > "We start the loop in ORFS by ignoring io placement while doing global
  > placement, then do io placement, then re-run global placement considering
  > IOs. Its not perfect but that's the use." - @maliberty
* `open_pdks` -> `dd7771c`
* Volare -> `0.12.8`
* Changed gf180mcu tests to use `gf180mcuD`, the new recommended variant of
  gf180mcu
* Fixed bug with gating config variables with wildcards only affecting the first
  matching step
* Fixed detecting if `PL_TARGET_DENSITY_PCT` is not defined
* Fixed antenna repair: now re-legalizes after repair which was missing
  * Fixed failing designs in Extended Test Set

# 2.0.0b13

* Add Linting
  * Added Nix derivation for:
    [Verilator](https://github.com/verilator/verilator)
  * Added the following steps:
    * `Verilator.Lint`
    * `Checker.LintTimingConstructs`
    * `Checker.LintWarnings`
  * Emplaced the three new steps at the beginning of the flow
  * Added `Classic` flow variable:
    * `RUN_LINTER` w/ deprecated name (`RUN_VERILATOR`)
  * Added step variables:
    * `QUIT_ON_LINTER_ERRORS` -w/ deprecated name (`QUIT_ON_VERILATOR_ERRORS`)
    * `QUIT_ON_LINTER_WARNINGS` w/ deprecated name
      (`QUIT_ON_VERILATOR_WARNINGS`)
    * `QUIT_ON_LINTER_TIMING_CONSTRUCTS`
    * `LINTER_RELATIVE_INCLUDES` w/ deprecated (`VERILATOR_REALTIVE_INCLUDES`)
    * `LINTER_DEFINES`
  * Added metrics:
    * `design__lint_errors__count`
* Added support for `Flow`-specific configuration variables
  * Added a `config_vars` property to `Flow`
  * Added a `gating_config_vars` property to `SequentialFlow`, essentially
    replacing `flow_control_variable` (breaking change) with deprecation
    warnings for the latter
  * Added more consistent runtime handling of "abstract class properties"
  * Folded *all* OpenLane 1-style `RUN_` variables into Classic Flow
* Added an undocumented CVC step- upstream no longer supporting CVC in flows
* open_pdks -> `1341f54`
* yosys -> `14d50a1` to match OL1
* Restored ancient `{DATA,CLOCK}_WIRE_RC_LAYER` variables, with translation
  behavior from `WIRE_RC_LAYER` to `DATA_WIRE_RC_LAYER`
* Created new PDK variable `CELL_SPICE_MODELS` to handle .spice models of the
  SCLs instead of globbing in-step
* Changed default value of `MAGIC_DRC_USE_GDS`
* Fixed an issue where CI would fail when `vars.CACHIX_CACHE` is not defined
  (affected pull requests)
* Fixed an issue with Nix in environment surveys
* Fixed an issue where `openlane/scripts/openroad/pdn.tcl` used a deprecated
  name for a variable
* Fixed a bug where KLayout category names were lacking enclosing single quotes
* Fixed a number of broken links and entries in the documentation

# 2.0.0b12

* Added diode padding to `dpl_cell_pad.tcl`
* Added `FULL_LIBS` to `YosysStep` without any redactions
* Moved all PDN variables to the the `OpenROAD.GeneratePDN` step as
  step-specific PDK variables
* Updated PDN documentation to make sense and added an illustrated diagram of
  values
* Slightly reordered Classic Flow so detailed placement happens right after
  `Odb.HeuristicDiodeInsertion`
* Fixed translation of `FP_PDN_MACRO_HOOKS` when a string is provided (only
  splitting if a `,` is found)
* Removed extraneous `check_placement -verbose` after `common/dpl.tcl` sources
  in OpenROAD scripts

# 2.0.0b11

* Added new `mag` format to design formats, populated by `Magic.StreamOut`
* Added support for `stdin` in reproducibles (mainly for Magic): ejected
  reproducibles now save the input and use it
* Added three new PDK variables to all Magic-based steps: `MAGIC_PDK_SETUP`,
  `CELL_MAGS`, and `CELL_MAGLEFS`, which explicitly list some files Magic
  constructed from `PDK_ROOT`, as well as codifying a convention that variables
  must explicitly list files being used.
* Added new variable to `Magic.SpiceExtraction`, `MAGIC_EXT_ABSTRACT`, which
  allows for cell/submodule-level LVS rather than transistor-level LVS.
* Changed SPEF file saving to only strip asterisks instead of underscores as
  well, matching the folders
* Fixed an issue where OpenLane's type-checking only accepted a single value for
  Literals in violation of
  ["Shortening unions of literals," PEP-586](https://peps.python.org/pep-0586/#shortening-unions-of-literals)
* Fixed an issue where command-line overrides were still treated as strict
  variables
* Fixed an issue where `rule()` would print a line even when log levels would
  not allow it
* Fixed an issue where `PDK_ROOT` was of type `str`
* Updated documentation to provide information on conventions for declaring
  variables
  * Deprecated `StringEnums`, now favoring `Literal['str1', 'str2', …]`

# 2.0.0b10

* Add new commandline options: `--docker-tty/--docker-no-tty`, controlling the
  `-t` flag of Docker and compatible container engines which allocates a virtual
  tty
* Convert CI to use `--dockerized` instead of a plain `docker run`

# 2.0.0b9

* `Flow.start()` now registers two handlers, one for errors and one for
  warnings, and forwards them to `step_dir/{errors,warnings}.log` respectively
* Created `CELL_SPICE_MODELS` as a PDK variable to handle .spice models of the
  SCLs instead of globbing in-step
* Added a "dummy path" for macro translation purposes that always validates and
  is ignored by `self.toolbox.get_macro_views`
* Reduced reliance on absolute paths
  * Special exception carved out for `STEP_DIR`, `SCRIPTS_DIR`
  * Made KLayout scripts more resilient to relative pathing
* Created new "eject" feature, which would make reproducibles for steps relying
  on subprocesses independent of OpenLane
  * `scripts` directory copied in entirety into ejected reproducibles
* Updated Open PDKs to `e3b630d`
* Updated Yosys to `14d50a1`
* Updated CI to handle missing `vars.CACHIX_CACHE`
* Updated Volare to `0.12.3` to use new authentication and user agent
* Downgraded Magic to `0afe4d8` to match OL1
* Restored ancient `{DATA,CLOCK}_WIRE_RC_LAYER` variables, with translation
  behavior from `WIRE_RC_LAYER` to `DATA_WIRE_RC_LAYER`
* Fixed issue with `Step.load()` re-validating values, which affected
  reproducibles
* Timing signoff no longer prints if log level is higher than `VERBOSE`
* Use `parse_float=Decimal` consistently when loading JSON strings to avoid fun
  floating point errors
* Removed dependency on State module from `odb` scripts
* Removed custom PYTHONPATH setting from `OdbStep` (which was mostly to mitigate
  problems fixed in #86)

# 2.0.0b8

* Rename incorrectly-named metric rename `clock__max_slew_violation__count` to
  `design__max_slew_violation__count`
* Fix clock skew metric aggregation by using `-inf` instead of `inf`

# 2.0.0b7

* Internally reworked `Config` module
  * `Variable` objects now have a Boolean property, `.pdk`, which is set to
    `True` if the variable is expected to be provided by the PDK
  * List of common flow variables now incorporate both option config variables
    *and* PDK config variables, with the aforementioned flag used to tell them
    apart.
  * Individual `Step`s may now freely declare PDK variable, with the implication
    that if a `Flow` or one of its constituent `Step`s has one or more variables
    not declared by the current PDK, the `Step` (and `Flow`) are incompatible
    with the PDK.
  * Mutable data structures are used during the construction of `Config` to
    avoid constant copying of immutable dictionaries
    * Multiple private instance methods converted to private `classmethod`s to
      deal with mutable data structures instead of constantly making `Config`
      copies
  * Getting raw values from the PDK memoized to avoid having to call the Tcl
    interpreter repeatedly
  * All `Step` objects, not just those used with an interactive configuration,
    can now be given overrides upon construction using keyword arguments.
* A number of previously-universal PDK variables are now declared by the `Step`s
  and made non-optional, i.e., the `Step` can expect them to be declared by the
  PDK if the configuration is successfully validated.
* `PDK`, `PDK_ROOT` are no longer considered "PDK" variables as PDK variables
  depend on them
* `PRIMARY_SIGNOFF_TOOL` now a PDK variable and a string so OpenLane is not
  limited to two signoff tools
* `Toolbox.render_png()` now relies on a new `Step` called `KLayout.Render`
* `Config.interactive()` fixed, new Nix-based Colab notebook to be uploaded
  Soon™
* Assorted documentation updates and bugfixes

# 2.0.0b6

* Added `Odb.ApplyDEFTemplate` to `Classic` Flow
* Added `RUN_TAP_DECAP_INSERTION` as a deprecated name for
  `RUN_TAP_ENDCAP_INSERTION`

# 2.0.0b5

* Added `refg::` to documentation
* Fixed issue where "worst clock skew" metrics were aggregated incorrectly
* Fixed issue with referencing files outside the design directory

# 2.0.0b4

* Updated documentation for `run_subprocess`
* Updated Volare to `0.11.2`
* Fixed a bug with `Toolbox` method memoization
* Unknown key errors only emit a warning now if the key is used as a Variable's
  name *anywhere* linked to OpenLane. This allows using the same config file
  with multiple flows without errors.

# 2.0.0b3

* Added ability to create reproducible for any step using instance method
  `Step.create_reproducible()`
* Added ability to load and run Step from Config and State JSON files, working
  for both existing step folders and new reproducibles
* Added new CLI- under either the script `openlane.steps` or
  `python3 -m openlane.steps`, exposing the two functionalities above.
* Added internal ability to load a Config without attempting to load the PDK
  configuration data- i.e., only rely on the user's input
* Extended `Meta` objects to support Step ID and OpenLane version.
* Moved tests from source tree to `test/` folder, refactoring as necessary
* Internal `utils` module folded into `common` module, with elements publicly
  documented
* Removed `tcl_reproducible`

# 2.0.0b2

* Updated Magic to `952b20d`
* Added new variable, `MAGIC_EXT_SHORT_RESISTOR` to `Magic.SpiceExtraction`,
  disabled by default

# 2.0.0b1

* Added unit testing and coverage reporting for core infrastructure features
  (80%+)
* Added running unit tests in the CI for different Python versions
* Moved CI designs out-of-tree
* Various documentation improvements
* Common Module
  * Created new TclUtils to handle common Tcl interactions, i.e., evaluating the
    environment and testing
  * Made Tcl environment evaluation no longer rely on the filesystem
  * Made Tcl environment evaluation restore the environment after the fact
  * Moved `Path` from State module to common
  * Moved parsing metric modifiers and such from Toolbox
* Config Module
  * Updated PDK migration script to be a bit more resilient
  * Fixed bug where `meta` did not get copied properly with `Config` copies
  * Rewrote configuration dictionary preprocessor again
* Flow Module
  * Sequential flows now handle duplicate Step IDs by adding a suffix
* Logging Module
  * Logging rewritten to use Python logger with rich handler, the latter of
    which suppressed during unit testing
* State Module
  * `State.save_snapshot()` now also saves a JSON representation of metrics
  * Fixed metric cloning
* Step Module
  * Report start/end locii also end up in the log file
  * Utils
  * DRC module now uses `.` to separate category layer and rule in name

# 2.0.0a55

* Updated OpenROAD to `02ea75b`
* Updated Volare to `0.9.2`
* Added guide on updating utilities with Nix

# 2.0.0a54

* Updated Magic to `0afe4d8`:

```
Corrected an error introduced by the code added recently for support

of command logging, which caused the "select cell <instance>" command
option to become invalid;  this command option is used by the
parameterized cell generator and makes it impossible to edit the
parameterized cells.
```

# 2.0.0a53

* Reworked Tcl unsafe string escaping to use home-cooked functions instead of
  "shlex"

# 2.0.0a52

* Added three designs to the gf180mcu test set
* Magic GDS writes now check log for `Calma output error` before proceeding
  further
* Moved constraint variables to PDK
  * `SYNTH_CAP_LOAD` renamed to `OUTPUT_CAP_LOAD`
* Deprecated names for variables now take priority: allows overriding PDK
  variables properly
* Updated Magic to `8b3bb1a`
* Updated PDK to `78b7bc3`
* Updated Volare to `0.8.0` to support zstd-compressed PDKs
* Temporarily removed `manual_macro_placement_test` from the sky130 test set
  pending a weird bug

# 2.0.0a51

* Updated Netgen to `87d8759`

# 2.0.0a50

* JSON configuration files with `meta.version: 2` and dictionary configurations
  now both subject to stricter validation
  * Strings no longer automatically converted to lists, dicts, numbers,
    Booleans, et cetera
  * Numbers no longer automatically converted to Booleans
  * Unrecognized keys throw an error instead of a warning
* Steps now only keep a copy of configuration variables that are either common
  or explicitly declared
  * Explicitly declare global routing variables for resizer steps
  * Explicitly declare MagicStep variables for DRC step
* `CLOCK_PORT` type changed from `Optional[List[str]]` to
  `Union[str, List[str], None]`
* JSON globs behavior adjusted, now always returns `List` - conversion handled
  after preprocessing
* Rewrote `resolve.py` as a proper preprocessor
  * Proper recursion into Mappings and Sequences (so refs:: may be resolved in
    arbitrarily deep objects)
  * Defer most validation and conversion to `Config` object
* Fixed internal issue where `some_of` of a Union with more than two variables
  of which one is `None` just returns the same Union
* Fixed issue where `expr::` turns results into strings
* `µ`niformity, now all use `U+00B5 MICRO SIGN`
* Removed default values that `ref::`/`expr::` other variables
* Removed unused variable

# 2.0.0a49

* Made designs synthesized by Yosys keep their name after `chparam`

# 2.0.0a48

* Created `openlane.flows.cloup_flow_opts`, which assigns a number of `cloup`
  commandline options to an external function for convenience.
* Moved handling of `last_run` inside `Flow.start`
* Moved handling of volare, setting log level and threadpool count to
  `cloup_flow_opts`

# 2.0.0a47

* Update Magic, Netgen, and Yosys
* Made `SYNTH_ELABORATE_ONLY` functional
* Minor internal rearchitecture of `common` and commandline options

# 2.0.0a46

* Start on API cleanup in preparation for beta
* Common and Logging isolated into own modules
* Improved documentation on various parts of the codebase.
* Delineated `public`, `private` and `protected` class members:
  * If undocumented or starts with `__`, private
  * If decorated with `@openlane.common.protected`, protected
  * Else public
* Class members renamed to reflect the above
* Adjusted documentation generation to use RST and proper titles
* Flow progress bar hooks encapsulated in new `FlowProgressBar` object
  * Old methods still exist, issue a `DeprecationWarning`

## API Breaks

* Top level `import openlane` now only has the version. To get access to `Flow`
  or `Step`, try `from openlane.flows import Flow`
* `Flow.get`/`Step.get` no longer exist: use
  `Flow.factory.get`/`Step.factory.get` instead
* `openlane.common.internal` decorator replaced with `openlane.common.protected`
* `Step` objects no longer hold a reference to parent flow
  * `Step.start` now takes `self.step_dir` as a required argument when running
    non-interactive flows
  * A faster migration method inside a Flow is `step.start()` ->
    `self.start_step(step)`

# 2.0.0a45

* Made Magic DRC report parser more robust, handling multiple rules, etc
* Updated documentation for various related variables
* Fixed bug causing PNR-excluded cells being used during resizer-based OpenROAD
  steps

# 2.0.0a44

* Added support for multiple corners during CTS using the `CTS_CORNERS` variable
* Added support for multiple corners during resizer steps using the
  `RSZ_CORNERS` variable
* Internally reworked OpenROAD resizer and CTS steps to share a common base
  class

# 2.0.0a43

* Added `io_placer` and `manual_macro_placemnt_test` to CI
* Fixed `MAGTYPE` for `Magic.WriteLEF`
* Fixed bug with reading `EXTRA_LEFS` in Magic steps

# 2.0.0a42

* Added support for instances to `RSZ_DONT_TOUCH_RX`
* Added support for `RSZ_DONT_TOUCH_LIST` to resizer steps
* `inverter` design used to configure the above two
* Added ignore for `//` key in JSON config files
* Added two new variables for `Yosys.Synthesis`; `SYNTH_DIRECT_WIRE_BUFFERING`
  and `SYNTH_SPLITNETS`
* Fixed bug with Yosys report parsing
* Fixed issue in `usb_cdc_core` masked by aforementioned bug

# 2.0.0a41

* Updated Magic to `9b131fa`
* Updated Magic LEF writing script
* Ensured consistency of Tcl script logging prefixes

# 2.0.0a40

* Fixed a bug with extracting variables from Tcl config files when the variable
  is already set in the environment
* Fixed a bug with saving lib and SDF files
* Fixed `check_antennas.tcl` being mis-named

# 2.0.0a39

* Added mechanism for subprocesses to write metrics via stdout,
  `%OL_METRIC{,_I,_F}`, used for OpenSTA
* Added violation summary table to post-PNR STA
* Reworked multi-corner STA: now run across N processes with the step being
  responsible for aggregation
* Made handling `Infinity` metrics more robust
* Fixed names of various metrics to abide with conventions:
  * `magic__drc_errors` -> `magic__drc_error__count`
  * `magic__illegal__overlaps` -> `magic__illegal_overlap__count`
* Removed splash messages from OpenROAD, OpenSTA

# 2.0.0a38

* Added full test-suite added to CI
  * Like OpenLane 1, a "fastest test set" runs with every PR and an "extended
    test set" runs daily
* Added Nix building, intra-CI caching and installation as composite actions
  * Nix derivation now cached intra-CI even if running without access to secrets
  * Fixed issue where channel was mis-named
  * Smoke test on all platforms using `nix-shell`
* Docker image re-implemented: One layer with proper settings for PATH and
  PYTHONPATH
  * Docker image smoke-tested independently of Nix
* Fixed bug with Tcl configurations
* Fixed issue with `Yosys.Synthesis` producing false-positive checks
* Updated various design configs

# 2.0.0a37

* Added `MAX_TRANSITION_CONSTRAINT` to `base.sdc` (if set)
* Added `MAX_TRANSITION_CONSTRAINT` -> `SYNTH_MAX_TRAN` translation behavior in
  `base.sdc`
* Removed attempt(s) to calculate a default value for
  `MAX_TRANSITION_CONSTRAINT` in `all.tcl`, `openroad/cts.tcl` and
  `yosys/synth.tcl`

# 2.0.0a36

* Added a commandline option `-j/--jobs` to add a maximum cap on subprocesses.
* Added a global ThreadPoolExecutor object for all subprocesses to `common`.
  * Accessible for external scripts and plugins via `openlane.get_tpe` and
    `openlane.set_tpe`
* Folded `--list-plugins` into `--version`
* Renamed `ROUTING_CORES` to `DRT_THREADS`
* Removed `RCX_CORES`, step now uses global ThreadPoolExecutor

# 2.0.0a35

* Revert magic to
  [`a33d7b7`](https://github.com/RTimothyEdwards/magic/commit/a33d7b78b54d8456769d08236f91f9be31784267),
  last known-good version before a LEF writing bug

# 2.0.0a34

* Added ability to disable reproducibles on a per-class level
* Updated SDF to support N-corners
* Fixed bug with writing LIB/SDF views

# 2.0.0a33

* Bump supported PDK to `af34855`
* Rename 3 PDK variables to match OpenLane 1
  * `FP_PDN_RAILS_LAYER` -> `FP_PDN_RAIL_LAYER`
  * `FP_PDN_UPPER_LAYER` -> `FP_PDN_HORIZONTAL_LAYER`
  * `FP_PDN_LOWER_LAYER` -> `FP_PDN_VERTICAL_LAYER`

# 2.0.0a32

* Better adherence to class structure and mutability principles
  * Create `GenericDict`, `GenericImmutableDict` to better handle immutable
    objects, i.e. `State`, `Config`
  * `State`, `Config` made immutable post-construction
    * Various rewrites to accommodate that
  * `Step`:
    * `.run`:
      * No longer has any default implementation
      * Is expected to return a tuple of **views updates** and **metrics
        updates** which are then applied to copies by `.start` to meet
        mutability requirements
    * `.start`:
      * Handles input checking
      * Handles creating new `State` object based on deltas
  * `Flow`
    * Stateful variables for `.start`, `.run`, and other internal methods made
      private
    * `.start` now only returns the final state object
    * Intermediate steps stored in `self.step_dir`
    * `self.step_dir` and other "mutations" to Flow object have no effect on
      future `.start()` invocations, which are (more or less) idempotent
  * Remove `ConfigBuilder` and fold methods into `Config`
* Added `make host-docs` to Makefile

# 2.0.0a31

* Replace OpenSTA binary name check with an environment variable, `OPENSTA`

# 2.0.0a30

* Added ability to use `--dockerized` without further arguments to drop into a
  shell
* Reimplemented `--dockerized` - needs to be the first argument provided
* Reimplemented `--smoke-test` to not use a subprocess
  * `--smoke-test` doesn't attempt to handle `--dockerized` on its own anymore
* Fixed permissions bug when running a smoke test from a read-only filesystem
* Fixed race condition for temporary directories on macOS (and presumably
  Windows)

# 2.0.0a29

* Added run-time type checkers for `SequentialFlow` `Substitute` dictionary
* Folded `init_with_config` into constructor and deprecate it
* Fixed `SequentialFlow` step substitution bug by moving variable compilation to
  instance instead of class

# 2.0.0a28

* Added missing macro orientations
* Added missing `PDN_CFG` configuration variable
* Fixed crash when defining `SYNTH_READ_BLACKBOX_LIB`
* Streamlined all `read` messages in OpenROAD scripts and macro-related `read`
  messages in Yosys scripts.
* Cleaned up `YosysStep` hierarchy
* Cleaned up `synthesize.tcl`

> Thanks [@smunaut](https://github.com/smunaut) for the bug reports!

# 2.0.0a27

* Added `cloup` library for better argument grouping/prettier `--help` with
  click
* Added ability to substitute steps with a certain `id` in a `SequentialFlow`
  with other Step classes
* Added `--only`, `--skip` to commandline interface for `SequentialFlow`s
* Changed processing of how `--from` and `--to` are done in `SequentialFlow`s
* Better delineation of class vs. instance variables in documentation
* Type checker now also checks functions without typed headers
* Fixed minor bugs with `Decimal` serialization and deserialization
* Class/step registry now case-insensitive
* Moved documentation dependencies to separate requirements file
* Removed `jupyter` from `requirements_dev.txt`- too many dependencies and can
  just be installed with `pip install jupyter`
* Various documentation improvements and fixes

# 2.0.0a26

* Yosys steps now read macro netlists as a black-box if applicable
* Renamed STA steps to avoid ambiguity

# 2.0.0a25

* Made optional/default handling more straightforward to fix issue where the
  default value of an Optional is not None.
* Fixed config var inheritance issue for `OpenROAD.ParasiticsSTA`

# 2.0.0a24

* Add support for gf180mcuC to PDK monkey-patch procedure
* Update some PDK variables to be optional: `GPIO_PADS_LEF`,
  `IGNORE_DISCONNECTED_MODULES`
* Remove unused PDK variable: `CELL_CLK_PORT`

# 2.0.0a23

* Added warning on multiple clocks in `base.sdc`
* Added usage of translation hook for SDC scripts
  * Folded `sdc_reader.tcl` into `io.tcl`
* Fixed calculation issue with I/O delays in `base.sdc`
* Fixed SPEF read invocation to include instance path
* Renamed multiple functions in `io.tcl` for clarity and to avoid aliasing Tcl
  built-in functions
* Tcl reproducibles now add entire environment delta vs. just "extracted"
  variables
  * Better handling of objects inside the design directory

# 2.0.0a22

* Fixed a bug with initializing configurations using dictionaries.
* Added exception message for `InvalidConfig`.

# 2.0.0a21

* Created a (very) rudimentary plugin system
  * Add ability to list detected plugins with flag `--list-plugins`
* Fixed a problem with reading SPEF files for macros
* Various documentation updates

# 2.0.0a20

* Created a `Macro` definition object to replace a litany of variables.
  * `libs`, `spefs` and `sdf` files now use wildcards as keys, which will be
    matched against timing corners for loading, i.e., a SPEF with key `nom_*`
    will match timing corner `nom_tt_025C_1v80`.
    * This has been applied to PDK lib files, RCX rulesets and technology LEF
      files as well.
    * `Toolbox` object now has methods for matching the proper LIB/SPEF files.
* PDKs now list a `DEFAULT_CORNER` for picking LIB files as well as a list of
  `STA_TIMING` corners.
* Expanded the range of valid types for `Variable`: these new classes are
  supported, all with theoretically infinite nesting:
  * `Dict`
  * `Union`
  * `Literal`
* `State` rewritten to support nested dictionaries and type annotations.
  * (Subclass of `Mapping`- Python 3.8 does not support subscripting `UserDict`.
    Yep.)
* Created a `config.json` for the caravel_upw example for testing purposes.
* Updated Magic, add new patch for Clang
* `self.state_in` is now always a future for consistency, but `run()` now takes
  a `state_in` which is guaranteed to be resolved.
* `EXTRA_LEFS`, `EXTRA_LIBS`, etc kept as a fallback for consistency.
* Remove `STA_PRE_CTS`- STA now always propagates clocks

# 2.0.0a19

* Created new metric `synthesis__check_error__count` with a corresponding
  Checker, with said Checker being the new executor of the
  `QUIT_ON_SYNTH_CHECKS` variable
  * Check report parser imported from OpenLane 1
* Created `SYNTH_CHECKS_ALLOW_TRISTATE` to exclude unmapped tribufs from
  previous metric.
* Created new metric `design__xor_difference__count` with a corresponding
  Checker to flag a deferred error on XOR differences.
* Fixed a few typos.

# 2.0.0a18

* Updated the smoke test to support PDK downloads to a different directory.
* Updated config builder to resolve the PDK root much earlier to avoid an issue
  where a crash would affect the issue reproducible.
* Updated `SYNTH_READ_BLACKBOX_LIB` to read the full `LIB` variable instead of
  `LIB_SYNTH`, which also fixes a crash when reading JSON headers.
* Updated post-GRT resizer timing script to re-run GRT before the repair: see
  https://github.com/The-OpenROAD-Project/OpenROAD/issues/3155
* Added a "yosys proc" to the JSON header generator (thanks @smnaut)
* Fixed a bug where random equidistant mode did not work for OpenROAD IO placer.

# 2.0.0a17

* Fixed a crash when the SCL is specified via command-line.
* Fixed a changelog merge nightmare.

# 2.0.0a16

* Reimplement DRC database using `lxml`
* Makefile `venv` creation updated
* Misc. aesthetic bugfixes for sequential flows

# 2.0.0a14

* Add steps to extract, preserve and check power connections:
  * `Checker.DisconnectedPins`: Checker for `ReportDisconnectedPins`.
  * `Odb.ReportDisconnectedPins`: Report disconnected instance pins in a design.
  * `Yosys.JsonHeader`: RTL to a JSON Header.
  * `Odb.SetPowerConnections`: Uses JSON generated in `Yosys/JsonHeader` and
    module information in Odb to add global connections for macros in a design.
* Add `IGNORE_DISCONNECTED_MODULES` as a PDK variable, as some cells need to be
  ignored.
* Rename `SYNTH_USE_PG_PINS_DEFINES` to `SYNTH_POWER_DEFINE`.
* Rename `CHECK_UNMAPPED_CELLS` to `QUIT_ON_UNMAPPED_CELLS`.
* Rename various metrics.
* Change various configuration variables for included `caravel_upw` design.
* Fix `DIODE_INSERTION_STRATEGY` translations
* Allow overriding from CLI when using Tcl configuration files.

# 2.0.0a13

## Documentation

* Built-in flows now have full generated documentation akin to steps.
* Built-in steps now document their inputs, outputs and each built-in step has a
  human-readable text description.
* Rewrite the RTL-to-GDS guides.
* Add an architectural overview of OpenLane 2+.
* Document pin config file format.
* Add guides on writing custom flows AND custom steps.
* Add a migration guide from OpenLane 1.
* Port contributor's guide from OpenLane 1.
* Removed default values from Jupyter Notebook.

## Functional

* `Config` is now immutable, `.copy()` can now take kwargs to override one or
  more values.
* `TapDecapInsertion` -> `TapEndcapInsertion` (more accurate)
* Dropped requirement for description to match between two variables to be
  "equal:" It is sometimes favorable to have a slightly different description in
  another step.
* `OpenInKLayout`/`OpenInOpenROAD` turned into sequential flows with one step
  instead of hacks.
* Fixed a bug where `OpenInKLayout` would exit instantly.
* Updated and fixed `Optimizing` demo flow, as well as delisting it.
* Port https://github.com/The-OpenROAD-Project/OpenLane/pull/1723 to OpenLane 2.
* Remove `Odb.ApplyDEFTemplate` from default flow.

# 2.0.0a12

* Fixes a bug where if OpenLane is invoked from the same directory as the
  design, KLayout stream-outs would break.

# 2.0.0a11

* Update OpenROAD, Add ABC patch to use system zlib
* Adds SDC files as an input to `OpenROADStep`, `NetlistSTA` and `LayoutSTA`
  steps
* Add `sdc_reader.tcl`: a hook script for reading in SDC files while handling
  deprecated variables
* Replace deprecated variables in base.sdc
  * Properly use TIME_DERATING_CONSTRAINT in base.sdc
  * Properly use SYNTH_DRIVING_CELL in base.sdc
  * Properly use SYNTH_CLK_DRIVING_CELL in base.sdc

# 2.0.0a10

* Add `wrapper.tcl` to capture errors in Magic scripts.
* Fix instances of a deprecated variable was used in Magic scripts.

# 2.0.0a9

* Add port diode insertion script.
* Fix formula for calculating `FP_TARGET_DENSITY_PCT`.

# 2.0.0a8

* Update `volare` dependency.
* Update `magic` version + make `magic` nix derivation more resilient.

# 2.0.0a7

* Add the custom diode insertion script as a `Step` (disabled by default).
* `Flow` objects are now passed explicitly to child `Step` objects, removing
  earlier stack inspection code.
* `flow_config_vars` now only affect steps running inside a Flow.

# 2.0.0a6

* Add validation on step exit.

# 2.0.0a5

* Fix a small path resolution issue.

# 2.0.0a4

* Add basic CI that builds for Linux, macOS and Docker
* Various improvements to Dockerization so that `openlane --dockerized` can run
  on Windows

# 2.0.0a3

* Fixed an issue where KLayout scripts exited silently.

# 2.0.0a2

* Handle `PDK_ROOT`, `PDK` and `STD_CELL_LIBRARY` environment variables.
* Unify environment inspection by using `os.environ`- eliminated getenv
* KLayout scripts no longer accept environment variables.
* Updated Docker images for consistency.
* Added ReadTheDocs configuration.

# 2.0.0a1

* Update smoke test
* Fix bug with default variables

# 2.0.0dev15

* `log` -> `info`
* Add mitigation for KLayout None variables.
* `logging` isolated from `common` into its own module
* CLI now accepts either a value or a string for log levels.
* CLI now prints help if no arguments are provided.
* Fix issue where `rich` eats the cursor if it exits by interrupt.

# 2.0.0dev14

* Multiple logging levels specified via CLI. Can also be set via `set_log_level`
  in the API.
* Updated all `run_subprocess` invocations to create a log, named after the
  `Step`'s `id` by default.
* Fixed issue with `ROUTING_CORES` not using the computer's total core count by
  default.
* Fixed an issue with Tcl config files where `DESIGN_DIR` was resolved
  relatively, which greatly confused KLayout.

# 2.0.0dev13

* Add ApplyDEFTemplate step.
* Update most `odbpy` CLIs to accept multiple LEF files.

# 2.0.0dev12

* Cleaned up build system.
* Add support for OpenROAD with `or-tools` on macOS.

# 2.0.0dev11

* Added `QUIT_ON_SYNTH_CHECKS`
* Added `QUIT_ON_UNMAPPED_CELLS`
* Added metric `design__instance_unmapped__count`
* Allowed `MetricChecker` to raise `StepError`

# 2.0.0dev10

* Updated OpenROAD to `6de104d` and KLayout to `0.28.5`.
* OpenROAD builds now use system boost to cut on build times.
* Added new dedicated interactive mode to replace "Step-by-step" API: activated
  by calling `ConfigBuilder.interactive`, which replaced `per_step`.
  * State, Config and Toolbox for `Step`s all become implicit and rely on global
    variables.
  * On the other hand, `config=` must now be passed explicitly to
    non-interactive flows.
* Added Markdown-based IPython previews for `Step` and `Config` objects.
  * Added an API to render `DEF` or `GDS` files to PNG files to help with that.
* Changed API for KLayout Python scripts to be a bit more consistent.
* Renamed a number of variables for consistency.
* Tweaked documentation slightly for consistency.

# 2.0.0dev9

* Moved `State` to its own submodule.
* Fixed bug with loading default SCL.

# 2.0.0dev8

* Added a step-by-step API for OpenLane.
  * Involves new `ConfigBuilder` method, `per_step`, which creates configuration
    files that can be incremented per-step.
  * This mode is far more imperative and calls may have side effects.
* Added an example IPython notebook to use the aforementioned API.
  * Add a number of APIs to display `State` as a part of a notebook.
* Added various default values for `Step` so it can be used without too many
  parameters. (`config` is still required, but `state_in` will become an empty
  state if not provided.)
* Moved various documentation functions to the `Variable` object so they can
  also be used by IPython.
* Updated documentation for `Variable` object.
* Various documentation updates and fixes.

# 2.0.0dev7

* More build fixes.

# 2.0.0dev6

* Added magic builds to macOS
* Fixed KLayout builds on macOS
* Tweaks to Nix build scripts
* Removed hack to make KLayout work on macOS
* Removed NoMagic flow

# 2.0.0dev5

* Fixed commandline `--flow` override.
* Removed call-stack based inference of `state_in` argument for steps: a step
  initialized without a `state_in` will have an empty in-state.
* Changed signature of `Flow.run`, `Flow.start` to return `(State, List[Step])`,
  returning only the last state as the per-step states can be accessed via
  `step[i].state_out`.
* Removed distinction between the `Step.id` and it factory-registered string:
  the ID is now used for the factory, in the format `Category.Step` for the
  built-in steps.
* Fixed `--from` and `--to`, also add validation and case-insensitivity.
* Various bugfixes to Tcl script packager.

# 2.0.0dev4

* Fix `Optimizing` flow.

# 2.0.0dev3

* Remove Mako as requirement, migrate relevant code.

# 2.0.0dev2

* Updated installation instructions.
* Separated variables step-by-step.
* Various fixes to environment variables, especially when using OpenROAD Odb
  Python scripts.
* Add specialized steps to check and/or quit on specific metrics and/or
  variables.

# 2.0.0dev1

* Rewrite OpenLane in Python using a new, Flow-based architecture.
* Add packaging using the Nix Package Manager to replace the Docker
  architecture.
* Added transparent Dockerization using `--dockerized` commandline argument,
  with images also built using Nix.<|MERGE_RESOLUTION|>--- conflicted
+++ resolved
@@ -14,29 +14,35 @@
 ## Documentation
 -->
 
+# 2.2.5
+
+## Steps
+
+* `Yosys.JsonHeader`, `Verilator.Lint`, `Odb.WriteVerilogHeader`
+
+  * Fixed `VERILOG_POWER_DEFINE` not being optional which was an unintentional
+    break from OpenLane 1.
+
+    * Default value is still `USE_POWER_PINS`, but it can be explicitly unset.
+
+## Misc. Enhancements/Bugfixes
+
+* `openlane.config`: Fixed issue where preprocessor would ignore explicitly-set
+  null values in configuration files.
+
 # 2.2.4
 
-## Misc. Enhancements/Bugfixes
-
-<<<<<<< HEAD
-* Fixed undefining variables in configuration files being ignored.
-* Restored `VERILOG_POWER_DEFINE` as an optional variable.
-
-## Steps
-
-* `Yosys.JsonHeader`, `Verilator.Lint`, `Odb.WriteVerilogHeader`
-
-  * Handled undefined `VERILOG_POWER_DEFINE`.
-=======
+## Tool Updates
+
 * `yosys-sby`: Overlaid new hash for `yosys-0.46` tag because of a tag update
   upstream.
->>>>>>> ee52af1d
 
 # 2.2.3
 
 ## Misc. Enhancements/Bugfixes
 
-* Fixed incorrect error message when subtituting a step with one that has a nonexistent ID.
+* Fixed incorrect error message when subtituting a step with one that has a
+  nonexistent ID.
 
 # 2.2.2
 
@@ -45,17 +51,18 @@
 * `Odb.*`
 
   * Fixed OpenROAD dropping user-set `PYTHONPATH` values.
-  
+
 ## Tool Updates
 
-* Use `NIX_PYTHONPATH` instead of `PYTHONPATH` in Docker and devshells
-  to avoid collisions with user-set `PYTHONPATH` variables.
+* Use `NIX_PYTHONPATH` instead of `PYTHONPATH` in Docker and devshells to avoid
+  collisions with user-set `PYTHONPATH` variables.
 
 # 2.2.1
 
 This patch has no functional changes to OpenLane proper.
 
 ## Tool Updates
+
 * `flake.createOpenLaneShell` now gets OpenLane from `python3.pkgs`.
 * Fixed issue with `flake.createOpenLaneShell` where plugins would not get
   included due to an operator precedence issue.
