--- conflicted
+++ resolved
@@ -28,17 +28,12 @@
   * `PDN_OBSTRUCTIONS` and `ROUTING_OBSTRUCTIONS` are now lists of tuples
     instead of variable-length Tcl-style lists (AKA: strings).
 
-<<<<<<< HEAD
 * `Odb.CustomIOPlacement`
 
   * All variables prefixed `FP_IO_` have been renamed, now prefixed `IO_PIN_`.
 
-* `Odb.DiodesOnPorts`, `Odb.PortDiodePlacement`, `Odb.FuzzyDiodePlacement`,
-  `Odb.HeuristicDiodeInsertion`
-=======
 * `Odb.DiodesOnPorts`, `Odb.PortDiodePlacement`
   * Steps no longer assume `DIODE_CELL` exists and fall back to doing nothing.
->>>>>>> 02c4b582
 
 *  `Odb.FuzzyDiodePlacement`, `Odb.HeuristicDiodeInsertion`
   * Steps no longer assume `DIODE_CELL` exists and fall back to doing nothing.
@@ -102,15 +97,12 @@
     In that situation, flipping the sites for single-height cells resolves the
     issue.
 
-<<<<<<< HEAD
 * `OpenROAD.GeneratePDN`
 
   * All variables prefixed `FP_PDN_` have been renamed to be prefixed simply
     `PDN`. Backwards compatibility wrapper code has been added for `PDN_CFG`
     files.
 
-=======
->>>>>>> 02c4b582
 * `OpenROAD.GlobalPlacement`
 
   * Added optional variable `PL_ROUTABILITY_MAX_DENSITY_PCT`
