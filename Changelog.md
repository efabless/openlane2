--- conflicted
+++ resolved
@@ -14,8 +14,6 @@
 ## Documentation
 -->
 
-<<<<<<< HEAD
-=======
 # 2.1.3
 
 ## Tool Updates
@@ -38,7 +36,6 @@
 
 * Added an OpenROAD Flow Scripts-inspired Diagram to the Readme.
 
->>>>>>> b9610297
 # 2.1.2
 
 ## Steps
