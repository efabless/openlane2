<!--
  * Using my modified version of mdformat:
  nix run .#mdformat -- --wrap 80 --end-of-line lf Changelog.md
-->

<!--
## CLI
## Steps
## Flows
## Tool Updates
## Testing
## Misc. Enhancements/Bugfixes
## API Breaks
## Documentation
-->

<<<<<<< HEAD
# 2.3.0

## Steps

* `Yosys.*Synthesis`
  * Created new variable `SYNTH_HIERARCHY_MODE`, replacing `SYNTH_NO_FLAT`. There are three options, `flatten`, `deferred_flatten` and `keep`. The first two correspond to `SYNTH_NO_FLAT` being false and true respectively. The third keeps the hierarchy in the final netlist.
  * Created new variable `SYNTH_TIE_UNDEFINED` to customize whether undefined and undriven values are tied low, high, or left as-is.
  * Created new variable `SYNTH_WRITE_NOATTR` to allow attributes to be propagated to the final netlist.

* Created `Yosys.Resynthesis`
  * Like `Yosys.Synthesis`, but uses the current input state netlist as an input instead of RTL files

## CLI

* Added new option: `-e`/`--initial-state-element-override`: allows an element in the initial state to be overridden straight from the commandline. 
=======
# 2.2.9

## Steps

* `Yosys.JsonHeader`, `Yosys.Synthesis`

  * Fixed `VERILOG_INCLUDE_DIRS` being a list of strings instead of a list of
    `Path`s.

# 2.2.8

## Steps

* `Checker.*Violations`

  * Changed `TIMING_VIOLATION_CORNERS` to a PDK variable to avoid breaking PDKs
    without `tt` in corner names.
>>>>>>> df6079da

# 2.2.7

## Steps

* `OpenROAD.WriteViews`

  * Fixed step not being registered to factory object.

# 2.2.6

## Steps

* `OpenROAD.ResizerTimingPostGRT`

  * Fixed `GRT_RESIZER_GATE_CLONING` incorrectly applied to hold fixing instead
    of setup fixing.

* `OpenROAD.ResizerTimingPostCTS`

  * Fixed `PL_RESIZER_GATE_CLONING` incorrectly applied to hold fixing instead
    of setup fixing.

# 2.2.5

## Steps

* `Yosys.JsonHeader`, `Verilator.Lint`, `Odb.WriteVerilogHeader`

  * Fixed `VERILOG_POWER_DEFINE` not being optional which was an unintentional
    break from OpenLane 1.

    * Default value is still `USE_POWER_PINS`, but it can be explicitly unset.

## Misc. Enhancements/Bugfixes

* `openlane.config`: Fixed issue where preprocessor would ignore explicitly-set
  null values in configuration files.

# 2.2.4

## Tool Updates

* `yosys-sby`: Overlaid new hash for `yosys-0.46` tag because of a tag update
  upstream.

# 2.2.3

## Misc. Enhancements/Bugfixes

* Fixed incorrect error message when subtituting a step with one that has a
  nonexistent ID.

# 2.2.2

## Steps

* `Odb.*`

  * Fixed OpenROAD dropping user-set `PYTHONPATH` values.

## Tool Updates

* Use `NIX_PYTHONPATH` instead of `PYTHONPATH` in Docker and devshells to avoid
  collisions with user-set `PYTHONPATH` variables.

# 2.2.1

This patch has no functional changes to OpenLane proper.

## Tool Updates

* `flake.createOpenLaneShell` now gets OpenLane from `python3.pkgs`.
* Fixed issue with `flake.createOpenLaneShell` where plugins would not get
  included due to an operator precedence issue.

# 2.2.0

## CLI

* Exposed Flow.start(overwrite=) as `--overwrite`, which removes a run directory
  before running the flow (if it exists)

## Steps

* Created `Odb.ManualGlobalPlacement`

  * Can create a global placement for instances. Intended for
    manually-instantiated buffers that require a certain regional placement or
    similar.
  * Uses new variable `MANUAL_GLOBAL_PLACEMENTS`, a mapping from instance names
    to the `Instance` class.

* Created `Odb.CellFrequencyTables`

  * Creates a number of tables to show the cell frequencies by:
    * Cells
    * Buffer cells only
    * Cell Function
    * SCL

* `OpenROAD.*`

  * All steps that modify views now update design cell metrics using OpenROAD's
    `report_design_area_metrics`

* `OpenROAD.ResizerTimingPostGRT`

  * Added `GRT_RESIZER_RUN_GRT` to control whether global routing is re-run
    after this step, which is usually required but may be redundant in some
    custom flows.

* `OpenROAD.RepairDesignPostGRT`

  * Added `GRT_DESIGN_REPAIR_RUN_GRT` to control whether global routing is
    re-run after this step, which is usually required but may be redundant in
    some custom flows.

* `OpenROAD.STA*`

  * New report `clock.rpt` created with information about each clock in a
    specific domain

* `OpenROAD.WriteViews`

  * Added `OPENROAD_LEF_BLOAT_OCCUPIED_LAYERS` with a default value of `true`

* `Yosys.*Synthesis`

  * ABC scripts used now created dynamically and dumped as a `.abc` file into
    the step directory.
  * Implemented many of the
    [suggestions by @ravenslofty](https://github.com/efabless/openlane2/issues/524)
    from YosysHQ, some behind flags:
    * `SYNTH_ABC_DFF`: Adds `-dff` to `abc` invocations (except the ones inside
      `synth`)
    * `SYNTH_ABC_BOOTH`: Activates the
      [`booth`](https://yosyshq.readthedocs.io/projects/yosys/en/0.44/cmd/booth.html)
      pass as part of `synth`
    * `SYNTH_ABC_USE_MFS3`: Uses `mfs3` in all strategies before retime
    * `SYNTH_ABC_AREA_USE_NF`: Attempts delay-based mapping with a really high
      delay value instead of area-based mapping.

* `Yosys.JsonHeader`, `Yosys.*Synthesis`

  * **Internal**: * Steps are no longer `TclStep`s: rewritten in Python and now
    use `libyosys`. While there are no functional changes, this enhances the
    codebase's consistency and helps avoid tokenization-related security issues.

## Flows

* `Classic`
  * Emplaced `Odb.ManualGlobalPlacement` immediately preceding
    `OpenROAD.DetailedPlacement`.
  * Emplaced `Odb.CellFrequencyTables` after `OpenROAD.FillInsertion`

## Tool Updates

* OpenROAD -> `bbe940134bddf836894bfd1fe02153f4a38f8ae5`

  * OpenSTA -> `20925bb00965c1199c45aca0318c2baeb4042c5a`
  * Removed "stable" version of OpenSTA

* Updated nix-eda to `0814aa6`: more orthodox approach to managing dependencies
  by overlaying them on top of nixpkgs, which fixes an occasional "repeated
  allocation" issue and helps make override behavior more consistent.

  * Yosys and first-party plugins -> `0.46`
  * `klayout` -> `0.29.4`
  * `magic` -> `8.3.489`
  * `netgen` -> `1.5.278`
  * OpenROAD now used with new `withPythonPackages` features to use Python
    packages specifically for the OpenROAD environment

* OpenLane itself no longer included in `devShells.*.dev`, `devShells.*.docs`

  * These shells are intended to be actual dev shells, i.e. used to develop
    OpenLane, and needing OpenLane to pass tests to run these shells makes no
    sense.

* Open PDKs -> `0fe599b` (Recommended for chipIgnite 2409/2411+ shuttles)

## Misc. Enhancements/Bugfixes

* `openlane.common.metrics`
  * `aggregate_metrics()`: Added support for aggregation of N-modifier levels
* `openlane.config.Config`
  * YAML 1.2 configuration files now accepted using `.yaml` or `.yml`
    extensions, with the same featureset as JSON files.
  * The first configuration (file/dict) supplied no longer needs to be a
    complete configuration so long as any required variables are supplied in
    later configurations. Missing variables are only checked on the complete
    configuration.
  * Internally reworked how config files and command-line overrides are parsed.
* Fixed bug with deprecated variable translations of
  `{CLOCK,SIGNAL}_WIRE_RC_LAYERS`.

## Documentation

* Added info on YAML configuration files.
* Documentation for `Instance` dataclass generalized to include instances of
  cells and not macros.

# 2.1.11

## Steps

* `OpenROAD.STA*PnR`

  * Fixed `timing__*_r2r__ws__corner` metrics reporting the wrong value

# 2.1.10

## Misc. Enhancements/Bugfixes

* `openlane.config.Variable`

  * Fixed an issue when strict type-checking is disabled where empty strings
    would crash iterable objects.

## Tool Updates

* Fixed mypy to 1.9.0 to match NixOS 24.05.

* Checked `poetry.lock` into version control to improve reproducibility.

# 2.1.9

## Steps

* `OpenROAD.CheckAntennas`

  * Fixed table being printed to file with wrong width.

* `OpenROAD.STA*PnR`

  * Fixed table being printed to file with wrong width.

## Flows

* `SynthesisExploration`

  * Fixed table being printed to file with wrong width.

# 2.1.8

## Steps

* `OpenROAD.STA*PnR`

  * Fixed a bug in STA metrics where paths with exactly zero slack are counted
    as violations.

# 2.1.7

## Steps

* `Odb.Remove*Obstructions`

  * Rework obstruction matching code to not use IEEE 754 in any capacity
  * Fixed bug where non-integral obstructions would not be matched correctly
    (thanks @urish!)

# 2.1.6

## Steps

* `Yosys.Synthesis`

  * Fixed bug where `hilomap` command was invoked incorrectly (thanks @htfab!)

# 2.1.5

## Steps

* `Odb.SetPowerConnections`

  * Fixed an issue introduced in `2.1.1` where modules that are defined as part
    of hierarchical netlists would be considered macros and then cause a crash
    when they are inevitably not found in the design database.
    * Explicitly mention that macros that are not on the top level will not be
      connected, and emit warnings if a hierarchical netlist is detected.

## Documentation

* Updated macro documentation to further clarify how instances should be named
  and how names should be added to the configuration.

# 2.1.4

## Steps

* `OpenROAD.STA*PNR`
  * New environment variable made accessible to SDC files used during
    Multi-Corner STA steps, `OPENLANE_SDC_IDEAL_CLOCKS`, set to `1` for pre-PnR.
    Band-aid until the SDC situation is properly discussed and addressed (in a
    potentially breaking change.)
  * Fixed issue where the clock was always propagated after `STAPrePNR`
    regardless the information in the SDC file.
  * For backwards compatibility, `STAPrePNR` unsets all propagated clocks and
    the rest set all propagated clocks IF the SDC file lacks the strings
    `set_propagated_clock` or `unset_propagated_clock`.

# 2.1.3

## Tool Updates

* Bundled an downgraded OpenSTA bundled with OpenLane to work around critical
  bug for hierarchical static timing analysis:
  https://github.com/parallaxsw/OpenSTA/issues/82
  * Version of OpenSTA linked against OpenROAD unchanged.

## Testing

* CI now uses DeterminateSystems Nix Installer for all Nix installations as well
  as the Magic Nix Cache Action instead of the nonfunctional attempt at local
  file-based substituters

## Documentation

* Installation documents now use the less-brittle Determinate Systems Nix
  installer, as well as adding warnings about the `apt` version of Nix.

* Added an OpenROAD Flow Scripts-inspired Diagram to the Readme.

# 2.1.2

## Steps

* `OpenROAD.*`

  * Fixed an issue where the validation for `PDN_MACRO_CONNECTIONS` would
    partially match net names, unlike OpenROAD itself
  * Internal string escaping consistency

# 2.1.1

## Steps

* `Odb.SetPowerConnections`

  * Internally reworked pin detection behavior so power pins are found in the
    LEF first then matched in the Verilog, fixing a corner-cases where
    unconnected buses would be candidates for power pins, then promptly cause a
    crash as they only exist in the layout as separate pins.

* `OpenROAD.IOPlacement`, `OpenROAD.GlobalPlacementSkipIO`

  * `FP_IO_MODE` renamed to `FP_PPL_MODE`: translation behavior for OpenLane
    1-style FP_IO_MODE with integers added behind deprecated name `FP_IO_MODE`.

* `Yosys.*Synthesis`

  * Restored filtering of `defparam` from output netlists to avoid surprisingly
    still extant OpenSTA limitation.

## Testing

* Added file to exclude step unit tests purely to speed-up turnaround time for
  PRs (as sometimes a test would need to be deleted/temporarily disabled without
  updating the submodule, see #475 for a similar situation)

* Mac CI now uses an artifact of the PDK

  * Unlike the Linux runners, Mac runners:
    * Are disproportionately affected by rate-limiting: cannot pull from GitHub
      using Volare
    * Do not support caches created on Ubuntu, even with `enableCrossOsArchive`

# 2.1.0: The "Customization and Control" Update

## CLI

* Overhauled how the PDK commandline options work, using a decorator instead of
  doing everything in a callback
* `--smoke-test/--run-example` are now no longer callbacks, and `--run-example`
  now supports more options (e.g. another PDK, another flow, etc.)
* Docker subprocesses
  * Are now always run interactively and can be interrupted.
  * Are now run using `execlp`, replacing the Python interpreter altogether

## Steps

* Created `Checker.NetlistAssignStatements`

  * Outputs warnings or errors (depending on `ERROR_ON_NL_ASSIGN_STATEMENTS`)
    when `assign` statements are found in the netlist of the input state (assign
    statements cause some issues with some tools)

* `KLayout.OpenGUI`

  * Renamed `KLAYOUT_PRIORITIZE_GDS` to `KLAYOUT_GUI_USE_GDS` to be consistent
    with the Magic steps.
  * Script no longer relies on the `click` library as the internal Python
    interpreter more often than not has trouble finding the site packages (and
    indeed the site packages includes its own pya/klayout which is its own
    headache.)

* `Magic.*`

  * All steps now use a new processor,
    `openlane.steps.magic.MagicOutputProcessor`, to capture and count errors
  * Fixed `magicrc` being `abspath`'d before command invocation (breaks
    reproducibles)
  * `_MAGIC_SCRIPT` is now set in `prepare_env` instead of `run_subprocess` (so
    it can be intercepted for reproducibles)

* New step, `Magic.OpenGUI`, which opens either DEF files or GDS files in magic

* `Magic.SpiceExtraction`:

  * A `feedback.xml` is now created, with the contents being the SPICE
    Extraction feedback in the KLayout marker database format
  * Created `MAGIC_EXT_ABSTRACT_CELLS`: a list of regular expressions that are
    matched against the design's cells names what are abstracted (black-boxed)
    during extraction.

* `Netgen.LVS`:

  * Added `LVS_FLATTEN_CELLS`: A list of cells to flatten in LVS.
  * Added `LVS_INCLUDE_MARCOS_NETLIST`. If enabled macros' netlist are loaded
    when running LVS. Either `pnl` or `nl` or `vh` views are selected.
  * Updated Netgen setup file to equate cells inside macros where the GDS is
    generated with blackbox macro option

* `Odb.ApplyDEFTemplate`: Thanks [@smunaut](https://github.com/smunaut)

  * DEF template pin placement status (e.g. `PLACED`, `FIXED`) now always
    propagated to work around PDN generation removing placed but unconnected
    power pins.
  * Fixed crashes when copying power pins from a template where the net name and
    the power pin name may be different (or one net may be connected to multiple
    power pins.)

* `Odb.ReportDisconnectedPins`

  * Disconnected dummy instances created during CTS, prefixed `clkload`, are now
    ignored.

* `Odb.SetPowerConnections`

  * **Internal**: Restructure `power_utils.py` to provide better error messages
    and use dictionaries instead of oddball iterator-based filtering

* Created `OpenROAD.DEFtoODB`

  * Useful for custom flows, where the DEF is modified but the ODB needs to be
    updated to reflect these modifications

* `OpenROAD.*`

  * OpenROAD scripts now set `set_wire_rc` for the average values of the layers
    grouped by routing direction. All layers in the routing range are used if
    either `SIGNAL_WIRE_RC_LAYERS` or `CLOCK_WIRE_RC_LAYERS` are null.
  * Slight internal Tcl code reorganization.

* `OpenROAD.Floorplan`

  * Added soft placement obstructions via new variable `PL_SOFT_OBSTRUCTIONS`.

* `OpenROAD.RepairDesignPostGPL`

  * Added new variable `DESIGN_REPAIR_REMOVE_BUFFERS`, which will instruct
    OpenROAD to remove synthesis buffers so there's more flexibility during
    design repair: see
    https://github.com/The-OpenROAD-Project/OpenROAD/blob/ad54bbe88b561d1c30451d8a3c85ad11c1692905/src/rsz/README.md?plain=1#L185

* `Yosys.*`

  * Added new variable `YOSYS_LOG_LEVEL`, which controls the verbosity of Yosys
    output

* `Yosys.*Synthesis`

  * Moved the `rename` of top module to before selecting it. This fixes a
    problem DFFRAM where needed modules are optimised away and then synthesis
    fails. (Thanks @donnie-j!)

  * Syntheses with `SYNTH_ELABORATE_ONLY` no longer report undriven nets as a
    check error (frequently for some top-level integrations, output pins are
    left undriven entirely to save space.)

## Flows

* Created new mono-step flow, `OpenInMagic`, which runs `Magic.OpenGUI`
* `VHDLClassic` is now based on `Classic` with appropriate `Substitutions

## Tool Updates

* All tool nix derivations now have `rev`/`version` and `sha256` as one of their
  parameters, allowing them to be easily replaced with `.override`.

* OpenLane 2 now uses [nix-eda](https://github.com/efabless/nix-eda) for some of
  its dependencies

  * `nixpkgs` -> `24.05`
  * `klayout` -> `0.29.1`
  * `magic` -> `8.3.483`/`291ba96`
    * now uses tk with X11 on macOS, to prevent crashes when attempting to use
      the GUI
  * `netgen` -> `bf67d3c`
  * `forAllSystems` built into `nix-eda`, now composes overlays for nixpkgs
    based on the `withInputs` field, allowing for easier overriding

* `volare` -> `0.18.1`

* `ioplace_parser` -> `0.3.0`

* `openroad` -> `b16bda7`

  * Removed OpenLane-specific patch for querying existence of antenna
    information
  * `openroad-abc` -> `ef5389d`
    * `ABC_USE_NAMESPACE` now set, value also injected into header files
  * `opensta` -> `e01d3f1`

* Python build tool changed from `setuptools` to `poetry`, which properly
  verifies that all version ranges are within constraints

  * Updated wrong Python package version ranges that all happen to work

* Nix devshells now use [numtide/devshell](https://github.com/numtide/devshell),
  which creates an executable to enter the environment, allowing for easy
  repacking

* Docker image creation now uses a Nix derivation based on that of the official
  Nix Docker image, which includes a full Nix installation in the image (so
  users may add tools and apps in the container at their leisure.)

* `mdformat` promoted from overlay to `packages`.

## Misc. Enhancements/Bugfixes

* `openlane.flows.SequentialFlow`

  * Substitutions can now
    * be done at the class level by assigning to `Substitutions`
    * be done in `config.json` files using a dictionary in the field
      `.meta.substituting_steps`
    * emplace steps before or after existing steps, e.g. `+STEP`, `-STEP`
  * Step names for `from`, `to`, `skip` and `only` are now fuzzy-matched using
    `rapidfuzz` to give suggestions in error messages
    * If the environment variable
      `_i_want_openlane_to_fuzzy_match_steps_and_im_willing_to_accept_the_risks`
      is set to `1`, the suggestions are used automatically (not recommended)
  * Gating config vars are now simply removed if they do not target a valid step
    (so removed steps in a substituted flow do not cause a FlowException)

* `openlane.common`

  * `DRC`: Work around a weird macOS-only bug where boxes in exported KLayout
    marker databases would not function properly: see
    https://github.com/KLayout/klayout/issues/1550
  * `GenericDictEncoder`: Fixed crash when attempting to dump a Decimal of
    infinite value

* `openlane.common.config`

  * Trailing commas are now permitted when converting from a string format
    (which are necessary because of the ambiguity of lists of lists.)

* `openlane.steps.DefaultOutputProcessor`

  * `%OL_METRICS_F` now uses Decimals instead of Floats

* `openlane.steps.Step.create_reproducible`

  * `PDK_ROOT` now included if the PDK is included but not flattened so Magic
    steps can work

* `openlane.steps.TclStep`

  * **Internal**: Internal environment variables prefixed with `_` are no longer
    rerouted to `_env.tcl`, instead being passed raw (to help with creating
    reproducibles)

* Universal flow configuration variable

  * `DATA_WIRE_RC_LAYER` renamed to `SIGNAL_WIRE_RC_LAYERS`,
    `CLOCK_WIRE_RC_LAYER` renamed to `CLOCK_WIRE_RC_LAYERS`, with translation
    behavior and data type changed to `List[str]?`
  * Universal PDK variables `SIGNAL_WIRE_RC_LAYERS`/`CLOCK_WIRE_RC_LAYERS` no
    longer have default values for all PDKs (are null.)

* Fixed new typing inconsistencies exposed by mypy.

* Removed loop header genvar declaration from examples (limited compatibility
  with some tools)

## Documentation

* Created a new document on writing plugins.

* Updated the architecture document to reflect changes and clarify some
  elements.

* Updated documentation of the `state` submodule.

* Updated Usage/Writing Custom Flows to document step substitution

* Fixed a number of broken links.

# 2.0.11

## Misc Enhancements/Bugfixes

* Fixed a deadlock in some situations because of `OpenROAD.STAPrePNR` using the
  global thread-pool for OpenLane, which may be used to run the step itself.

# 2.0.10

## Tool Updates

* Relaxed `rich` version range to allow Rich 13.
  * Matches Volare's version range and allows CACE and OpenLane 2 to be
    installed in the same Python environment.

# 2.0.9

## CLI

* Fixed `--ef-save-views-to` saving to `signoff/<design>/openlane` instead of
  `signoff/<design>/openlane-signoff` (which makes less sense but is the
  established convention at Efabless.)

## Steps

* `OpenROAD.*`

  * Fixed environment contamination with deprecated variables that may be used
    by user-supplied PDN or SDC files.

* `OpenROAD.GeneratePDN`

  * Restored compatibility with some ancient OpenLane PDN config files.

## Tool Updates

* Updated `ioplace_parser` to `0.2.0`
  * Fixes regressions in pin regular expression parsing.

# 2.0.8

## Steps

* `Odb.DiodePortInsertion`, `Odb.DiodesOnPorts`
  * Fixed bug where diodes were never inserted on outputs, and added unit tests
    to that effect.

# 2.0.7

## Misc Enhancements/Bugfixes

* Overhauled Tcl configuration loading code to fix a number of bugs that may
  occur when a Tcl file sources another Tcl file, such as for TinyTapeout
  configs (thanks @htfab)

# 2.0.6

## Misc. Enhancements/Bugfixes

* Fixed a crash on Linux distributions where `/etc/lsb-release` includes
  comments.

# 2.0.5

## Misc. Enhancements/Bugfixes

* The flow warning summary now only shows the first instance of any warning
  emitted, instead showing two numbers for identical warnings in other steps and
  for similar warnings (e.g. same OpenROAD code.)

# 2.0.4

## Steps

* `Odb.SetPowerConnections`

  * Fixed bug where instances with special characters in their name and power
    pins are not equal to those of the SCL would not get connected.
  * Added assertion that exactly one pin is connected for every operation.

* `Yosys.GenerateJSONHeader`

  * Netlist is now flattened so `Odb.SetPowerConnections` can properly set pins
    for nested macros with power pin names not equal to those of the SCL.

# 2.0.3

## Tool Updates

* Updated OpenROAD to `d423155`, OpenSTA to `a7f3421`
  * Addresses an
    [antenna repair bug](https://github.com/efabless/openlane2/issues/459)

## Testing

* Updated a number of unit tests to reflect new OpenROAD error codes.
* Fixed failing design integration tests.

# 2.0.2

## Steps

* `Odb.ReportDisconnectedPins`
  * Fixed table not being written to step directory
  * Fixed bug where table widths were not being set properly
  * Fixed bug where pins with `USE SIGNAL` would be considered power pins

# 2.0.1

## Steps

* `OpenROAD.*`
* Fixed alert about unmatched regexes in `PDN_MACRO_CONNECTIONS` not being
  properly marked as an `[ERROR]`.
* Fixed crash when steps that generate OpenROAD alerts that are suppressed by
  the flow experience a non-zero exit.

# 2.0.0

## Docs

* Updated messaging to be a bit more consistent wrt OpenLane 1 vs OpenLane 2.

# 2.0.0rc3

## CLI

* Resolved bug causing nonexistent mounted volumes to be created as root when
  using a non-rootless container engine with `--dockerized`.
* Fixed issue where PIP versions of OpenLane would not be able to copy examples
  properly.
* Environment detection scripts no longer use `nix-info`, saving time.

## Steps

* `OpenROAD.STAPrePnR`

  * Now performs multicorner STA pre-PnR according to `STA_CORNERS`; although if
    two corners have identical file lists the latter corner is skipped
  * Internally rearranged class structure so STA pre and post PnR share as much
    code as possible

* `Yosys.*`

  * Fixes a bug where synthesis checks were not passed properly when
    `SYNTH_ELABORATE_ONLY` is true.
  * **Internal**:
    * Created new namespace, `yosys_ol`, to encapsulate a number of reusable
      functions for modularity and readability
    * Created two new functions `ol_proc` and `ol_synth`; to encapsulate our
      modified `synth` and `proc` instead of them being strewn across
      `synthesize.tcl`
    * ABC script construction moved to standalone file

## Misc

* `openlane.steps`
  * `Step`
    * `.start()` no longer prints logs at the beginning as it may not
      necessarily exist

# 2.0.0rc2

## CLI

* `openlane.steps`
  * `eject` *now overrides `psutils.Popen()` instead of `run_subprocess`,
    allowing it to run at a lower level
  * `PATH`, `PYTHONPATH` now excluded from `run.sh`

## Steps

* `Checker.PowerGridViolations`

  * Fixed mistakenly added whitespace in `FP_PDN_CHECK_NODES`

* `Magic.WriteLEF`

  * Added new variable `MAGIC_WRITE_LEF_PINONLY`, which writes the LEF with with
    the `-pinonly` option; declaring nets connected to pins on the same metal
    layer as obstructions and not part of the pin

* `OpenROAD.*`, `Odb.*`

  * Outputs now processed first by new class `OpenROADOutputProcessor`, which
    captures warnings and errors from OpenROAD into a data structure and emits
    them using OpenLane's logger

* `OpenROAD.CTS`

  * Made `CTS_MAX_CAP` a non-PDK value, and also optional as the values in the
    PDK configuration are bad and OpenROAD does a better job without it
  * CTS no longer passes `MAX_TRANSITION_CONSTRAINT`, instead using a new
    variable `CTS_MAX_SLEW` if it exists
  * Fixed issue where no arguments were passed to
    `configure_cts_characterization`
  * Fixed bug where an incorrect value was passed to the `-max_slew` option

* `Odb.ApplyDEFTemplate`

  * Added new variable, `FP_TEMPLATE_COPY_POWER_PINS`, that *always* copies
    power pins from the DEF template
  * Power pins are now filtered and exempt from placement otherwise, allowing
    the step to be runnable after PDN generation

* `Odb.CustomIOPlacement`

  * Power pins are now filtered and exempt from placement, allowing the step to
    be runnable after PDN generation
  * `FP_IO_VLENGTH`, `FP_IO_HLENGTH` are now both optional PDK variables
  * The values are now used properly instead of a taking the maximum of both for
    both kinds of pins
  * For PDKs that do not specify them, the script calculates default values
    based on the layers' rules
  * `QUIT_ON_UNMATCHED_IO` now migrates to new variable
    `ERRORS_ON_UNMATCHED_IO`, an enumeration of four variables that controls
    whether errors are emitted in:
    * no situation
    * situations where pins in the design are missing from the config file
      (default, matching openlane 1)
    * situations where pins in the config file are missing from the design (new)
    * either situation
  * Better error message for too many pins on the same side

* `OpenROAD.GlobalPlacement`

  * Added `PL_MIN_PHI_COEFFICIENT`, `PL_MAX_PHI_COEFFICIENT` for when global
    placement diverges

* `OpenROAD.GlobalPlacementSkipIO`

  * `PL_TIMING_DRIVEN` and `PL_ROUTABILITY_DRIVEN` no longer passed (useless
    with `-skip_io`)

* `OpenROAD.IOPlacement`

  * `FP_IO_VLENGTH`, `FP_IO_HLENGTH`, `FP_IO_MIN_DISTANCE` are now all optional
    PDK variables
    * For PDKs that do not specify them, OpenROAD calculates default values
      based on the layers' rules

* `OpenROAD.ManualMacroPlacement`

  * **API Break**: Verilog names of macros are now considered instead of DEF
    names in the event of a mismatch (e.g. for instances with `[]` or `/` in the
    name.)

* `OpenROAD.STAPrePnR`, `OpenROAD.STAPostPnR`

  * Added new configuration variable `EXTRA_SPEFS` ONLY for backwards
    compatibility with OpenLane 1 that should not otherwise be used

* `OpenROAD.STAPrePNR`

  * Unset clock propagation for this step (misleading as the clock should be
    ideal before CTS)

* `Verilator.Lint`

  * Now works with the preprocessor macro `VERILOG_POWER_DEFINE` being defined -
    justification is that most macros come with a powered netlist than a regular
    netlist
  * `CELL_BB_VERILOG_MODELS` is no longer used, with the blackbox models always
    getting generated (so power pins can be included)
  * `__openlane__`, `__pnr__`, `PDK_{pdk_name}` and `SCL_{scl_name}` are all
    always defined as preprocessor macros
  * Fixed issue where the order of files may not be preserved for macros,
    causing linting to fail
  * Internally adjusted how linter flags are set; a `.vlt` file is used to turn
    off certain linting rules for the black-box models instead of copying and
    wrapping the black-box comments in comments

* `Yosys.*`

  * `__openlane__`, `__pnr__`, `PDK_{pdk_name}` and `SCL_{scl_name}` are all
    always defined as preprocessor macros

* `Yosys.JsonHeader`

  * Now reads generated black-boxed models of the standard cells with power pins
    instead of lib files, allowing power pins to be explicitly specified for
    hand-instantiated cells as well without issue

## Flows

* `Classic`
  * Added `Odb.AddRoutingObstructions` before global routing
  * Added `Odb.RemoveRoutingObstructions` after detailed routing
  * Moved PDN generation steps before Global Placement

## Tool Updates

* `magic` -> `8.3.466`/`bfd938b`
  * Addresses a bug with reading DEF files using generated vias
* Updated KLayout to `0.28.17-1`
  * Relaxes PIP version range to accept newer patches (not newer minor versions)

## Testing

* Added an OpenLane 1-compatible configuration for `aes_user_project_wrapper` to
  test back-compat
* Ensured `open_proj_timer` config matches OpenLane 1's as closely as possible
* Updated unit tests because newer versions of flake8 hate `pytest.fixture()`
  for some reason
* Updated step unit tests that look for OpenROAD alerts to use captured alerts
  instead of checking the log.

## Misc. Enhancements/Bugfixes

* `openlane.common`
  * `Toolbox`
    * New method, `get_timing_files_categorized`, returns the three design
      formats in, get this, three separate lists
* `openlane.config`
  * `Config`
    * No longer attempts to migrate `EXTRA_SPEFS` to `MACROS` because of
      side-effects (e.g. the dummy paths)
  * PDK backwards-compatibility script now skips migrating `LIB_*` if `LIB`
    already exists
    * "Default" constraints made exclusive to `sky130` and `gf180mcu`
* `openlane.steps.Step`
  * `run_subprocess`: New concept of "output processors"- classes that may do
    processing on the output of a step to parse it
    * Default output parsing behavior implemented as `DefaultOutputProcessor`
    * `run_subprocess` no longer returns just metrics, rather, metrics are
      returned under the key `generated_metrics` when the
      `DefaultOutputProcessor` is used along with the results of other output
      processors
* Slightly adjusted widths of printed tables across the codebase for
  readability.

## API Breaks

* `OpenROAD.ManualMacroPlacement`

  * Verilog names of macros are now considered instead of DEF names in the event
    of a mismatch (e.g. for instances with `[]` or `/` in the name.)

* `openlane.steps.Step`

  * `run_subprocess` no longer returns just metrics, rather, metrics are
    returned under the key `generated_metrics` when the `DefaultOutputProcessor`
    is used along with the results of other output processors

## Documentation

* Adapted timing closure guide by [@shalan](https://github.com/shalan) to
  OpenLane 2
  * Converted to MyST Markdown
  * All images made dark-mode friendly
  * References to variables all now resolve properly
* Fixed a number of inconsistencies and broken links.

# 2.0.0rc1

## CLI

* Fixed `--ef-save-views-to` not saving `.mag`, `.gds` views

## Steps

* `Checker.*`
  * Created new `ERROR_ON` variables with the removed `QUIT_ON` variables from
    the `Classic` flow being added as deprecated names for these variables.
  * Disabling `ERROR_ON*` (previously `QUIT_ON*`) no longer bypasses a step
    entirely. A warning will be generated and the flow will not quit.
* `Checker.TimingViolations`
  * `TIMING_VIOLATIONS_CORNERS` renamed to `TIMING_VIOLATION_CORNERS`
  * Now creates a new variable `<violation_type>_VIOLATION_CORNERS` for its
    subclasses. This allows for fine-grained control of the IPVT corners checked
    by each subclass.
  * Now generates errors for violations occuring at `TIMING_VIOLATION_CORNERS`
    (unless the subclass variable override is defined) and generates warnings
    for violations in the rest of the IPVT corners.
* `Checker.HoldViolations`
  * Added `HOLD_VIOLATION_CORNERS` which takes precedence over
    `TIMING_VIOLATION_CORNERS`
* `Checker.SetupViolations`
  * Added `SETUP_VIOLATION_CORNERS` acting similar to `HOLD_VIOLATION_CORNERS`.
* Created `Checker.MaxCapViolations`
  * Reports maximum capacitance violations.
  * Added `MAX_CAP_VIOLATION_CORNERS`. It defaults to `[""]` which is the value
    for matching no corners (i.e. all violations are reported as warnings).
* Created `Checker.MaxSlewViolations`
  * Reports maximum slew violations.
  * Added `MAX_SLEW_VIOLATION_CORNERS`. It defaults to `[""]` which is the value
    for matching no corners (i.e. all violations are reported as warnings).
* `OpenROAD.GlobalPlacementSkipIO`
  * Fixed a bug where `PL_TARGET_DENSITY_PCT` is calculated base on
    `FP_CORE_UTIL` in designs with `FP_SIZING` set to `absolute`. The behavior
    now matches `OpenROAD.GlobalPlacement`.
* `Yosys.*`
  * Verilog files are now read with `-noautowire`. This changes the default
    `default_nettype` to `none`, no longer tolerating implicitly declared wires
    unless `default_nettype` is explicitly set to something else in a particular
    source file.

## Flows

* `Classic`, `VHDLClassic`
  * **API Break**: Removed all `QUIT_ON*` variables from the flow itself
  * Added `Checker.MaxSlewViolations`
  * Added `Checker.MaxCapViolations`

## Tool Updates

* Updated `black` to `23` + matching formatting changes to the code
* Makefile no longer creates venvs for most targets
* Default Nix shell no longer includes development-specific tools (jdupes,
  alejandra, pytest…), new devShell `dev` includes these tools and more

## Testing

* Created two coverage commands in the `Makefile`, one for infrastructure unit
  tests and the other for step unit tests

## Misc. Enhancements/Bugfixes

* `openlane.flows.Flow`:
  * All warnings captured are now printed at the end of the flow à la OpenLane
    1\.
* `openlane.flows.SequentialFlow`:
  * Deferred errors are now handled in the same way normal errors are.
* Various internal environment variables changed from `_lower_snake_case` to
  `_UPPER_SNAKE_CASE` for (relative) consistency
* `openlane.common.TclUtils`
  * Empty strings now escaped as `""`
* `openlane.steps.Step`
  * Printing of last 10 lines of a file now uses a ring buffer instead of
    concatenating then splitting then joining
* `openlane.steps.TclStep`
  * Various handcrafted joins in subclasses now use `TclStep.value_to_tcl` or
    `TclUtils.join`
  * **API Break**: `value_to_tcl` no longer converts dataclasses to JSON,
    rather, they're converted to Tcl dicts
  * **API Break**: `run_subprocess` now intercepts and passes most environment
    variables are now passed indirectly, i.e., a file is made and placed under
    the variable `_TCL_ENV_IN`, which is then to be sourced by scripts. This
    helps avoid the 1 MiB args + env limit in macOS / 2 MiB args + env limit in
    Linux.

## API Breaks

* **API Break**: Removed all `QUIT_ON*` variables from the the `Classic`,
  `VHDLClassic` per se, however they are not translated variables.

## Documentation

* Fixed bug with newcomer's guide (thanks @calvbore)

# 2.0.0b17

## CLI

* Multiple configuration files now supported, incl. mixes of JSON and Tcl files
* Added new flag, `--show-progress-bar/--hide-progress-bar`, also
  self-explanatory
* Added new flag, `--run-example`, which instantiates and runs one of the
  example designs
* Added new flag, `--condensed`, which sets `logging.options.condensed_mode` and
  changes the default for showing the progress bar to `False`
* Added new entry script, `openlane.config`, which allows configuration files to
  be interactively generated
* Fixed bug where 0 config files causes a crash

## Steps

* All steps:
  * Change skipped-step `warn`s to `info` if the skip should not necessarily be
    a cause for alarm
  * Suppressed warnings about dead processes when tracking subprocess resource
    usage
  * Fixed crash when subprocesses emit non-UTF-8 output: Now a proper
    `StepException` is raised
* Created `KLayout.DRC`
  * Only compatible with sky130 (skipped for other PDKs)
* Created `Checker.PowerGridViolations`
  * Raises deferred step error if `design__power_grid_violation__count` is
    nonzero
* Created `Checker.SetupViolations `, `Checker.HoldViolations` to check
  setup/hold timing violations
  * Add config variable `TIMING_VIOLATIONS_CORNERS`, which is a list of
    wildcards to match corners those steps will flag an error on.
* `KLayout.OpenGUI`
  * Added a new boolean config var, `KLAYOUT_EDITOR_MODE` to that enables editor
    mode in KLayout
  * Added new variable `KLAYOUT_PRIORITIZE_GDS`, which as the name implies,
    prioritizes GDS over DEF if there's a GDS in the input state.
  * `cwd` for subprocess set to step directory for convenience
  * Fixed bug where viewer mode was not working
* `Odb.*`, `KLayout.*`
  * Subprocesses now inherit `sys.path` in `PYTHONPATH` which allows `nix run`
    to work properly
* `Odb.ApplyDEFTemplate`
  * Added `FP_TEMPLATE_MATCH_MODE`, with values `strict` (default) or
    `permissive` with `strict` raising an error if any pins are missing from
    either the template or the design.
  * Warn when the template DEF die area is different from the design die area.
  * No longer copies the die area from the DEF template file-- floorplanning
    needs to be executed correctly first. `DIE_AREA`
* `Odb.CustomIOPlacement`
  * Completely re-implemented pin placement file parser in Antlr4 for more
    thorough syntax and semantic checking at
    https://github.com/efabless/ioplace_parser
  * Formalized concept of annotations; documented three annotations:
    `@min_distance`, `@bit_major`, and `@bus_major`.
  * Rewrote `openlane/scripts/odbpy/io_place.py` to rely on the new parser +
    general cleanup
* `Odb.ManualMacroPlacement`
  * Instances missing placement information are no longer treated as errors and
    are simply skipped so it can be passed on to other steps (or if is
    information about a nested macro)
* Created new step `Odb.WriteVerilogHeader`
  * Writes a `.vh` file using info from the layout post-PDN generation and the
    Verilog header
* `OpenROAD.*`
  * Updated to handle `EXTRA_EXCLUDED_CELLS`
  * No longer trimming liberty files, relying on `set_dont_use` instead
* `OpenROAD.CheckAntennas`
  * Added new `antenna_summary.rpt` file with a summary table for antennas
    matching that of OpenLane 1
* `OpenROAD.Floorplan`
  * `PL_TARGET_DENSITY_PCT` default calculation now prioritizes using metric
    `design__instance__utilization` if available.
  * Fixed a crash where obstructions were passed as floats instead of database
    unit integers and caused a crash.
* `OpenROAD.GeneratePDN`
  * Renamed `DESIGN_IS_CORE` to `FP_PDN_MULTILAYER`, which is more accurate to
    its functionality
  * Removed comments about assumptions as to the PDN stack config with regards
    to top-level integrations vs macros: macros can have two PDN layers and a
    core ring
  * Fixed issue where a PDN core ring would still be created on two layers even
    if `FP_PDN_MULTILAYER` is set to false- an error is thrown now
  * Fixed issue where `FP_PDN_VSPACING` is not passed to `add_pdn_stripe` when
    `FP_PDN_MULTILAYER` is set to false (thanks @mole99)
  * **API Break**: `FP_PDN_CHECK_NODES` is no longer a config variable for this
    step. The relevant checks are always run now, however, they do not cause the
    flow to exit immediately, rather, they generate
    `design__power_grid_violation__count ` metrics.
* `OpenROAD.GlobalPlacementSkipIO`
  * Updated to do nothing when `FP_DEF_TEMPLATE` is defined
* `OpenROAD.IOPlacement`
  * Updated to do nothing when `FP_DEF_TEMPLATE` is defined.
* `OpenROAD.IRDropReport`
  * Added `VSRC_LOC_FILES` for IR Drop, printing a warning if not given a value
  * Rewrote internal IR drop script
* `OpenROAD.Resizer*`, `OpenROAD.RepairDesign`
  * `RSZ_DONT_USE_CELLS` removed, added as a deprecated name for
    `EXTRA_EXCLUDED_CELLS`
* `OpenROAD.STAPostPNR`
  * Added hold/setup reg-to-reg worst violation to STA summary table.
  * Added hold/setup tns to STA summary table.
  * Slack values of zero are now highlighted green instead of red.
  * Changed summary table column header from `reg-to-reg` to `Reg to Reg Paths`
    for readability
  * Fixed slacks for `Reg to Reg Paths` only showing negative values.
* `Yosys.*`
  * Updated to handle `EXTRA_EXCLUDED_CELLS`
  * Internally replaced various `" ".join`s to `TclUtils.join`
  * Implementation detail: "internal" variables to be lowercase and prefixed
    with an underscore as a pseudo-convention
  * Turned `read_deps` into one sourced script that is generated by Python
    instead of a Tcl function (as was the case for `.EQY`)
  * For maximum compatibility, priority of views used of macros changed, now, in
    that order it's
    * Verilog Header
    * Netlist/Powered Netlist
    * Lib File
  * Fixed bug where Lighter would not be executed properly
* `Yosys.Synthesis`
  * Updated error for bad area/delay format to make a bit more sense
  * Updated internal `stat` calls to Yosys to pass the liberty arguments so the
    area can be consistently calculated
  * Fixed bug where custom technology maps were not properly applied
  * Removed `SYNTH_STRATEGY` value `AREA 4` -- never existed or worked

## Flows

* All flows
  * Added a `flow.log`, logging at a `VERBOSE` log level
  * Properly implemented filtering for `error.log` and `warning.log`
  * Constructors updated to support multiple configuration files
* Universal Flow Configuration Variables
  * Created `TRISTATE_CELLS`, accepting `TRISTATE_CELL_PREFIX` from OpenLane 1
    with translation behavior
  * Created new PDK variable `MAX_CAPACITANCE_CONSTRAINT`
    * Also added to `base.sdc`
  * Created new variable `EXTRA_EXCLUDED_CELLS`, which allows the user to
    exclude more cells throughout the entire flow
  * Renamed `PRIMARY_SIGNOFF_TOOL` to `PRIMARY_GDSII_STREAMOUT_TOOL` with
    translation behavior
  * Renamed `GPIO_PADS_PREFIX` to `GPIO_PAD_CELLS` with translation behavior
  * Renamed `FP_WELLTAP_CELL` to `WELLTAP_CELL` with translation behavior
  * Renamed `FP_ENDCAP_CELL` to `ENDCAP_CELL` with translation behavior
  * Renamed `SYNTH_EXCLUSION_CELL_LIST` to `SYNTH_EXCLUDED_CELL_FILE` with
    translation behavior
  * Renamed `PNR_EXCLUSION_CELL_LIST` to `PNR_EXCLUDED_CELL_FILE` with
    translation behavior
* `SynthesisExploration`
  * Added new flow, `SynthesisExploration`, that tries all synthesis strategies
    in parallel, performs STA and reports key area and delay metrics
* `Classic`
  * `ApplyDEFTemplate` now takes precedence over `CustomIOPlacement`, matching
    OpenLane 1
  * Added `Checker.PowerGridViolations` to the flow, gated by
    `QUIT_ON_PDN_VIOLATIONS` (which has a deprecated name of
    `FP_PDN_CHECK_NODES`) for back-compat with OpenLane 1 configurations
  * Added `Checker.SetupViolations`, `Checker.HoldViolations` to the end of the
    flow
    * Both gated by `QUIT_ON_TIMING_VIOLATIONS`
    * Each gated by `QUIT_ON_SETUP_VIOLATIONS`, `QUIT_ON_HOLD_VIOLATIONS`
      respectively

## Tool Updates

* Repository turned into a [Flake](https://nixos.wiki/wiki/Flakes) with
  `openlane` as the default output package and the previous shell environment as
  the default output devShell
  * `flake-compat` used so `nix-shell` continues to work as you'd expect for
    classic nix
* All package `.nix` files
  * Now follow the `nixpkgs` convention of explicitly listing the dependencies
    instead of taking `pkgs` as an argument
  * Have a `meta` field
* Reformatted all Nix code using
  [alejandra](https://github.com/kamadorueda/alejandra)
* Updated Open PDKs to `bdc9412`
* Updated OpenROAD to `75f2f32`
  * Added some conveniences for manual compilation to the Nix derivation
* Updated Volare to `0.16.0`/`4732594`
  * New class in API, the `Family` class, helps provide more meaningful error
    reporting if the user provides an invalid PDK variant (and resolves to a
    variant if just a PDK name is provided)
* Updated Yosys to `0.38`/`543faed`
  * Added Yosys F4PGA SDC plugin (currently unused)
* Added KLayout's python module to the explicit list of requirements

## Testing

* Added various [IPM](https://github.com/efabless/ipm) designs to the CI
* Added a full caravel user project example (wrapper + example) to the CI
* Greatly expanded unit tests for individual steps

## Misc. Enhancements/Bugfixes

* Created new folder in module, `examples` which contains example designs (of
  which `spm` is used as a smoke test)
* `__main__`
  * Two new commandline flags added
  * `--save-views-to`: Saves all views to a directory in a structure after
    successful flow completion using `State.save_snapshot`
  * `--ef-save-views-to`: Saves all views to a directory in the Efabless
    format/convention, such as the one used by Caravel User Project.
* `openlane.logging`
  * `LogLevels` is now an IntEnum instead of a class with global variables
  * Create a custom formatter for logging output instead of passing the
    formatting options as text to the logger
  * Created new log level, `SUBPROCESS`, between `DEBUG` and `VERBOSE`, and made
    it the new default
  * Create a separate handler for logs with level `SUBPROCESS` that doesn't
    print timestamps, level, etc
  * New global singleton `options` created, which allows to configure both:
    * `condensed_mode`: boolean to make the logs terser and suppress messages
      with `SUBPROCESS` level unconditionally
    * `show_progress_bar`: boolean, self-explanatory
  * **API Break**: Removed `LogLevelsDict`, LogLevels[] now works just fine
  * Changed all instances of `WARN` to `WARNING` for consistency
  * Fixed bug where `VERBOSE` logging in internal plain output mode simply used
    `print`
* `openlane.state`
  * Added new `DesignFormat`: `VERILOG_HEADER`
* `openlane.common`
  * `Toolbox`
    * Objects no longer create a folder immediately upon construction
    * `remove_cells_from_lib` now accepts wildcard patterns to match against
      cells (to match the behavior of OpenROAD steps)
    * `get_macro_views` can now take more than one `DesignFormat` for
      `unless_exist`
  * New `click` type, `IntEnumChoice`, which turns integer enums into a set of
    choices accepting either the enum name or value
  * New function `process_list_file` to process `.gitignore`-style files (list
    element/comment/empty line)
* `openlane.config`
  * Updated to support an arbitrary number of a combination of Tcl files, JSON
    files and python dictionaries (or any object conforming to `Mapping`) to
    create configuration files, each with their own `Meta` values
  * `design_dir` can now be set explicitly, but if unset will take `dirname` of
    last config file passed (if applicable)
  * Internally unified how Tcl-based configurations and others are parsed
  * `Instance` fields `location`, `orientation` now optional
  * `Macro` has two new views now, `vh` and `pnl`
  * New `DesignFormat` added: * `openlane.config.DesignFormat`
* `openlane.steps`
  * `__main__`
    * Use default `--pdk-root` for `run` command
  * `Step`
    * `load()`'s pdk_root flag can now be passed as `None` where it will default
      to `cwd`
    * New method `load_finished()` to load concluded steps (which loads the
      output state and step directory)
    * `factory`
      * New method `from_step_config()` which attempts to load a step from an
        input configuration file
        * Reworked step-loading function to use `from_step_config()` where
          appropriate
    * `create_reproducible()`
      * Added `flatten` to public API, which flattens the file structure with
        the exception of the PDK, which is saved to `pdk/$PDK`
      * Modified behavior of flatten to allow including the PDK (which isn't
        flattened)
      * Generated `run_ol.sh` now passes ARGV to the final command (backwards
        compatible with old behavior)
        * Primary use for this: `run` command now accepts `--pdk-root` flag
    * Added runtime to `*.process_stats.json`
  * `openlane.flows`
    * Added new instance variable, `config_resolved_path`, which contains the
      path to the `resolved.json` of a run
    * Flows resuming existing runs now load previously concluded steps into
      `self.step_objects` so they may be inspected
* Fixed an issue where Docker images did not properly have dependencies of
  dependencies set in `PYTHONPATH`.
* Fixed a corner case where some OpenLane 1 JSON configs that use Tcl-style
  dicts that include paths would fail conversion to a Python dict
* Fixed a bug with ejected reproducible scripts keeping some nix store paths.
* Fixed Docker images not having `TMPDIR` set by default
* Updated Nix overlays to detect Darwin properly, added another fix for `jshon`
* Updated Nix derivation to ignore `__pycache__` files
* Suppressed tracebacks in more situations (too shouty)
* Removed `PYTHONPATH` from `default.nix` - OpenLane now passes its
  `site-packages` to subprocesses (less jank) (but still a bit jank)

## API Breaks

* Universal Flow Configuration Variables
  * `CTS_ROOT_BUFFER`, `CTS_CLK_BUFFERS` and `CTS_MAX_CAP` all moved to
    `OpenROAD.CTS`
  * `IGNORE_DISCONNECTED_MODULES` moved to `Odb.ReportDisconnectedPins`
  * `GPL_CELL_PADDING` moved to `OpenROAD.GlobalPlacement`
  * `DPL_CELL_PADDING` moved to steps that have the rest of the `dpl` variables
  * `GRT_LAYER_ADJUSTMENTS` moved to steps that have the rest of the routing
    layer variables
  * Moved `GRT_OBS` to `Odb.AddRoutingObstructions` as a deprecated name for
    `ROUTING_OBSTRUCTIONS`
  * Removed `FP_CONTEXT_DEF`, `FP_CONTEXT_LEF`, and `FP_PADFRAME_CFG`: To be
    implemented
  * Removed `LVS_INSERT_POWER_PINS`, `RUN_CVC`, `LEC_ENABLE`,
    `CHECK_ASSIGN_STATEMENTS`
* Moved `DesignFormat`, `DesignFormatObject` from `openlane.common` to
  `openlane.state`
* `openlane.common.Toolbox.remove_cells_from_lib` no longer accepts
  `as_cell_lists` as an argument, requiring the use of `process_list_file`
  instead
* Removed `LogLevelsDict`, `LogLevels[]` now works just fine

## Documentation

* Added Glossary
* Added FAQ
* Added note on restarting Nix after configuring the Cachix substituter
* Added a first stab at (conservative) minimum requirements for running
  OpenLane- you can definitely get away with less at your own risk
* Added extensions to make the documentation better to write and use:
  * `sphinx-tippy` for tooltips
  * `sphinx-copybutton` for copying terminal commands
  * `sphinxcontrib-spelling` so we don't write "Verliog"
* Custom extension so Flows, Steps and Variables can be referenced using custom
  MyST roles
* Added a new target to the `Makefile`, `watch-docs`, which watches for changes
  to rebuild the docs (requires `nodemon`)
* Separated the "Getting Started" guide into a tutorial for newcomers and a
  migration guide for OpenLane veterans
* Changed *all* `.png` files to `.webp` (saves considerable space, around 66%
  per image)
* Updated all Microsoft Windows screenshots to a cool 150% UI scale
* Updated generated documentation for steps, flows and universal configuration
  variable
* Updated Readme to reflect `aarch64` support
* Updated docstrings across the board for spelling and terminology mistakes

# 2.0.0b16

## Steps

* All:
  * Changed type of `DIE_AREA` and and `CORE_AREA` to
    `Optional[Tuple[Decimal, Decimal, Decimal, Decimal]]`
* `KLayout.*`:
  * Propagated `venv` sitepackages to `PYTHONPATH`
  * Rewrote scripts to use either the Python API or use arguments passed via
    `KLAYOUT_ARGV` instead of the weird `-rd` pseudo-serialization
* `KLayout.XOR`:
  * Fixed threads not working properly
  * `KLAYOUT_XOR_THREADS` is now optional, with the thread count being equal to
    your thread count by default
  * Added new variable, `KLAYOUT_XOR_TILE_SIZE`, which is the size of the side
    of a tile in microns (the tile size must be sufficiently smaller than the
    design for KLayout to bother threading)
  * Added `info` prints for thread count
* `Magic.*`:
  * Base `MagicStep` no longer overrides `run`, but does override
    `run_subprocess`
  * `openlane/scripts/magic/common/read.tcl` is now a list of read-related Tcl
    functions used across all Magic scripts
  * Added new variable `MAGIC_CAPTURE_ERRORS` to best-effort capture and throw
    errors generated by Magic.
* `Magic.StreamOut`:
  * Internally set `MAGTYPE` to `mag`
  * Change sequence as follows
    * Old sequence:
      1. Read tech LEF
      1. Read macro LEF views (if applicable)
      1. Read design DEF
      1. Read macro GDS views (if applicable)
      1. Write final GDS
    * New sequence:
      1. Read tech LEF
      1. Read PDK SCL/GDS
      1. Depending on the value of `MAGIC_MACRO_STD_CELL_SOURCE`, if applicable:
         * Read macro GDS views as a black-box
         * Read macro GDS views, de-referencing standard cells (i.e. using PDK
           definitions)
      1. Write final GDS
    * Rationale: The old flow triggers a bug where references for cells inside a
      macro's GDS view were broken broken. A workaround was suggested by Tim
      Edwards and the new flow was adapted from his workaround.
      * Additionally, the new flow is just plain more explicit and
        straightforward.
  * Updated to throw errors when `MAGIC_MACRO_STD_CELL_SOURCE` is set to `macro`
    and:
    * Multiple GDS files are defined per macro
    * A macro's GDS file does not have a PR boundary
* `Odb.*`
  * Added `openlane/scripts/odbpy` to `PYTHONPATH`
  * Propagated `venv` sitepackages to `PYTHONPATH`
  * `openlane/scripts/odbpy/defutil.py`:
    * Added validation for obstruction commands
    * Added exit codes for validation errors in obstruction commands
    * Added a command to remove obstructions
    * Enhanced obstructions regex matching to account for >5 items in an
      obstruction definition.
* Created obstruction-related steps
  * `Odb.AddRoutingObstructions`: Step for adding metal-layer obstructions to a
    design
  * `Odb.RemoveRoutingObstructions`: Step for removing metal-layer obstructions
    from a design.
    * The preceding two steps, and their derivatives, should be used in tandem,
      i.e., obstructions should be added then removed later in the flow.
  * `Odb.AddPDNObstructions`: A subclass of `Odb.AddRoutingObstructions` that
    adds routing (metal-layer) obstructions that apply only to the PDN, using
    the variable `PDN_OBSTRUCTIONS`. Runs before PDN generation.
  * `Odb.RemovePDNObstructions`: A subclass `Odb.RemoveRoutingObstructions` that
    removes obstructions added by `Odb.AddPDNObstructions`.
* `Odb.DiodesOnPorts`, `Odb.HeuristicDiodeInsertion`:
  * Now automatically runs DPL and GRT to legalize after insertion
  * Old behavior kept using new steps: `Odb.PortDiodePlacement` and
    `Odb.FuzzyDiodeInsertion`.
  * Updated underlying script to have some more debugging options/be more
    resilient
  * Fixed a bug where attempting to insert another diode of the same name would
    cause a crash
* `OpenROAD.*`:
  * Added three new entries to set of DesignFormats:
    * `POWERED_NETLIST_SDF_FRIENDLY`
    * `POWERED_NETLIST_NO_PHYSICAL_CELLS`
    * `OPENROAD_LEF`
  * Added `openlane/scripts/odbpy` to `PYTHONPATH`
  * Propagated `venv` sitepackages to `PYTHONPATH`
* `OpenROAD.WriteViews`
  * Writes the aforementioned new design formats
* `OpenROAD.CTS`, `CVCRV.ERC` (unused):
  * Replaced legacy calls to `Step.run` causing crashes in some situations
* Created `OpenROAD.CutRows`
* `OpenROAD.CutRows`, `OpenROAD.TapDecapInsertion`:
  * Renamed `FP_TAP_VERTICAL_HALO` to `FP_MACRO_VERTICAL_HALO`,
    `FP_TAP_HORIZONTAL_HALO` to `FP_MACRO_HORIZONTAL_HALO`
    * Rationale: Halo doesn't only affect tap insertion, it also affects cut
      rows generated in the floorplan. This affects cell insertion and power
      rails and anything related to floorplan and std cell placement.
* `OpenROAD.DetailedRouting`:
  * Added `info` prints for thread count
* `OpenROAD.Floorplan`:
  * Added new variable `FP_OBSTRUCTIONS` to specify obstructions during
    floorplanning
  * Added a new PDK variable, `EXTRA_SITES`, which specifies additional sites to
    use for floorplanning (as overlapping rows) even when:
    * Cells without double-heights are not used
    * Double-height cells with missing or mislabeled LEF `SITE`(s) are used
* Part of `OpenROAD.GlobalRouting` spun off as `OpenROAD.RepairAntennas`
  * Added `OpenROAD.RepairAntennas` to `Classic` flow after
    `Odb.HeuristicDiodeInsertion`; gated by `RUN_ANTENNA_REPAIR` (with a
    deprecated name of `GRT_REPAIR_ANTENNAS` for backwards compat)
* `OpenROAD.IOPlacement`, `OpenROAD.GlobalPlacementSkipIO`
  * Added new value for `FP_IO_MODE` which places I/O pins by annealing
* `OpenROAD.ResizerTiming*`:
  * Added `PL_RESIZER_GATE_CLONING` and `GRT_RESIZER_GATE_CLONING` respectively,
    which control OpenROAD's ability to perform gate cloning while running
    `repair_timing` (default: `true`)
* `OpenROAD.STAPostPNR`
  * Added `timing__unannotated_nets__count` to record number of annotated nets
    reports during post-PnR STA
  * Added `timing__unannotated_nets_filtered__count` which filters the former's
    count based on whether a net has a wire. A wire indicates if a net has
    physical implementation. If a net doesn't have a wire then it can be waived
    and filtered out.
* `Verilator.Lint`:
  * Fixed bug where inferred latch warnings were not properly processed
* `Yosys.*Synthesis`:
  * Per comments from Yosys Team
    [(1)](https://github.com/YosysHQ/yosys/issues/4039#issuecomment-1817937447)
    [(2)](https://github.com/The-OpenROAD-Project/OpenLane/pull/2051#issuecomment-1818876410)
    * Replaced instances of ABC command `rewrite` with `drw -l` with new
      variable `SYNTH_ABC_LEGACY_REWRITE` being set to `true` restoring the
      older functionality (`false` by default)
    * Replaced instances of ABC command `refactor` with `drf -l` with new
      variable `SYNTH_ABC_LEGACY_REFACTOR` being set to `true` restoring the
      older functionality (`false` by default)
  * New variable, `USE_SYNLIG`, enables the use of the Synlig frontend in place
    of the Yosys Verilog frontend for files enumerated in `VERILOG_FILES`
    (disabled **by default**)
  * New variable, `SYNLIG_DEFER`, enables the experimental `-defer` feature (see
    [this part of Synlig's readme](https://github.com/chipsalliance/synlig#example-for-parsing-multiple-files))
    (disabled by default)
  * Underlying scripts reworked to unify how Verilog files, preprocessor
    definitions and top level parameters are handled
  * Exempt SystemVerilog `"$assert"s` from "unmapped cells"
  * Metric `design__latch__count` renamed to `design__inferred_latch__count`
  * Fixed `SYNTH_NO_FLAT` not working.

## Flows

* `Classic` flow
  * `Odb.DiodesOnPorts` and `Odb.HeuristicDiodeInsertion` now run after
    `OpenROAD.RepairDesignPostGRT` (as the latter may create some long wires)
    but still before `Odb.ResizerTimingPostGRT` (as timing repairs take
    priority)
  * `OpenROAD.CheckAntennas` added after `OpenROAD.DetailedRouting`
  * `OpenROAD.CutRows` added before `OpenROAD.TapDecapInsertion`
  * `OpenROAD.AddPDNObstructions` and `OpenROAD.RemovePDNObstructions` now
    sandwich `OpenROAD.GeneratePDN`
* Internally updated implementation of `VHDLClassic` flow to dynamically create
  `.Steps` from `Classic`

## Documentation

* `docs/source/index`:
  * Changed markup language from RST to Markdown
  * Better disambiguation between OpenLane 1 and OpenLane 2
  * Removed reference to unused utilities
  * Hid top-level `toctree` polluting the landing page
  * Fixed links to incorrect repository
* Corners and STA: Now indexed; details some violations
* Updated documentation of `openlane.config.Variable.pdk` to make it a bit
  clearer

## Tool Updates

* Nix:
  * Upgraded Nix Package Pin to `3526897`
  * Added support for `aarch64-linux` and `aarch64-darwin`
  * Created new overlays:
    * `cbc`: Use c++14 instead of the default c++17 (`register` declarations)
    * `lemon-graph`: `sed` patch `register` declaration
    * `spdlog-internal-fmt`: `spdlog` but with its internal `fmt` as the
      external `fmt` causes some problems
    * `clp` to support `aarch64-linux`
    * `cairo`: to enable X11 support on macOS
    * `or-tools`: to use a new SDK on `x86-64-darwin` (see
      [this](https://github.com/NixOS/nixpkgs/issues/272156#issuecomment-1839904283)
    * `clp` to support `aarch64-linux`
  * Reworked Nix derivations for the OpenLane shell, OpenLane, and the Docker
    image
    * Made OpenLane 2's `src` derivation allowlist-based rather than
      gitignore-based (smaller `source` derivations)
    * Added a new argument to `default.nix`, `system`, as
      `builtins.currentSystem` is not available when using nix flakes (where in
      documentation it is described as "non-hermetic and impure": see
      https://nixos.wiki/wiki/Flakes). This change allows passing the system as
      argument and thus restores compatibility with nix flakes.
* Completely revamp Notebook
  * Rewrite Nix setup section to be more tolerant of non-Colab setups
  * Rewrite OpenLane dependencies to use a better method of installing
    OpenLane's dependencies/hack in `tkinter` if it's missing (as it will be on
    local environments)
  * Added descriptions for *all steps used*
  * Added RCX, STAPostPNR, LVS and DRC
* Added [Surelog](https://github.com/chipsalliance/surelog) to the included
  utilities
* Extended CI to handle Linux aarch64 builds
* Excluded yosys-ghdl plugin from ARM-based builds and from macOS - never worked
* Upgraded KLayout to `0.28.13`
  * Made KLayout derivation more orthodox- distinct configure, build and install
    steps
  * Made KLayout Python modules available to all Python scripts
  * macOS: All KLayout Mach-O binaries patched to find the correct dylibs
    without `DYLD_LIBRARY_PATH`
* Upgraded Magic to `83ed73a`
  * Enabled `cairo` support on macOS, which allows Mac users to use the Magic
    GUI
  * Removed `mesa_glu` on macOS
* Fixed Yosys plugins propagating Yosys, causing conflicts
* Updated unit tests to work with some env changes in Python 3.11
* Removed `StringEnum`
* Updated OpenPDKs to `e0f692f`
* Updated OpenROAD to `6f9b2bb`
  * OpenSTA is now built **standalone** just like `openroad-abc` for modularity
    purposes
  * Fixes issue where post-GRT resizing run-time and memory consumption got out
    of hand: see
    https://github.com/The-OpenROAD-Project/OpenROAD/issues/4121#issuecomment-1758154668
    for one example
* Updated Verilator to `v5.018` to fix a couple crashes, including a persistent
  one with `spm` on Apple Silicon
* Updated Volare to `0.15.1`
  * OpenLane now doesn't attempt to `enable` when using `volare`- it points the
    `Config` object to the specific version directory for said PDK
* Updated Yosys to `0.34`/`daad9ed`
  * Added the
    [Synlig Yosys SystemVerilog Plugin](https://github.com/chipsalliance/synlig)

## API Breaks

* `openlane.steps.step.Step.load`: Argument `state_in_path` renamed `state_in`,
  also takes `State` objects
* `openlane.config.Config`:
  * For JSON configurations using `meta.version = 2`, `DIE_AREA` and `CORE_AREA`
    can no longer be provided as strings, and must be provided as an array of
    four numeric elements.
  * Removed global state when `Config.interactive` is used, `state_in` now
    explicitly required
    * Rationale: the little convenience offered is far outdone by the annoyance
      of most steps being non re-entrant, so trying to run the same cell twice
      is almost always a crash.
* `OpenROAD.CTS`:
  * Removed `CTS_TOLERANCE`: no longer supported by OpenROAD
* `OpenROAD.Floorplan`:
  * Removed `PLACE_SITE_HEIGHT` and `PLACE_SITE_WIDTH`: redundant
* `OpenROAD.GlobalRouting`:
  * Removed `GRT_REPAIR_ANTENNAS`. See details above.
* `Odb.DiodesOnPorts`, `Odb.HeuristicDiodeInsertion`:
  * Updated `HEURISTIC_ANTENNA_THRESHOLD` to be a non-optional PDK variable with
    default variables added in `openlane/config/pdk_compat.py`
* `Magic.StreamOut`:
  * Removed `MAGIC_GDS_ALLOW_ABSTRACT`: Bad practice
* Removed `openlane.common.StringEnum`: Use `Literal['string1', 'string2', …]`

## Misc. Enhancements/Bugfixes

* Added exit code propagation when a `StepError` is caused by
  `CalledProcessError`
* Added default Toolbox when Toolbox is not defined for a step
* Created a `.process_stats.json` file for every subprocess that has general
  statistics about a process's total elapsed time and resource consumption
* Created method `openlane.common.Path.startswith`
* Expanded `openlane.common.copy_recursive` to support dataclasses
* `openlane.state.State._repr_html_` to better handle recursive outputs.
* `openlane.config.Config`
  * Fixed bug in private methods where `pdkpath` was not being set in some
    scenarios
  * Fixed `_repr_markdown_` to use correct syntax identifier for YAML in
    Markdown
* Fixes and tweaks for step reproducibles:
  * `openlane.steps create-reproducible` has new flag, `--no-include-pdk`, which
    excludes PDK files from reproducibles and make any reference to them utilize
    `pdk_dir::`
  * Slight internal rework for `openlane.steps.Step.create_reproducible` to
    support flattened file structures suitable for testing
  * Reproducibles now no longer include views of the design not explicitly
    declared in step `.inputs`
* Fixed tuple loading for config variables
* Fixed unit test for tuple loading for config variables
* Fixed missing orientations for MACRO variables

## Testing

* Created step unit testing infrastructure, relying on specially-laid out
  folders that provide input data with the ability to add a per-step input data
  preprocessor and output
  * Requires `--step-rx` flag to be passed to `pytest`
  * Created submodule to host step tests
  * Added step to Nix build that utilizes the step unit testing infrastructure
  * Some space/data duplication avoidance measures: Allow missing `state.json`
    for empty state and creation of `.ref` files
* Created a new internal subcommand, `openlane.steps create-test`, which creates
  a flat reproducible that can be more easily added as a step unit
* Ported `aes_user_project_wrapper` from OpenLane 1
* Added `user_proj_timer` from
  https://github.com/efabless/openframe_timer_example/tree/main/openlane/user_proj_timer
* Changed `manual_macro_placement_test` design to have a macro with orientation
  `FN` as a test for the aforemention
* Enable post-GRT resizer for `aes_core`, `spm` and `aes`
* Disabled latch linting for `salsa20`

# 2.0.0b15

* Added IcarusVerilog as a dependency to OpenLane, and GTKWave as a Nix shell
  dependency
* Added power metric reporting to OpenSTA-based steps
* Updated OpenROAD to `bdc8e94`
* Updated Yosys to 0.33 / `2584903`
  * Changed Yosys build process to use an external ABC as ABC takes 8 billion
    years to build (estimate)
  * Patched Yosys and dependent utilities to use BSD libedit
  * Reimplemented how Yosys plugins work in Nix, so they're all loaded with
    Yosys
    * Added derivations for:
      * [SymbiYosys](https://github.com/YosysHQ/sby)
      * [eqy](https://github.com/YosysHQ/eqy)
      * [Lighter](https://github.com/YosysHQ/eqy)
      * [GHDL Yosys Plugin](https://github.com/ghdl/ghdl-yosys-plugin)
  * Created `Yosys.EQY`, a step based on EQY that runs at the very end of the
    flow comparing the RTL inputs and outputs (disabled by default)
  * Modified `Yosys.Synthesis` to support Lighter, which greatly reduces power
    consumption by clock-gating D-flipflops (disabled by default, set
    `USE_LIGHTER` to true to activate)
  * Created new step, `VHDLSynthesis`
    * Created new experimental flow, `VHDLClassic`, incorporating said step and
      removing Verilog-specific steps
* Latches without `always_latch` are now reported as a lint error if the
  variable `LINTER_ERROR_ON_LATCH` is set to `True` (which it is by default)
  * Added latch design to fastest test set for both supported PDKs
* Fixed a race condition with `openlane/steps/step.py::Step::run_subprocess`
* Fixed a bug where `glob` introduced nondeterminism, as glob returns files in
  an arbitrary order on some filesystems:
  https://docs.python.org/3.8/library/glob.html?highlight=sorted
  * All `glob` results were simply sorted.
* Fixed a bug where `openlane/common/toolbox.py::Toolbox::create_blackbox_model`
  constructs and uses an invalid Path.
* Fixed `Checker.YosysSynthChecks` ID to match class name
* Fixed `Odb.SetPowerConnections` missing from step factory
* Fixed `OpenROAD.GlobalRouting` missing `GRT_ANTENNA_MARGIN` from OpenLane 1
* Fixed `Verilator.Lint` incorrectly calling Verilator by appending the list of
  defines to the list of files
* Renamed `SYNTH_DEFINES` to `VERILOG_DEFINES` with translation behavior
* Renamed `SYNTH_POWER_DEFINE` to `VERILOG_POWER_DEFINE` with translation
  behavior
* Removed `SYNTH_READ_BLACKBOX_LIB`, now always loaded

# 2.0.0b14

* Added `PNR_SDC_FILE` to all OpenROAD steps
* Added `SIGNOFF_SDC_FILE` to `OpenROAD.STAPostPNR`
* Added `report_design_area_metrics` to OpenROAD scripts that potentially modify
  the layout
* Added comprehensive documentation on PDKs
* Added documentation for migrating the Macro object
* Added validation for unknown keys for the Macro object
* Added testing for `openlane.common.toolbox::Toolbox::create_blackbox_model`,
  `openlane.common.toolbox::Toolbox::get_lib_voltage`,
  `openlane.flows.sequential::SequentialFlow::__init_subclass__`=
* Updated OpenROAD to `0a6d0fd`: **There is an API break in OpenDB APIs**:
  * `odb.read_def` now takes a `dbTech` and a Path string instead of a
    `dbDatabase` and a Path string.
  * The `dbTech` object can be obtained via the `getTech` method on `dbDatabase`
    objects: `db.getTech()`, for example.
  * Liberty files without default operating conditions break in PSM-
    `libparse-python` added as a workaround until the PDKs are fixed
* `BASE_SDC_FILE` renamed to `FALLBACK_SDC_FILE` with translation
  * Move `FALLBACK_SDC_FILE` to universal flow variables
* OpenROAD scripts internally now always read `SDC_IN` instead of `CURRENT_SDC`
  * SDC_IN set to either `PNR_SDC_FILE` or `SIGNOFF_SDC_FILE` by the appropriate
    steps
* Reimplemented I/O placement in the Classic flow based on the one in ORFS,
  i.e.:
  > "We start the loop in ORFS by ignoring io placement while doing global
  > placement, then do io placement, then re-run global placement considering
  > IOs. Its not perfect but that's the use." - @maliberty
* `open_pdks` -> `dd7771c`
* Volare -> `0.12.8`
* Changed gf180mcu tests to use `gf180mcuD`, the new recommended variant of
  gf180mcu
* Fixed bug with gating config variables with wildcards only affecting the first
  matching step
* Fixed detecting if `PL_TARGET_DENSITY_PCT` is not defined
* Fixed antenna repair: now re-legalizes after repair which was missing
  * Fixed failing designs in Extended Test Set

# 2.0.0b13

* Add Linting
  * Added Nix derivation for:
    [Verilator](https://github.com/verilator/verilator)
  * Added the following steps:
    * `Verilator.Lint`
    * `Checker.LintTimingConstructs`
    * `Checker.LintWarnings`
  * Emplaced the three new steps at the beginning of the flow
  * Added `Classic` flow variable:
    * `RUN_LINTER` w/ deprecated name (`RUN_VERILATOR`)
  * Added step variables:
    * `QUIT_ON_LINTER_ERRORS` -w/ deprecated name (`QUIT_ON_VERILATOR_ERRORS`)
    * `QUIT_ON_LINTER_WARNINGS` w/ deprecated name
      (`QUIT_ON_VERILATOR_WARNINGS`)
    * `QUIT_ON_LINTER_TIMING_CONSTRUCTS`
    * `LINTER_RELATIVE_INCLUDES` w/ deprecated (`VERILATOR_REALTIVE_INCLUDES`)
    * `LINTER_DEFINES`
  * Added metrics:
    * `design__lint_errors__count`
* Added support for `Flow`-specific configuration variables
  * Added a `config_vars` property to `Flow`
  * Added a `gating_config_vars` property to `SequentialFlow`, essentially
    replacing `flow_control_variable` (breaking change) with deprecation
    warnings for the latter
  * Added more consistent runtime handling of "abstract class properties"
  * Folded *all* OpenLane 1-style `RUN_` variables into Classic Flow
* Added an undocumented CVC step- upstream no longer supporting CVC in flows
* open_pdks -> `1341f54`
* yosys -> `14d50a1` to match OL1
* Restored ancient `{DATA,CLOCK}_WIRE_RC_LAYER` variables, with translation
  behavior from `WIRE_RC_LAYER` to `DATA_WIRE_RC_LAYER`
* Created new PDK variable `CELL_SPICE_MODELS` to handle .spice models of the
  SCLs instead of globbing in-step
* Changed default value of `MAGIC_DRC_USE_GDS`
* Fixed an issue where CI would fail when `vars.CACHIX_CACHE` is not defined
  (affected pull requests)
* Fixed an issue with Nix in environment surveys
* Fixed an issue where `openlane/scripts/openroad/pdn.tcl` used a deprecated
  name for a variable
* Fixed a bug where KLayout category names were lacking enclosing single quotes
* Fixed a number of broken links and entries in the documentation

# 2.0.0b12

* Added diode padding to `dpl_cell_pad.tcl`
* Added `FULL_LIBS` to `YosysStep` without any redactions
* Moved all PDN variables to the the `OpenROAD.GeneratePDN` step as
  step-specific PDK variables
* Updated PDN documentation to make sense and added an illustrated diagram of
  values
* Slightly reordered Classic Flow so detailed placement happens right after
  `Odb.HeuristicDiodeInsertion`
* Fixed translation of `FP_PDN_MACRO_HOOKS` when a string is provided (only
  splitting if a `,` is found)
* Removed extraneous `check_placement -verbose` after `common/dpl.tcl` sources
  in OpenROAD scripts

# 2.0.0b11

* Added new `mag` format to design formats, populated by `Magic.StreamOut`
* Added support for `stdin` in reproducibles (mainly for Magic): ejected
  reproducibles now save the input and use it
* Added three new PDK variables to all Magic-based steps: `MAGIC_PDK_SETUP`,
  `CELL_MAGS`, and `CELL_MAGLEFS`, which explicitly list some files Magic
  constructed from `PDK_ROOT`, as well as codifying a convention that variables
  must explicitly list files being used.
* Added new variable to `Magic.SpiceExtraction`, `MAGIC_EXT_ABSTRACT`, which
  allows for cell/submodule-level LVS rather than transistor-level LVS.
* Changed SPEF file saving to only strip asterisks instead of underscores as
  well, matching the folders
* Fixed an issue where OpenLane's type-checking only accepted a single value for
  Literals in violation of
  ["Shortening unions of literals," PEP-586](https://peps.python.org/pep-0586/#shortening-unions-of-literals)
* Fixed an issue where command-line overrides were still treated as strict
  variables
* Fixed an issue where `rule()` would print a line even when log levels would
  not allow it
* Fixed an issue where `PDK_ROOT` was of type `str`
* Updated documentation to provide information on conventions for declaring
  variables
  * Deprecated `StringEnums`, now favoring `Literal['str1', 'str2', …]`

# 2.0.0b10

* Add new commandline options: `--docker-tty/--docker-no-tty`, controlling the
  `-t` flag of Docker and compatible container engines which allocates a virtual
  tty
* Convert CI to use `--dockerized` instead of a plain `docker run`

# 2.0.0b9

* `Flow.start()` now registers two handlers, one for errors and one for
  warnings, and forwards them to `step_dir/{errors,warnings}.log` respectively
* Created `CELL_SPICE_MODELS` as a PDK variable to handle .spice models of the
  SCLs instead of globbing in-step
* Added a "dummy path" for macro translation purposes that always validates and
  is ignored by `self.toolbox.get_macro_views`
* Reduced reliance on absolute paths
  * Special exception carved out for `STEP_DIR`, `SCRIPTS_DIR`
  * Made KLayout scripts more resilient to relative pathing
* Created new "eject" feature, which would make reproducibles for steps relying
  on subprocesses independent of OpenLane
  * `scripts` directory copied in entirety into ejected reproducibles
* Updated Open PDKs to `e3b630d`
* Updated Yosys to `14d50a1`
* Updated CI to handle missing `vars.CACHIX_CACHE`
* Updated Volare to `0.12.3` to use new authentication and user agent
* Downgraded Magic to `0afe4d8` to match OL1
* Restored ancient `{DATA,CLOCK}_WIRE_RC_LAYER` variables, with translation
  behavior from `WIRE_RC_LAYER` to `DATA_WIRE_RC_LAYER`
* Fixed issue with `Step.load()` re-validating values, which affected
  reproducibles
* Timing signoff no longer prints if log level is higher than `VERBOSE`
* Use `parse_float=Decimal` consistently when loading JSON strings to avoid fun
  floating point errors
* Removed dependency on State module from `odb` scripts
* Removed custom PYTHONPATH setting from `OdbStep` (which was mostly to mitigate
  problems fixed in #86)

# 2.0.0b8

* Rename incorrectly-named metric rename `clock__max_slew_violation__count` to
  `design__max_slew_violation__count`
* Fix clock skew metric aggregation by using `-inf` instead of `inf`

# 2.0.0b7

* Internally reworked `Config` module
  * `Variable` objects now have a Boolean property, `.pdk`, which is set to
    `True` if the variable is expected to be provided by the PDK
  * List of common flow variables now incorporate both option config variables
    *and* PDK config variables, with the aforementioned flag used to tell them
    apart.
  * Individual `Step`s may now freely declare PDK variable, with the implication
    that if a `Flow` or one of its constituent `Step`s has one or more variables
    not declared by the current PDK, the `Step` (and `Flow`) are incompatible
    with the PDK.
  * Mutable data structures are used during the construction of `Config` to
    avoid constant copying of immutable dictionaries
    * Multiple private instance methods converted to private `classmethod`s to
      deal with mutable data structures instead of constantly making `Config`
      copies
  * Getting raw values from the PDK memoized to avoid having to call the Tcl
    interpreter repeatedly
  * All `Step` objects, not just those used with an interactive configuration,
    can now be given overrides upon construction using keyword arguments.
* A number of previously-universal PDK variables are now declared by the `Step`s
  and made non-optional, i.e., the `Step` can expect them to be declared by the
  PDK if the configuration is successfully validated.
* `PDK`, `PDK_ROOT` are no longer considered "PDK" variables as PDK variables
  depend on them
* `PRIMARY_SIGNOFF_TOOL` now a PDK variable and a string so OpenLane is not
  limited to two signoff tools
* `Toolbox.render_png()` now relies on a new `Step` called `KLayout.Render`
* `Config.interactive()` fixed, new Nix-based Colab notebook to be uploaded
  Soon™
* Assorted documentation updates and bugfixes

# 2.0.0b6

* Added `Odb.ApplyDEFTemplate` to `Classic` Flow
* Added `RUN_TAP_DECAP_INSERTION` as a deprecated name for
  `RUN_TAP_ENDCAP_INSERTION`

# 2.0.0b5

* Added `refg::` to documentation
* Fixed issue where "worst clock skew" metrics were aggregated incorrectly
* Fixed issue with referencing files outside the design directory

# 2.0.0b4

* Updated documentation for `run_subprocess`
* Updated Volare to `0.11.2`
* Fixed a bug with `Toolbox` method memoization
* Unknown key errors only emit a warning now if the key is used as a Variable's
  name *anywhere* linked to OpenLane. This allows using the same config file
  with multiple flows without errors.

# 2.0.0b3

* Added ability to create reproducible for any step using instance method
  `Step.create_reproducible()`
* Added ability to load and run Step from Config and State JSON files, working
  for both existing step folders and new reproducibles
* Added new CLI- under either the script `openlane.steps` or
  `python3 -m openlane.steps`, exposing the two functionalities above.
* Added internal ability to load a Config without attempting to load the PDK
  configuration data- i.e., only rely on the user's input
* Extended `Meta` objects to support Step ID and OpenLane version.
* Moved tests from source tree to `test/` folder, refactoring as necessary
* Internal `utils` module folded into `common` module, with elements publicly
  documented
* Removed `tcl_reproducible`

# 2.0.0b2

* Updated Magic to `952b20d`
* Added new variable, `MAGIC_EXT_SHORT_RESISTOR` to `Magic.SpiceExtraction`,
  disabled by default

# 2.0.0b1

* Added unit testing and coverage reporting for core infrastructure features
  (80%+)
* Added running unit tests in the CI for different Python versions
* Moved CI designs out-of-tree
* Various documentation improvements
* Common Module
  * Created new TclUtils to handle common Tcl interactions, i.e., evaluating the
    environment and testing
  * Made Tcl environment evaluation no longer rely on the filesystem
  * Made Tcl environment evaluation restore the environment after the fact
  * Moved `Path` from State module to common
  * Moved parsing metric modifiers and such from Toolbox
* Config Module
  * Updated PDK migration script to be a bit more resilient
  * Fixed bug where `meta` did not get copied properly with `Config` copies
  * Rewrote configuration dictionary preprocessor again
* Flow Module
  * Sequential flows now handle duplicate Step IDs by adding a suffix
* Logging Module
  * Logging rewritten to use Python logger with rich handler, the latter of
    which suppressed during unit testing
* State Module
  * `State.save_snapshot()` now also saves a JSON representation of metrics
  * Fixed metric cloning
* Step Module
  * Report start/end locii also end up in the log file
  * Utils
  * DRC module now uses `.` to separate category layer and rule in name

# 2.0.0a55

* Updated OpenROAD to `02ea75b`
* Updated Volare to `0.9.2`
* Added guide on updating utilities with Nix

# 2.0.0a54

* Updated Magic to `0afe4d8`:

```
Corrected an error introduced by the code added recently for support

of command logging, which caused the "select cell <instance>" command
option to become invalid;  this command option is used by the
parameterized cell generator and makes it impossible to edit the
parameterized cells.
```

# 2.0.0a53

* Reworked Tcl unsafe string escaping to use home-cooked functions instead of
  "shlex"

# 2.0.0a52

* Added three designs to the gf180mcu test set
* Magic GDS writes now check log for `Calma output error` before proceeding
  further
* Moved constraint variables to PDK
  * `SYNTH_CAP_LOAD` renamed to `OUTPUT_CAP_LOAD`
* Deprecated names for variables now take priority: allows overriding PDK
  variables properly
* Updated Magic to `8b3bb1a`
* Updated PDK to `78b7bc3`
* Updated Volare to `0.8.0` to support zstd-compressed PDKs
* Temporarily removed `manual_macro_placement_test` from the sky130 test set
  pending a weird bug

# 2.0.0a51

* Updated Netgen to `87d8759`

# 2.0.0a50

* JSON configuration files with `meta.version: 2` and dictionary configurations
  now both subject to stricter validation
  * Strings no longer automatically converted to lists, dicts, numbers,
    Booleans, et cetera
  * Numbers no longer automatically converted to Booleans
  * Unrecognized keys throw an error instead of a warning
* Steps now only keep a copy of configuration variables that are either common
  or explicitly declared
  * Explicitly declare global routing variables for resizer steps
  * Explicitly declare MagicStep variables for DRC step
* `CLOCK_PORT` type changed from `Optional[List[str]]` to
  `Union[str, List[str], None]`
* JSON globs behavior adjusted, now always returns `List` - conversion handled
  after preprocessing
* Rewrote `resolve.py` as a proper preprocessor
  * Proper recursion into Mappings and Sequences (so refs:: may be resolved in
    arbitrarily deep objects)
  * Defer most validation and conversion to `Config` object
* Fixed internal issue where `some_of` of a Union with more than two variables
  of which one is `None` just returns the same Union
* Fixed issue where `expr::` turns results into strings
* `µ`niformity, now all use `U+00B5 MICRO SIGN`
* Removed default values that `ref::`/`expr::` other variables
* Removed unused variable

# 2.0.0a49

* Made designs synthesized by Yosys keep their name after `chparam`

# 2.0.0a48

* Created `openlane.flows.cloup_flow_opts`, which assigns a number of `cloup`
  commandline options to an external function for convenience.
* Moved handling of `last_run` inside `Flow.start`
* Moved handling of volare, setting log level and threadpool count to
  `cloup_flow_opts`

# 2.0.0a47

* Update Magic, Netgen, and Yosys
* Made `SYNTH_ELABORATE_ONLY` functional
* Minor internal rearchitecture of `common` and commandline options

# 2.0.0a46

* Start on API cleanup in preparation for beta
* Common and Logging isolated into own modules
* Improved documentation on various parts of the codebase.
* Delineated `public`, `private` and `protected` class members:
  * If undocumented or starts with `__`, private
  * If decorated with `@openlane.common.protected`, protected
  * Else public
* Class members renamed to reflect the above
* Adjusted documentation generation to use RST and proper titles
* Flow progress bar hooks encapsulated in new `FlowProgressBar` object
  * Old methods still exist, issue a `DeprecationWarning`

## API Breaks

* Top level `import openlane` now only has the version. To get access to `Flow`
  or `Step`, try `from openlane.flows import Flow`
* `Flow.get`/`Step.get` no longer exist: use
  `Flow.factory.get`/`Step.factory.get` instead
* `openlane.common.internal` decorator replaced with `openlane.common.protected`
* `Step` objects no longer hold a reference to parent flow
  * `Step.start` now takes `self.step_dir` as a required argument when running
    non-interactive flows
  * A faster migration method inside a Flow is `step.start()` ->
    `self.start_step(step)`

# 2.0.0a45

* Made Magic DRC report parser more robust, handling multiple rules, etc
* Updated documentation for various related variables
* Fixed bug causing PNR-excluded cells being used during resizer-based OpenROAD
  steps

# 2.0.0a44

* Added support for multiple corners during CTS using the `CTS_CORNERS` variable
* Added support for multiple corners during resizer steps using the
  `RSZ_CORNERS` variable
* Internally reworked OpenROAD resizer and CTS steps to share a common base
  class

# 2.0.0a43

* Added `io_placer` and `manual_macro_placemnt_test` to CI
* Fixed `MAGTYPE` for `Magic.WriteLEF`
* Fixed bug with reading `EXTRA_LEFS` in Magic steps

# 2.0.0a42

* Added support for instances to `RSZ_DONT_TOUCH_RX`
* Added support for `RSZ_DONT_TOUCH_LIST` to resizer steps
* `inverter` design used to configure the above two
* Added ignore for `//` key in JSON config files
* Added two new variables for `Yosys.Synthesis`; `SYNTH_DIRECT_WIRE_BUFFERING`
  and `SYNTH_SPLITNETS`
* Fixed bug with Yosys report parsing
* Fixed issue in `usb_cdc_core` masked by aforementioned bug

# 2.0.0a41

* Updated Magic to `9b131fa`
* Updated Magic LEF writing script
* Ensured consistency of Tcl script logging prefixes

# 2.0.0a40

* Fixed a bug with extracting variables from Tcl config files when the variable
  is already set in the environment
* Fixed a bug with saving lib and SDF files
* Fixed `check_antennas.tcl` being mis-named

# 2.0.0a39

* Added mechanism for subprocesses to write metrics via stdout,
  `%OL_METRIC{,_I,_F}`, used for OpenSTA
* Added violation summary table to post-PNR STA
* Reworked multi-corner STA: now run across N processes with the step being
  responsible for aggregation
* Made handling `Infinity` metrics more robust
* Fixed names of various metrics to abide with conventions:
  * `magic__drc_errors` -> `magic__drc_error__count`
  * `magic__illegal__overlaps` -> `magic__illegal_overlap__count`
* Removed splash messages from OpenROAD, OpenSTA

# 2.0.0a38

* Added full test-suite added to CI
  * Like OpenLane 1, a "fastest test set" runs with every PR and an "extended
    test set" runs daily
* Added Nix building, intra-CI caching and installation as composite actions
  * Nix derivation now cached intra-CI even if running without access to secrets
  * Fixed issue where channel was mis-named
  * Smoke test on all platforms using `nix-shell`
* Docker image re-implemented: One layer with proper settings for PATH and
  PYTHONPATH
  * Docker image smoke-tested independently of Nix
* Fixed bug with Tcl configurations
* Fixed issue with `Yosys.Synthesis` producing false-positive checks
* Updated various design configs

# 2.0.0a37

* Added `MAX_TRANSITION_CONSTRAINT` to `base.sdc` (if set)
* Added `MAX_TRANSITION_CONSTRAINT` -> `SYNTH_MAX_TRAN` translation behavior in
  `base.sdc`
* Removed attempt(s) to calculate a default value for
  `MAX_TRANSITION_CONSTRAINT` in `all.tcl`, `openroad/cts.tcl` and
  `yosys/synth.tcl`

# 2.0.0a36

* Added a commandline option `-j/--jobs` to add a maximum cap on subprocesses.
* Added a global ThreadPoolExecutor object for all subprocesses to `common`.
  * Accessible for external scripts and plugins via `openlane.get_tpe` and
    `openlane.set_tpe`
* Folded `--list-plugins` into `--version`
* Renamed `ROUTING_CORES` to `DRT_THREADS`
* Removed `RCX_CORES`, step now uses global ThreadPoolExecutor

# 2.0.0a35

* Revert magic to
  [`a33d7b7`](https://github.com/RTimothyEdwards/magic/commit/a33d7b78b54d8456769d08236f91f9be31784267),
  last known-good version before a LEF writing bug

# 2.0.0a34

* Added ability to disable reproducibles on a per-class level
* Updated SDF to support N-corners
* Fixed bug with writing LIB/SDF views

# 2.0.0a33

* Bump supported PDK to `af34855`
* Rename 3 PDK variables to match OpenLane 1
  * `FP_PDN_RAILS_LAYER` -> `FP_PDN_RAIL_LAYER`
  * `FP_PDN_UPPER_LAYER` -> `FP_PDN_HORIZONTAL_LAYER`
  * `FP_PDN_LOWER_LAYER` -> `FP_PDN_VERTICAL_LAYER`

# 2.0.0a32

* Better adherence to class structure and mutability principles
  * Create `GenericDict`, `GenericImmutableDict` to better handle immutable
    objects, i.e. `State`, `Config`
  * `State`, `Config` made immutable post-construction
    * Various rewrites to accommodate that
  * `Step`:
    * `.run`:
      * No longer has any default implementation
      * Is expected to return a tuple of **views updates** and **metrics
        updates** which are then applied to copies by `.start` to meet
        mutability requirements
    * `.start`:
      * Handles input checking
      * Handles creating new `State` object based on deltas
  * `Flow`
    * Stateful variables for `.start`, `.run`, and other internal methods made
      private
    * `.start` now only returns the final state object
    * Intermediate steps stored in `self.step_dir`
    * `self.step_dir` and other "mutations" to Flow object have no effect on
      future `.start()` invocations, which are (more or less) idempotent
  * Remove `ConfigBuilder` and fold methods into `Config`
* Added `make host-docs` to Makefile

# 2.0.0a31

* Replace OpenSTA binary name check with an environment variable, `OPENSTA`

# 2.0.0a30

* Added ability to use `--dockerized` without further arguments to drop into a
  shell
* Reimplemented `--dockerized` - needs to be the first argument provided
* Reimplemented `--smoke-test` to not use a subprocess
  * `--smoke-test` doesn't attempt to handle `--dockerized` on its own anymore
* Fixed permissions bug when running a smoke test from a read-only filesystem
* Fixed race condition for temporary directories on macOS (and presumably
  Windows)

# 2.0.0a29

* Added run-time type checkers for `SequentialFlow` `Substitute` dictionary
* Folded `init_with_config` into constructor and deprecate it
* Fixed `SequentialFlow` step substitution bug by moving variable compilation to
  instance instead of class

# 2.0.0a28

* Added missing macro orientations
* Added missing `PDN_CFG` configuration variable
* Fixed crash when defining `SYNTH_READ_BLACKBOX_LIB`
* Streamlined all `read` messages in OpenROAD scripts and macro-related `read`
  messages in Yosys scripts.
* Cleaned up `YosysStep` hierarchy
* Cleaned up `synthesize.tcl`

> Thanks [@smunaut](https://github.com/smunaut) for the bug reports!

# 2.0.0a27

* Added `cloup` library for better argument grouping/prettier `--help` with
  click
* Added ability to substitute steps with a certain `id` in a `SequentialFlow`
  with other Step classes
* Added `--only`, `--skip` to commandline interface for `SequentialFlow`s
* Changed processing of how `--from` and `--to` are done in `SequentialFlow`s
* Better delineation of class vs. instance variables in documentation
* Type checker now also checks functions without typed headers
* Fixed minor bugs with `Decimal` serialization and deserialization
* Class/step registry now case-insensitive
* Moved documentation dependencies to separate requirements file
* Removed `jupyter` from `requirements_dev.txt`- too many dependencies and can
  just be installed with `pip install jupyter`
* Various documentation improvements and fixes

# 2.0.0a26

* Yosys steps now read macro netlists as a black-box if applicable
* Renamed STA steps to avoid ambiguity

# 2.0.0a25

* Made optional/default handling more straightforward to fix issue where the
  default value of an Optional is not None.
* Fixed config var inheritance issue for `OpenROAD.ParasiticsSTA`

# 2.0.0a24

* Add support for gf180mcuC to PDK monkey-patch procedure
* Update some PDK variables to be optional: `GPIO_PADS_LEF`,
  `IGNORE_DISCONNECTED_MODULES`
* Remove unused PDK variable: `CELL_CLK_PORT`

# 2.0.0a23

* Added warning on multiple clocks in `base.sdc`
* Added usage of translation hook for SDC scripts
  * Folded `sdc_reader.tcl` into `io.tcl`
* Fixed calculation issue with I/O delays in `base.sdc`
* Fixed SPEF read invocation to include instance path
* Renamed multiple functions in `io.tcl` for clarity and to avoid aliasing Tcl
  built-in functions
* Tcl reproducibles now add entire environment delta vs. just "extracted"
  variables
  * Better handling of objects inside the design directory

# 2.0.0a22

* Fixed a bug with initializing configurations using dictionaries.
* Added exception message for `InvalidConfig`.

# 2.0.0a21

* Created a (very) rudimentary plugin system
  * Add ability to list detected plugins with flag `--list-plugins`
* Fixed a problem with reading SPEF files for macros
* Various documentation updates

# 2.0.0a20

* Created a `Macro` definition object to replace a litany of variables.
  * `libs`, `spefs` and `sdf` files now use wildcards as keys, which will be
    matched against timing corners for loading, i.e., a SPEF with key `nom_*`
    will match timing corner `nom_tt_025C_1v80`.
    * This has been applied to PDK lib files, RCX rulesets and technology LEF
      files as well.
    * `Toolbox` object now has methods for matching the proper LIB/SPEF files.
* PDKs now list a `DEFAULT_CORNER` for picking LIB files as well as a list of
  `STA_TIMING` corners.
* Expanded the range of valid types for `Variable`: these new classes are
  supported, all with theoretically infinite nesting:
  * `Dict`
  * `Union`
  * `Literal`
* `State` rewritten to support nested dictionaries and type annotations.
  * (Subclass of `Mapping`- Python 3.8 does not support subscripting `UserDict`.
    Yep.)
* Created a `config.json` for the caravel_upw example for testing purposes.
* Updated Magic, add new patch for Clang
* `self.state_in` is now always a future for consistency, but `run()` now takes
  a `state_in` which is guaranteed to be resolved.
* `EXTRA_LEFS`, `EXTRA_LIBS`, etc kept as a fallback for consistency.
* Remove `STA_PRE_CTS`- STA now always propagates clocks

# 2.0.0a19

* Created new metric `synthesis__check_error__count` with a corresponding
  Checker, with said Checker being the new executor of the
  `QUIT_ON_SYNTH_CHECKS` variable
  * Check report parser imported from OpenLane 1
* Created `SYNTH_CHECKS_ALLOW_TRISTATE` to exclude unmapped tribufs from
  previous metric.
* Created new metric `design__xor_difference__count` with a corresponding
  Checker to flag a deferred error on XOR differences.
* Fixed a few typos.

# 2.0.0a18

* Updated the smoke test to support PDK downloads to a different directory.
* Updated config builder to resolve the PDK root much earlier to avoid an issue
  where a crash would affect the issue reproducible.
* Updated `SYNTH_READ_BLACKBOX_LIB` to read the full `LIB` variable instead of
  `LIB_SYNTH`, which also fixes a crash when reading JSON headers.
* Updated post-GRT resizer timing script to re-run GRT before the repair: see
  https://github.com/The-OpenROAD-Project/OpenROAD/issues/3155
* Added a "yosys proc" to the JSON header generator (thanks @smnaut)
* Fixed a bug where random equidistant mode did not work for OpenROAD IO placer.

# 2.0.0a17

* Fixed a crash when the SCL is specified via command-line.
* Fixed a changelog merge nightmare.

# 2.0.0a16

* Reimplement DRC database using `lxml`
* Makefile `venv` creation updated
* Misc. aesthetic bugfixes for sequential flows

# 2.0.0a14

* Add steps to extract, preserve and check power connections:
  * `Checker.DisconnectedPins`: Checker for `ReportDisconnectedPins`.
  * `Odb.ReportDisconnectedPins`: Report disconnected instance pins in a design.
  * `Yosys.JsonHeader`: RTL to a JSON Header.
  * `Odb.SetPowerConnections`: Uses JSON generated in `Yosys/JsonHeader` and
    module information in Odb to add global connections for macros in a design.
* Add `IGNORE_DISCONNECTED_MODULES` as a PDK variable, as some cells need to be
  ignored.
* Rename `SYNTH_USE_PG_PINS_DEFINES` to `SYNTH_POWER_DEFINE`.
* Rename `CHECK_UNMAPPED_CELLS` to `QUIT_ON_UNMAPPED_CELLS`.
* Rename various metrics.
* Change various configuration variables for included `caravel_upw` design.
* Fix `DIODE_INSERTION_STRATEGY` translations
* Allow overriding from CLI when using Tcl configuration files.

# 2.0.0a13

## Documentation

* Built-in flows now have full generated documentation akin to steps.
* Built-in steps now document their inputs, outputs and each built-in step has a
  human-readable text description.
* Rewrite the RTL-to-GDS guides.
* Add an architectural overview of OpenLane 2+.
* Document pin config file format.
* Add guides on writing custom flows AND custom steps.
* Add a migration guide from OpenLane 1.
* Port contributor's guide from OpenLane 1.
* Removed default values from Jupyter Notebook.

## Functional

* `Config` is now immutable, `.copy()` can now take kwargs to override one or
  more values.
* `TapDecapInsertion` -> `TapEndcapInsertion` (more accurate)
* Dropped requirement for description to match between two variables to be
  "equal:" It is sometimes favorable to have a slightly different description in
  another step.
* `OpenInKLayout`/`OpenInOpenROAD` turned into sequential flows with one step
  instead of hacks.
* Fixed a bug where `OpenInKLayout` would exit instantly.
* Updated and fixed `Optimizing` demo flow, as well as delisting it.
* Port https://github.com/The-OpenROAD-Project/OpenLane/pull/1723 to OpenLane 2.
* Remove `Odb.ApplyDEFTemplate` from default flow.

# 2.0.0a12

* Fixes a bug where if OpenLane is invoked from the same directory as the
  design, KLayout stream-outs would break.

# 2.0.0a11

* Update OpenROAD, Add ABC patch to use system zlib
* Adds SDC files as an input to `OpenROADStep`, `NetlistSTA` and `LayoutSTA`
  steps
* Add `sdc_reader.tcl`: a hook script for reading in SDC files while handling
  deprecated variables
* Replace deprecated variables in base.sdc
  * Properly use TIME_DERATING_CONSTRAINT in base.sdc
  * Properly use SYNTH_DRIVING_CELL in base.sdc
  * Properly use SYNTH_CLK_DRIVING_CELL in base.sdc

# 2.0.0a10

* Add `wrapper.tcl` to capture errors in Magic scripts.
* Fix instances of a deprecated variable was used in Magic scripts.

# 2.0.0a9

* Add port diode insertion script.
* Fix formula for calculating `FP_TARGET_DENSITY_PCT`.

# 2.0.0a8

* Update `volare` dependency.
* Update `magic` version + make `magic` nix derivation more resilient.

# 2.0.0a7

* Add the custom diode insertion script as a `Step` (disabled by default).
* `Flow` objects are now passed explicitly to child `Step` objects, removing
  earlier stack inspection code.
* `flow_config_vars` now only affect steps running inside a Flow.

# 2.0.0a6

* Add validation on step exit.

# 2.0.0a5

* Fix a small path resolution issue.

# 2.0.0a4

* Add basic CI that builds for Linux, macOS and Docker
* Various improvements to Dockerization so that `openlane --dockerized` can run
  on Windows

# 2.0.0a3

* Fixed an issue where KLayout scripts exited silently.

# 2.0.0a2

* Handle `PDK_ROOT`, `PDK` and `STD_CELL_LIBRARY` environment variables.
* Unify environment inspection by using `os.environ`- eliminated getenv
* KLayout scripts no longer accept environment variables.
* Updated Docker images for consistency.
* Added ReadTheDocs configuration.

# 2.0.0a1

* Update smoke test
* Fix bug with default variables

# 2.0.0dev15

* `log` -> `info`
* Add mitigation for KLayout None variables.
* `logging` isolated from `common` into its own module
* CLI now accepts either a value or a string for log levels.
* CLI now prints help if no arguments are provided.
* Fix issue where `rich` eats the cursor if it exits by interrupt.

# 2.0.0dev14

* Multiple logging levels specified via CLI. Can also be set via `set_log_level`
  in the API.
* Updated all `run_subprocess` invocations to create a log, named after the
  `Step`'s `id` by default.
* Fixed issue with `ROUTING_CORES` not using the computer's total core count by
  default.
* Fixed an issue with Tcl config files where `DESIGN_DIR` was resolved
  relatively, which greatly confused KLayout.

# 2.0.0dev13

* Add ApplyDEFTemplate step.
* Update most `odbpy` CLIs to accept multiple LEF files.

# 2.0.0dev12

* Cleaned up build system.
* Add support for OpenROAD with `or-tools` on macOS.

# 2.0.0dev11

* Added `QUIT_ON_SYNTH_CHECKS`
* Added `QUIT_ON_UNMAPPED_CELLS`
* Added metric `design__instance_unmapped__count`
* Allowed `MetricChecker` to raise `StepError`

# 2.0.0dev10

* Updated OpenROAD to `6de104d` and KLayout to `0.28.5`.
* OpenROAD builds now use system boost to cut on build times.
* Added new dedicated interactive mode to replace "Step-by-step" API: activated
  by calling `ConfigBuilder.interactive`, which replaced `per_step`.
  * State, Config and Toolbox for `Step`s all become implicit and rely on global
    variables.
  * On the other hand, `config=` must now be passed explicitly to
    non-interactive flows.
* Added Markdown-based IPython previews for `Step` and `Config` objects.
  * Added an API to render `DEF` or `GDS` files to PNG files to help with that.
* Changed API for KLayout Python scripts to be a bit more consistent.
* Renamed a number of variables for consistency.
* Tweaked documentation slightly for consistency.

# 2.0.0dev9

* Moved `State` to its own submodule.
* Fixed bug with loading default SCL.

# 2.0.0dev8

* Added a step-by-step API for OpenLane.
  * Involves new `ConfigBuilder` method, `per_step`, which creates configuration
    files that can be incremented per-step.
  * This mode is far more imperative and calls may have side effects.
* Added an example IPython notebook to use the aforementioned API.
  * Add a number of APIs to display `State` as a part of a notebook.
* Added various default values for `Step` so it can be used without too many
  parameters. (`config` is still required, but `state_in` will become an empty
  state if not provided.)
* Moved various documentation functions to the `Variable` object so they can
  also be used by IPython.
* Updated documentation for `Variable` object.
* Various documentation updates and fixes.

# 2.0.0dev7

* More build fixes.

# 2.0.0dev6

* Added magic builds to macOS
* Fixed KLayout builds on macOS
* Tweaks to Nix build scripts
* Removed hack to make KLayout work on macOS
* Removed NoMagic flow

# 2.0.0dev5

* Fixed commandline `--flow` override.
* Removed call-stack based inference of `state_in` argument for steps: a step
  initialized without a `state_in` will have an empty in-state.
* Changed signature of `Flow.run`, `Flow.start` to return `(State, List[Step])`,
  returning only the last state as the per-step states can be accessed via
  `step[i].state_out`.
* Removed distinction between the `Step.id` and it factory-registered string:
  the ID is now used for the factory, in the format `Category.Step` for the
  built-in steps.
* Fixed `--from` and `--to`, also add validation and case-insensitivity.
* Various bugfixes to Tcl script packager.

# 2.0.0dev4

* Fix `Optimizing` flow.

# 2.0.0dev3

* Remove Mako as requirement, migrate relevant code.

# 2.0.0dev2

* Updated installation instructions.
* Separated variables step-by-step.
* Various fixes to environment variables, especially when using OpenROAD Odb
  Python scripts.
* Add specialized steps to check and/or quit on specific metrics and/or
  variables.

# 2.0.0dev1

* Rewrite OpenLane in Python using a new, Flow-based architecture.
* Add packaging using the Nix Package Manager to replace the Docker
  architecture.
* Added transparent Dockerization using `--dockerized` commandline argument,
  with images also built using Nix.<|MERGE_RESOLUTION|>--- conflicted
+++ resolved
@@ -14,7 +14,6 @@
 ## Documentation
 -->
 
-<<<<<<< HEAD
 # 2.3.0
 
 ## Steps
@@ -30,7 +29,6 @@
 ## CLI
 
 * Added new option: `-e`/`--initial-state-element-override`: allows an element in the initial state to be overridden straight from the commandline. 
-=======
 # 2.2.9
 
 ## Steps
@@ -48,7 +46,6 @@
 
   * Changed `TIMING_VIOLATION_CORNERS` to a PDK variable to avoid breaking PDKs
     without `tt` in corner names.
->>>>>>> df6079da
 
 # 2.2.7
 
