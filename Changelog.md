<!--
  * Using my modified version of mdformat:
  nix run .#mdformat -- --wrap 80 --end-of-line lf Changelog.md
-->

<!--
## CLI
## Steps
## Flows
## Tool Updates
## Testing
## Misc. Enhancements/Bugfixes
## API Breaks
## Documentation
-->

# 2.1.11
<<<<<<< HEAD
## Misc. Enhancements/Bugfixes

* `OpenROAD.STA*PnR`

  * Fix wrong reported value of `timing__*_r2r__ws__corner` metrics
=======

## Steps

* `OpenROAD.STA*PnR`

  * Fixed `timing__*_r2r__ws__corner` metrics reporting the wrong value
>>>>>>> b818264b

# 2.1.10

## Misc. Enhancements/Bugfixes

* `openlane.config.Variable`

  * Fixed an issue when strict type-checking is disabled where empty strings
    would crash iterable objects.

## Tool Updates

* Fixed mypy to 1.9.0 to match NixOS 24.05.

* Checked `poetry.lock` into version control to improve reproducibility.

# 2.1.9

## Steps

* `OpenROAD.CheckAntennas`

  * Fixed table being printed to file with wrong width.

* `OpenROAD.STA*PnR`

  * Fixed table being printed to file with wrong width.

## Flows

* `SynthesisExploration`

  * Fixed table being printed to file with wrong width.

# 2.1.8

## Steps

* `OpenROAD.STA*PnR`

  * Fixed a bug in STA metrics where paths with exactly zero slack are counted
    as violations.

# 2.1.7

## Steps

* `Odb.Remove*Obstructions`

  * Rework obstruction matching code to not use IEEE 754 in any capacity
  * Fixed bug where non-integral obstructions would not be matched correctly
    (thanks @urish!)

# 2.1.6

## Steps

* `Yosys.Synthesis`

  * Fixed bug where `hilomap` command was invoked incorrectly (thanks @htfab!)

# 2.1.5

## Steps

* `Odb.SetPowerConnections`

  * Fixed an issue introduced in `2.1.1` where modules that are defined as part
    of hierarchical netlists would be considered macros and then cause a crash
    when they are inevitably not found in the design database.
    * Explicitly mention that macros that are not on the top level will not be
      connected, and emit warnings if a hierarchical netlist is detected.

## Documentation

* Updated macro documentation to further clarify how instances should be named
  and how names should be added to the configuration.

# 2.1.4

## Steps

* `OpenROAD.STA*PNR`
  * New environment variable made accessible to SDC files used during
    Multi-Corner STA steps, `OPENLANE_SDC_IDEAL_CLOCKS`, set to `1` for pre-PnR.
    Band-aid until the SDC situation is properly discussed and addressed (in a
    potentially breaking change.)
  * Fixed issue where the clock was always propagated after `STAPrePNR`
    regardless the information in the SDC file.
  * For backwards compatibility, `STAPrePNR` unsets all propagated clocks and
    the rest set all propagated clocks IF the SDC file lacks the strings
    `set_propagated_clock` or `unset_propagated_clock`.

# 2.1.3

## Tool Updates

* Bundled an downgraded OpenSTA bundled with OpenLane to work around critical
  bug for hierarchical static timing analysis:
  https://github.com/parallaxsw/OpenSTA/issues/82
  * Version of OpenSTA linked against OpenROAD unchanged.

## Testing

* CI now uses DeterminateSystems Nix Installer for all Nix installations as well
  as the Magic Nix Cache Action instead of the nonfunctional attempt at local
  file-based substituters

## Documentation

* Installation documents now use the less-brittle Determinate Systems Nix
  installer, as well as adding warnings about the `apt` version of Nix.

* Added an OpenROAD Flow Scripts-inspired Diagram to the Readme.

# 2.1.2

## Steps

* `OpenROAD.*`

  * Fixed an issue where the validation for `PDN_MACRO_CONNECTIONS` would
    partially match net names, unlike OpenROAD itself
  * Internal string escaping consistency

# 2.1.1

## Steps

* `Odb.SetPowerConnections`

  * Internally reworked pin detection behavior so power pins are found in the
    LEF first then matched in the Verilog, fixing a corner-cases where
    unconnected buses would be candidates for power pins, then promptly cause a
    crash as they only exist in the layout as separate pins.

* `OpenROAD.IOPlacement`, `OpenROAD.GlobalPlacementSkipIO`

  * `FP_IO_MODE` renamed to `FP_PPL_MODE`: translation behavior for OpenLane
    1-style FP_IO_MODE with integers added behind deprecated name `FP_IO_MODE`.

* `Yosys.*Synthesis`

  * Restored filtering of `defparam` from output netlists to avoid surprisingly
    still extant OpenSTA limitation.

## Testing

* Added file to exclude step unit tests purely to speed-up turnaround time for
  PRs (as sometimes a test would need to be deleted/temporarily disabled without
  updating the submodule, see #475 for a similar situation)

* Mac CI now uses an artifact of the PDK

  * Unlike the Linux runners, Mac runners:
    * Are disproportionately affected by rate-limiting: cannot pull from GitHub
      using Volare
    * Do not support caches created on Ubuntu, even with `enableCrossOsArchive`

# 2.1.0: The "Customization and Control" Update

## CLI

* Overhauled how the PDK commandline options work, using a decorator instead of
  doing everything in a callback
* `--smoke-test/--run-example` are now no longer callbacks, and `--run-example`
  now supports more options (e.g. another PDK, another flow, etc.)
* Docker subprocesses
  * Are now always run interactively and can be interrupted.
  * Are now run using `execlp`, replacing the Python interpreter altogether

## Steps

* Created `Checker.NetlistAssignStatements`

  * Outputs warnings or errors (depending on `ERROR_ON_NL_ASSIGN_STATEMENTS`)
    when `assign` statements are found in the netlist of the input state (assign
    statements cause some issues with some tools)

* `KLayout.OpenGUI`

  * Renamed `KLAYOUT_PRIORITIZE_GDS` to `KLAYOUT_GUI_USE_GDS` to be consistent
    with the Magic steps.
  * Script no longer relies on the `click` library as the internal Python
    interpreter more often than not has trouble finding the site packages (and
    indeed the site packages includes its own pya/klayout which is its own
    headache.)

* `Magic.*`

  * All steps now use a new processor,
    `openlane.steps.magic.MagicOutputProcessor`, to capture and count errors
  * Fixed `magicrc` being `abspath`'d before command invocation (breaks
    reproducibles)
  * `_MAGIC_SCRIPT` is now set in `prepare_env` instead of `run_subprocess` (so
    it can be intercepted for reproducibles)

* New step, `Magic.OpenGUI`, which opens either DEF files or GDS files in magic

* `Magic.SpiceExtraction`:

  * A `feedback.xml` is now created, with the contents being the SPICE
    Extraction feedback in the KLayout marker database format
  * Created `MAGIC_EXT_ABSTRACT_CELLS`: a list of regular expressions that are
    matched against the design's cells names what are abstracted (black-boxed)
    during extraction.

* `Netgen.LVS`:

  * Added `LVS_FLATTEN_CELLS`: A list of cells to flatten in LVS.
  * Added `LVS_INCLUDE_MARCOS_NETLIST`. If enabled macros' netlist are loaded
    when running LVS. Either `pnl` or `nl` or `vh` views are selected.
  * Updated Netgen setup file to equate cells inside macros where the GDS is
    generated with blackbox macro option

* `Odb.ApplyDEFTemplate`: Thanks [@smunaut](https://github.com/smunaut)

  * DEF template pin placement status (e.g. `PLACED`, `FIXED`) now always
    propagated to work around PDN generation removing placed but unconnected
    power pins.
  * Fixed crashes when copying power pins from a template where the net name and
    the power pin name may be different (or one net may be connected to multiple
    power pins.)

* `Odb.ReportDisconnectedPins`

  * Disconnected dummy instances created during CTS, prefixed `clkload`, are now
    ignored.

* `Odb.SetPowerConnections`

  * **Internal**: Restructure `power_utils.py` to provide better error messages
    and use dictionaries instead of oddball iterator-based filtering

* Created `OpenROAD.DEFtoODB`

  * Useful for custom flows, where the DEF is modified but the ODB needs to be
    updated to reflect these modifications

* `OpenROAD.*`

  * OpenROAD scripts now set `set_wire_rc` for the average values of the layers
    grouped by routing direction. All layers in the routing range are used if
    either `SIGNAL_WIRE_RC_LAYERS` or `CLOCK_WIRE_RC_LAYERS` are null.
  * Slight internal Tcl code reorganization.

* `OpenROAD.Floorplan`

  * Added soft placement obstructions via new variable `PL_SOFT_OBSTRUCTIONS`.

* `OpenROAD.RepairDesignPostGPL`

  * Added new variable `DESIGN_REPAIR_REMOVE_BUFFERS`, which will instruct
    OpenROAD to remove synthesis buffers so there's more flexibility during
    design repair: see
    https://github.com/The-OpenROAD-Project/OpenROAD/blob/ad54bbe88b561d1c30451d8a3c85ad11c1692905/src/rsz/README.md?plain=1#L185

* `Yosys.*`

  * Added new variable `YOSYS_LOG_LEVEL`, which controls the verbosity of Yosys
    output

* `Yosys.*Synthesis`

  * Moved the `rename` of top module to before selecting it. This fixes a
    problem DFFRAM where needed modules are optimised away and then synthesis
    fails. (Thanks @donnie-j!)

  * Syntheses with `SYNTH_ELABORATE_ONLY` no longer report undriven nets as a
    check error (frequently for some top-level integrations, output pins are
    left undriven entirely to save space.)

## Flows

* Created new mono-step flow, `OpenInMagic`, which runs `Magic.OpenGUI`
* `VHDLClassic` is now based on `Classic` with appropriate `Substitutions

## Tool Updates

* All tool nix derivations now have `rev`/`version` and `sha256` as one of their
  parameters, allowing them to be easily replaced with `.override`.

* OpenLane 2 now uses [nix-eda](https://github.com/efabless/nix-eda) for some of
  its dependencies

  * `nixpkgs` -> `24.05`
  * `klayout` -> `0.29.1`
  * `magic` -> `8.3.483`/`291ba96`
    * now uses tk with X11 on macOS, to prevent crashes when attempting to use
      the GUI
  * `netgen` -> `bf67d3c`
  * `forAllSystems` built into `nix-eda`, now composes overlays for nixpkgs
    based on the `withInputs` field, allowing for easier overriding

* `volare` -> `0.18.1`

* `ioplace_parser` -> `0.3.0`

* `openroad` -> `b16bda7`

  * Removed OpenLane-specific patch for querying existence of antenna
    information
  * `openroad-abc` -> `ef5389d`
    * `ABC_USE_NAMESPACE` now set, value also injected into header files
  * `opensta` -> `e01d3f1`

* Python build tool changed from `setuptools` to `poetry`, which properly
  verifies that all version ranges are within constraints

  * Updated wrong Python package version ranges that all happen to work

* Nix devshells now use [numtide/devshell](https://github.com/numtide/devshell),
  which creates an executable to enter the environment, allowing for easy
  repacking

* Docker image creation now uses a Nix derivation based on that of the official
  Nix Docker image, which includes a full Nix installation in the image (so
  users may add tools and apps in the container at their leisure.)

* `mdformat` promoted from overlay to `packages`.

## Misc. Enhancements/Bugfixes

* `openlane.flows.SequentialFlow`

  * Substitutions can now
    * be done at the class level by assigning to `Substitutions`
    * be done in `config.json` files using a dictionary in the field
      `.meta.substituting_steps`
    * emplace steps before or after existing steps, e.g. `+STEP`, `-STEP`
  * Step names for `from`, `to`, `skip` and `only` are now fuzzy-matched using
    `rapidfuzz` to give suggestions in error messages
    * If the environment variable
      `_i_want_openlane_to_fuzzy_match_steps_and_im_willing_to_accept_the_risks`
      is set to `1`, the suggestions are used automatically (not recommended)
  * Gating config vars are now simply removed if they do not target a valid step
    (so removed steps in a substituted flow do not cause a FlowException)

* `openlane.common`

  * `DRC`: Work around a weird macOS-only bug where boxes in exported KLayout
    marker databases would not function properly: see
    https://github.com/KLayout/klayout/issues/1550
  * `GenericDictEncoder`: Fixed crash when attempting to dump a Decimal of
    infinite value

* `openlane.common.config`

  * Trailing commas are now permitted when converting from a string format
    (which are necessary because of the ambiguity of lists of lists.)

* `openlane.steps.DefaultOutputProcessor`

  * `%OL_METRICS_F` now uses Decimals instead of Floats

* `openlane.steps.Step.create_reproducible`

  * `PDK_ROOT` now included if the PDK is included but not flattened so Magic
    steps can work

* `openlane.steps.TclStep`

  * **Internal**: Internal environment variables prefixed with `_` are no longer
    rerouted to `_env.tcl`, instead being passed raw (to help with creating
    reproducibles)

* Universal flow configuration variable

  * `DATA_WIRE_RC_LAYER` renamed to `SIGNAL_WIRE_RC_LAYERS`,
    `CLOCK_WIRE_RC_LAYER` renamed to `CLOCK_WIRE_RC_LAYERS`, with translation
    behavior and data type changed to `List[str]?`
  * Universal PDK variables `SIGNAL_WIRE_RC_LAYERS`/`CLOCK_WIRE_RC_LAYERS` no
    longer have default values for all PDKs (are null.)

* Fixed new typing inconsistencies exposed by mypy.

* Removed loop header genvar declaration from examples (limited compatibility
  with some tools)

## Documentation

* Created a new document on writing plugins.

* Updated the architecture document to reflect changes and clarify some
  elements.

* Updated documentation of the `state` submodule.

* Updated Usage/Writing Custom Flows to document step substitution

* Fixed a number of broken links.

# 2.0.11

## Misc Enhancements/Bugfixes

* Fixed a deadlock in some situations because of `OpenROAD.STAPrePNR` using the
  global thread-pool for OpenLane, which may be used to run the step itself.

# 2.0.10

## Tool Updates

* Relaxed `rich` version range to allow Rich 13.
  * Matches Volare's version range and allows CACE and OpenLane 2 to be
    installed in the same Python environment.

# 2.0.9

## CLI

* Fixed `--ef-save-views-to` saving to `signoff/<design>/openlane` instead of
  `signoff/<design>/openlane-signoff` (which makes less sense but is the
  established convention at Efabless.)

## Steps

* `OpenROAD.*`

  * Fixed environment contamination with deprecated variables that may be used
    by user-supplied PDN or SDC files.

* `OpenROAD.GeneratePDN`

  * Restored compatibility with some ancient OpenLane PDN config files.

## Tool Updates

* Updated `ioplace_parser` to `0.2.0`
  * Fixes regressions in pin regular expression parsing.

# 2.0.8

## Steps

* `Odb.DiodePortInsertion`, `Odb.DiodesOnPorts`
  * Fixed bug where diodes were never inserted on outputs, and added unit tests
    to that effect.

# 2.0.7

## Misc Enhancements/Bugfixes

* Overhauled Tcl configuration loading code to fix a number of bugs that may
  occur when a Tcl file sources another Tcl file, such as for TinyTapeout
  configs (thanks @htfab)

# 2.0.6

## Misc. Enhancements/Bugfixes

* Fixed a crash on Linux distributions where `/etc/lsb-release` includes
  comments.

# 2.0.5

## Misc. Enhancements/Bugfixes

* The flow warning summary now only shows the first instance of any warning
  emitted, instead showing two numbers for identical warnings in other steps and
  for similar warnings (e.g. same OpenROAD code.)

# 2.0.4

## Steps

* `Odb.SetPowerConnections`

  * Fixed bug where instances with special characters in their name and power
    pins are not equal to those of the SCL would not get connected.
  * Added assertion that exactly one pin is connected for every operation.

* `Yosys.GenerateJSONHeader`

  * Netlist is now flattened so `Odb.SetPowerConnections` can properly set pins
    for nested macros with power pin names not equal to those of the SCL.

# 2.0.3

## Tool Updates

* Updated OpenROAD to `d423155`, OpenSTA to `a7f3421`
  * Addresses an
    [antenna repair bug](https://github.com/efabless/openlane2/issues/459)

## Testing

* Updated a number of unit tests to reflect new OpenROAD error codes.
* Fixed failing design integration tests.

# 2.0.2

## Steps

* `Odb.ReportDisconnectedPins`
  * Fixed table not being written to step directory
  * Fixed bug where table widths were not being set properly
  * Fixed bug where pins with `USE SIGNAL` would be considered power pins

# 2.0.1

## Steps

* `OpenROAD.*`
* Fixed alert about unmatched regexes in `PDN_MACRO_CONNECTIONS` not being
  properly marked as an `[ERROR]`.
* Fixed crash when steps that generate OpenROAD alerts that are suppressed by
  the flow experience a non-zero exit.

# 2.0.0

## Docs

* Updated messaging to be a bit more consistent wrt OpenLane 1 vs OpenLane 2.

# 2.0.0rc3

## CLI

* Resolved bug causing nonexistent mounted volumes to be created as root when
  using a non-rootless container engine with `--dockerized`.
* Fixed issue where PIP versions of OpenLane would not be able to copy examples
  properly.
* Environment detection scripts no longer use `nix-info`, saving time.

## Steps

* `OpenROAD.STAPrePnR`

  * Now performs multicorner STA pre-PnR according to `STA_CORNERS`; although if
    two corners have identical file lists the latter corner is skipped
  * Internally rearranged class structure so STA pre and post PnR share as much
    code as possible

* `Yosys.*`

  * Fixes a bug where synthesis checks were not passed properly when
    `SYNTH_ELABORATE_ONLY` is true.
  * **Internal**:
    * Created new namespace, `yosys_ol`, to encapsulate a number of reusable
      functions for modularity and readability
    * Created two new functions `ol_proc` and `ol_synth`; to encapsulate our
      modified `synth` and `proc` instead of them being strewn across
      `synthesize.tcl`
    * ABC script construction moved to standalone file

## Misc

* `openlane.steps`
  * `Step`
    * `.start()` no longer prints logs at the beginning as it may not
      necessarily exist

# 2.0.0rc2

## CLI

* `openlane.steps`
  * `eject` *now overrides `psutils.Popen()` instead of `run_subprocess`,
    allowing it to run at a lower level
  * `PATH`, `PYTHONPATH` now excluded from `run.sh`

## Steps

* `Checker.PowerGridViolations`

  * Fixed mistakenly added whitespace in `FP_PDN_CHECK_NODES`

* `Magic.WriteLEF`

  * Added new variable `MAGIC_WRITE_LEF_PINONLY`, which writes the LEF with with
    the `-pinonly` option; declaring nets connected to pins on the same metal
    layer as obstructions and not part of the pin

* `OpenROAD.*`, `Odb.*`

  * Outputs now processed first by new class `OpenROADOutputProcessor`, which
    captures warnings and errors from OpenROAD into a data structure and emits
    them using OpenLane's logger

* `OpenROAD.CTS`

  * Made `CTS_MAX_CAP` a non-PDK value, and also optional as the values in the
    PDK configuration are bad and OpenROAD does a better job without it
  * CTS no longer passes `MAX_TRANSITION_CONSTRAINT`, instead using a new
    variable `CTS_MAX_SLEW` if it exists
  * Fixed issue where no arguments were passed to
    `configure_cts_characterization`
  * Fixed bug where an incorrect value was passed to the `-max_slew` option

* `Odb.ApplyDEFTemplate`

  * Added new variable, `FP_TEMPLATE_COPY_POWER_PINS`, that *always* copies
    power pins from the DEF template
  * Power pins are now filtered and exempt from placement otherwise, allowing
    the step to be runnable after PDN generation

* `Odb.CustomIOPlacement`

  * Power pins are now filtered and exempt from placement, allowing the step to
    be runnable after PDN generation
  * `FP_IO_VLENGTH`, `FP_IO_HLENGTH` are now both optional PDK variables
  * The values are now used properly instead of a taking the maximum of both for
    both kinds of pins
  * For PDKs that do not specify them, the script calculates default values
    based on the layers' rules
  * `QUIT_ON_UNMATCHED_IO` now migrates to new variable
    `ERRORS_ON_UNMATCHED_IO`, an enumeration of four variables that controls
    whether errors are emitted in:
    * no situation
    * situations where pins in the design are missing from the config file
      (default, matching openlane 1)
    * situations where pins in the config file are missing from the design (new)
    * either situation
  * Better error message for too many pins on the same side

* `OpenROAD.GlobalPlacement`

  * Added `PL_MIN_PHI_COEFFICIENT`, `PL_MAX_PHI_COEFFICIENT` for when global
    placement diverges

* `OpenROAD.GlobalPlacementSkipIO`

  * `PL_TIMING_DRIVEN` and `PL_ROUTABILITY_DRIVEN` no longer passed (useless
    with `-skip_io`)

* `OpenROAD.IOPlacement`

  * `FP_IO_VLENGTH`, `FP_IO_HLENGTH`, `FP_IO_MIN_DISTANCE` are now all optional
    PDK variables
    * For PDKs that do not specify them, OpenROAD calculates default values
      based on the layers' rules

* `OpenROAD.ManualMacroPlacement`

  * **API Break**: Verilog names of macros are now considered instead of DEF
    names in the event of a mismatch (e.g. for instances with `[]` or `/` in the
    name.)

* `OpenROAD.STAPrePnR`, `OpenROAD.STAPostPnR`

  * Added new configuration variable `EXTRA_SPEFS` ONLY for backwards
    compatibility with OpenLane 1 that should not otherwise be used

* `OpenROAD.STAPrePNR`

  * Unset clock propagation for this step (misleading as the clock should be
    ideal before CTS)

* `Verilator.Lint`

  * Now works with the preprocessor macro `VERILOG_POWER_DEFINE` being defined -
    justification is that most macros come with a powered netlist than a regular
    netlist
  * `CELL_BB_VERILOG_MODELS` is no longer used, with the blackbox models always
    getting generated (so power pins can be included)
  * `__openlane__`, `__pnr__`, `PDK_{pdk_name}` and `SCL_{scl_name}` are all
    always defined as preprocessor macros
  * Fixed issue where the order of files may not be preserved for macros,
    causing linting to fail
  * Internally adjusted how linter flags are set; a `.vlt` file is used to turn
    off certain linting rules for the black-box models instead of copying and
    wrapping the black-box comments in comments

* `Yosys.*`

  * `__openlane__`, `__pnr__`, `PDK_{pdk_name}` and `SCL_{scl_name}` are all
    always defined as preprocessor macros

* `Yosys.JsonHeader`

  * Now reads generated black-boxed models of the standard cells with power pins
    instead of lib files, allowing power pins to be explicitly specified for
    hand-instantiated cells as well without issue

## Flows

* `Classic`
  * Added `Odb.AddRoutingObstructions` before global routing
  * Added `Odb.RemoveRoutingObstructions` after detailed routing
  * Moved PDN generation steps before Global Placement

## Tool Updates

* `magic` -> `8.3.466`/`bfd938b`
  * Addresses a bug with reading DEF files using generated vias
* Updated KLayout to `0.28.17-1`
  * Relaxes PIP version range to accept newer patches (not newer minor versions)

## Testing

* Added an OpenLane 1-compatible configuration for `aes_user_project_wrapper` to
  test back-compat
* Ensured `open_proj_timer` config matches OpenLane 1's as closely as possible
* Updated unit tests because newer versions of flake8 hate `pytest.fixture()`
  for some reason
* Updated step unit tests that look for OpenROAD alerts to use captured alerts
  instead of checking the log.

## Misc. Enhancements/Bugfixes

* `openlane.common`
  * `Toolbox`
    * New method, `get_timing_files_categorized`, returns the three design
      formats in, get this, three separate lists
* `openlane.config`
  * `Config`
    * No longer attempts to migrate `EXTRA_SPEFS` to `MACROS` because of
      side-effects (e.g. the dummy paths)
  * PDK backwards-compatibility script now skips migrating `LIB_*` if `LIB`
    already exists
    * "Default" constraints made exclusive to `sky130` and `gf180mcu`
* `openlane.steps.Step`
  * `run_subprocess`: New concept of "output processors"- classes that may do
    processing on the output of a step to parse it
    * Default output parsing behavior implemented as `DefaultOutputProcessor`
    * `run_subprocess` no longer returns just metrics, rather, metrics are
      returned under the key `generated_metrics` when the
      `DefaultOutputProcessor` is used along with the results of other output
      processors
* Slightly adjusted widths of printed tables across the codebase for
  readability.

## API Breaks

* `OpenROAD.ManualMacroPlacement`

  * Verilog names of macros are now considered instead of DEF names in the event
    of a mismatch (e.g. for instances with `[]` or `/` in the name.)

* `openlane.steps.Step`

  * `run_subprocess` no longer returns just metrics, rather, metrics are
    returned under the key `generated_metrics` when the `DefaultOutputProcessor`
    is used along with the results of other output processors

## Documentation

* Adapted timing closure guide by [@shalan](https://github.com/shalan) to
  OpenLane 2
  * Converted to MyST Markdown
  * All images made dark-mode friendly
  * References to variables all now resolve properly
* Fixed a number of inconsistencies and broken links.

# 2.0.0rc1

## CLI

* Fixed `--ef-save-views-to` not saving `.mag`, `.gds` views

## Steps

* `Checker.*`
  * Created new `ERROR_ON` variables with the removed `QUIT_ON` variables from
    the `Classic` flow being added as deprecated names for these variables.
  * Disabling `ERROR_ON*` (previously `QUIT_ON*`) no longer bypasses a step
    entirely. A warning will be generated and the flow will not quit.
* `Checker.TimingViolations`
  * `TIMING_VIOLATIONS_CORNERS` renamed to `TIMING_VIOLATION_CORNERS`
  * Now creates a new variable `<violation_type>_VIOLATION_CORNERS` for its
    subclasses. This allows for fine-grained control of the IPVT corners checked
    by each subclass.
  * Now generates errors for violations occuring at `TIMING_VIOLATION_CORNERS`
    (unless the subclass variable override is defined) and generates warnings
    for violations in the rest of the IPVT corners.
* `Checker.HoldViolations`
  * Added `HOLD_VIOLATION_CORNERS` which takes precedence over
    `TIMING_VIOLATION_CORNERS`
* `Checker.SetupViolations`
  * Added `SETUP_VIOLATION_CORNERS` acting similar to `HOLD_VIOLATION_CORNERS`.
* Created `Checker.MaxCapViolations`
  * Reports maximum capacitance violations.
  * Added `MAX_CAP_VIOLATION_CORNERS`. It defaults to `[""]` which is the value
    for matching no corners (i.e. all violations are reported as warnings).
* Created `Checker.MaxSlewViolations`
  * Reports maximum slew violations.
  * Added `MAX_SLEW_VIOLATION_CORNERS`. It defaults to `[""]` which is the value
    for matching no corners (i.e. all violations are reported as warnings).
* `OpenROAD.GlobalPlacementSkipIO`
  * Fixed a bug where `PL_TARGET_DENSITY_PCT` is calculated base on
    `FP_CORE_UTIL` in designs with `FP_SIZING` set to `absolute`. The behavior
    now matches `OpenROAD.GlobalPlacement`.
* `Yosys.*`
  * Verilog files are now read with `-noautowire`. This changes the default
    `default_nettype` to `none`, no longer tolerating implicitly declared wires
    unless `default_nettype` is explicitly set to something else in a particular
    source file.

## Flows

* `Classic`, `VHDLClassic`
  * **API Break**: Removed all `QUIT_ON*` variables from the flow itself
  * Added `Checker.MaxSlewViolations`
  * Added `Checker.MaxCapViolations`

## Tool Updates

* Updated `black` to `23` + matching formatting changes to the code
* Makefile no longer creates venvs for most targets
* Default Nix shell no longer includes development-specific tools (jdupes,
  alejandra, pytest…), new devShell `dev` includes these tools and more

## Testing

* Created two coverage commands in the `Makefile`, one for infrastructure unit
  tests and the other for step unit tests

## Misc. Enhancements/Bugfixes

* `openlane.flows.Flow`:
  * All warnings captured are now printed at the end of the flow à la OpenLane
    1\.
* `openlane.flows.SequentialFlow`:
  * Deferred errors are now handled in the same way normal errors are.
* Various internal environment variables changed from `_lower_snake_case` to
  `_UPPER_SNAKE_CASE` for (relative) consistency
* `openlane.common.TclUtils`
  * Empty strings now escaped as `""`
* `openlane.steps.Step`
  * Printing of last 10 lines of a file now uses a ring buffer instead of
    concatenating then splitting then joining
* `openlane.steps.TclStep`
  * Various handcrafted joins in subclasses now use `TclStep.value_to_tcl` or
    `TclUtils.join`
  * **API Break**: `value_to_tcl` no longer converts dataclasses to JSON,
    rather, they're converted to Tcl dicts
  * **API Break**: `run_subprocess` now intercepts and passes most environment
    variables are now passed indirectly, i.e., a file is made and placed under
    the variable `_TCL_ENV_IN`, which is then to be sourced by scripts. This
    helps avoid the 1 MiB args + env limit in macOS / 2 MiB args + env limit in
    Linux.

## API Breaks

* **API Break**: Removed all `QUIT_ON*` variables from the the `Classic`,
  `VHDLClassic` per se, however they are not translated variables.

## Documentation

* Fixed bug with newcomer's guide (thanks @calvbore)

# 2.0.0b17

## CLI

* Multiple configuration files now supported, incl. mixes of JSON and Tcl files
* Added new flag, `--show-progress-bar/--hide-progress-bar`, also
  self-explanatory
* Added new flag, `--run-example`, which instantiates and runs one of the
  example designs
* Added new flag, `--condensed`, which sets `logging.options.condensed_mode` and
  changes the default for showing the progress bar to `False`
* Added new entry script, `openlane.config`, which allows configuration files to
  be interactively generated
* Fixed bug where 0 config files causes a crash

## Steps

* All steps:
  * Change skipped-step `warn`s to `info` if the skip should not necessarily be
    a cause for alarm
  * Suppressed warnings about dead processes when tracking subprocess resource
    usage
  * Fixed crash when subprocesses emit non-UTF-8 output: Now a proper
    `StepException` is raised
* Created `KLayout.DRC`
  * Only compatible with sky130 (skipped for other PDKs)
* Created `Checker.PowerGridViolations`
  * Raises deferred step error if `design__power_grid_violation__count` is
    nonzero
* Created `Checker.SetupViolations `, `Checker.HoldViolations` to check
  setup/hold timing violations
  * Add config variable `TIMING_VIOLATIONS_CORNERS`, which is a list of
    wildcards to match corners those steps will flag an error on.
* `KLayout.OpenGUI`
  * Added a new boolean config var, `KLAYOUT_EDITOR_MODE` to that enables editor
    mode in KLayout
  * Added new variable `KLAYOUT_PRIORITIZE_GDS`, which as the name implies,
    prioritizes GDS over DEF if there's a GDS in the input state.
  * `cwd` for subprocess set to step directory for convenience
  * Fixed bug where viewer mode was not working
* `Odb.*`, `KLayout.*`
  * Subprocesses now inherit `sys.path` in `PYTHONPATH` which allows `nix run`
    to work properly
* `Odb.ApplyDEFTemplate`
  * Added `FP_TEMPLATE_MATCH_MODE`, with values `strict` (default) or
    `permissive` with `strict` raising an error if any pins are missing from
    either the template or the design.
  * Warn when the template DEF die area is different from the design die area.
  * No longer copies the die area from the DEF template file-- floorplanning
    needs to be executed correctly first. `DIE_AREA`
* `Odb.CustomIOPlacement`
  * Completely re-implemented pin placement file parser in Antlr4 for more
    thorough syntax and semantic checking at
    https://github.com/efabless/ioplace_parser
  * Formalized concept of annotations; documented three annotations:
    `@min_distance`, `@bit_major`, and `@bus_major`.
  * Rewrote `openlane/scripts/odbpy/io_place.py` to rely on the new parser +
    general cleanup
* `Odb.ManualMacroPlacement`
  * Instances missing placement information are no longer treated as errors and
    are simply skipped so it can be passed on to other steps (or if is
    information about a nested macro)
* Created new step `Odb.WriteVerilogHeader`
  * Writes a `.vh` file using info from the layout post-PDN generation and the
    Verilog header
* `OpenROAD.*`
  * Updated to handle `EXTRA_EXCLUDED_CELLS`
  * No longer trimming liberty files, relying on `set_dont_use` instead
* `OpenROAD.CheckAntennas`
  * Added new `antenna_summary.rpt` file with a summary table for antennas
    matching that of OpenLane 1
* `OpenROAD.Floorplan`
  * `PL_TARGET_DENSITY_PCT` default calculation now prioritizes using metric
    `design__instance__utilization` if available.
  * Fixed a crash where obstructions were passed as floats instead of database
    unit integers and caused a crash.
* `OpenROAD.GeneratePDN`
  * Renamed `DESIGN_IS_CORE` to `FP_PDN_MULTILAYER`, which is more accurate to
    its functionality
  * Removed comments about assumptions as to the PDN stack config with regards
    to top-level integrations vs macros: macros can have two PDN layers and a
    core ring
  * Fixed issue where a PDN core ring would still be created on two layers even
    if `FP_PDN_MULTILAYER` is set to false- an error is thrown now
  * Fixed issue where `FP_PDN_VSPACING` is not passed to `add_pdn_stripe` when
    `FP_PDN_MULTILAYER` is set to false (thanks @mole99)
  * **API Break**: `FP_PDN_CHECK_NODES` is no longer a config variable for this
    step. The relevant checks are always run now, however, they do not cause the
    flow to exit immediately, rather, they generate
    `design__power_grid_violation__count ` metrics.
* `OpenROAD.GlobalPlacementSkipIO`
  * Updated to do nothing when `FP_DEF_TEMPLATE` is defined
* `OpenROAD.IOPlacement`
  * Updated to do nothing when `FP_DEF_TEMPLATE` is defined.
* `OpenROAD.IRDropReport`
  * Added `VSRC_LOC_FILES` for IR Drop, printing a warning if not given a value
  * Rewrote internal IR drop script
* `OpenROAD.Resizer*`, `OpenROAD.RepairDesign`
  * `RSZ_DONT_USE_CELLS` removed, added as a deprecated name for
    `EXTRA_EXCLUDED_CELLS`
* `OpenROAD.STAPostPNR`
  * Added hold/setup reg-to-reg worst violation to STA summary table.
  * Added hold/setup tns to STA summary table.
  * Slack values of zero are now highlighted green instead of red.
  * Changed summary table column header from `reg-to-reg` to `Reg to Reg Paths`
    for readability
  * Fixed slacks for `Reg to Reg Paths` only showing negative values.
* `Yosys.*`
  * Updated to handle `EXTRA_EXCLUDED_CELLS`
  * Internally replaced various `" ".join`s to `TclUtils.join`
  * Implementation detail: "internal" variables to be lowercase and prefixed
    with an underscore as a pseudo-convention
  * Turned `read_deps` into one sourced script that is generated by Python
    instead of a Tcl function (as was the case for `.EQY`)
  * For maximum compatibility, priority of views used of macros changed, now, in
    that order it's
    * Verilog Header
    * Netlist/Powered Netlist
    * Lib File
  * Fixed bug where Lighter would not be executed properly
* `Yosys.Synthesis`
  * Updated error for bad area/delay format to make a bit more sense
  * Updated internal `stat` calls to Yosys to pass the liberty arguments so the
    area can be consistently calculated
  * Fixed bug where custom technology maps were not properly applied
  * Removed `SYNTH_STRATEGY` value `AREA 4` -- never existed or worked

## Flows

* All flows
  * Added a `flow.log`, logging at a `VERBOSE` log level
  * Properly implemented filtering for `error.log` and `warning.log`
  * Constructors updated to support multiple configuration files
* Universal Flow Configuration Variables
  * Created `TRISTATE_CELLS`, accepting `TRISTATE_CELL_PREFIX` from OpenLane 1
    with translation behavior
  * Created new PDK variable `MAX_CAPACITANCE_CONSTRAINT`
    * Also added to `base.sdc`
  * Created new variable `EXTRA_EXCLUDED_CELLS`, which allows the user to
    exclude more cells throughout the entire flow
  * Renamed `PRIMARY_SIGNOFF_TOOL` to `PRIMARY_GDSII_STREAMOUT_TOOL` with
    translation behavior
  * Renamed `GPIO_PADS_PREFIX` to `GPIO_PAD_CELLS` with translation behavior
  * Renamed `FP_WELLTAP_CELL` to `WELLTAP_CELL` with translation behavior
  * Renamed `FP_ENDCAP_CELL` to `ENDCAP_CELL` with translation behavior
  * Renamed `SYNTH_EXCLUSION_CELL_LIST` to `SYNTH_EXCLUDED_CELL_FILE` with
    translation behavior
  * Renamed `PNR_EXCLUSION_CELL_LIST` to `PNR_EXCLUDED_CELL_FILE` with
    translation behavior
* `SynthesisExploration`
  * Added new flow, `SynthesisExploration`, that tries all synthesis strategies
    in parallel, performs STA and reports key area and delay metrics
* `Classic`
  * `ApplyDEFTemplate` now takes precedence over `CustomIOPlacement`, matching
    OpenLane 1
  * Added `Checker.PowerGridViolations` to the flow, gated by
    `QUIT_ON_PDN_VIOLATIONS` (which has a deprecated name of
    `FP_PDN_CHECK_NODES`) for back-compat with OpenLane 1 configurations
  * Added `Checker.SetupViolations`, `Checker.HoldViolations` to the end of the
    flow
    * Both gated by `QUIT_ON_TIMING_VIOLATIONS`
    * Each gated by `QUIT_ON_SETUP_VIOLATIONS`, `QUIT_ON_HOLD_VIOLATIONS`
      respectively

## Tool Updates

* Repository turned into a [Flake](https://nixos.wiki/wiki/Flakes) with
  `openlane` as the default output package and the previous shell environment as
  the default output devShell
  * `flake-compat` used so `nix-shell` continues to work as you'd expect for
    classic nix
* All package `.nix` files
  * Now follow the `nixpkgs` convention of explicitly listing the dependencies
    instead of taking `pkgs` as an argument
  * Have a `meta` field
* Reformatted all Nix code using
  [alejandra](https://github.com/kamadorueda/alejandra)
* Updated Open PDKs to `bdc9412`
* Updated OpenROAD to `75f2f32`
  * Added some conveniences for manual compilation to the Nix derivation
* Updated Volare to `0.16.0`/`4732594`
  * New class in API, the `Family` class, helps provide more meaningful error
    reporting if the user provides an invalid PDK variant (and resolves to a
    variant if just a PDK name is provided)
* Updated Yosys to `0.38`/`543faed`
  * Added Yosys F4PGA SDC plugin (currently unused)
* Added KLayout's python module to the explicit list of requirements

## Testing

* Added various [IPM](https://github.com/efabless/ipm) designs to the CI
* Added a full caravel user project example (wrapper + example) to the CI
* Greatly expanded unit tests for individual steps

## Misc. Enhancements/Bugfixes

* Created new folder in module, `examples` which contains example designs (of
  which `spm` is used as a smoke test)
* `__main__`
  * Two new commandline flags added
  * `--save-views-to`: Saves all views to a directory in a structure after
    successful flow completion using `State.save_snapshot`
  * `--ef-save-views-to`: Saves all views to a directory in the Efabless
    format/convention, such as the one used by Caravel User Project.
* `openlane.logging`
  * `LogLevels` is now an IntEnum instead of a class with global variables
  * Create a custom formatter for logging output instead of passing the
    formatting options as text to the logger
  * Created new log level, `SUBPROCESS`, between `DEBUG` and `VERBOSE`, and made
    it the new default
  * Create a separate handler for logs with level `SUBPROCESS` that doesn't
    print timestamps, level, etc
  * New global singleton `options` created, which allows to configure both:
    * `condensed_mode`: boolean to make the logs terser and suppress messages
      with `SUBPROCESS` level unconditionally
    * `show_progress_bar`: boolean, self-explanatory
  * **API Break**: Removed `LogLevelsDict`, LogLevels[] now works just fine
  * Changed all instances of `WARN` to `WARNING` for consistency
  * Fixed bug where `VERBOSE` logging in internal plain output mode simply used
    `print`
* `openlane.state`
  * Added new `DesignFormat`: `VERILOG_HEADER`
* `openlane.common`
  * `Toolbox`
    * Objects no longer create a folder immediately upon construction
    * `remove_cells_from_lib` now accepts wildcard patterns to match against
      cells (to match the behavior of OpenROAD steps)
    * `get_macro_views` can now take more than one `DesignFormat` for
      `unless_exist`
  * New `click` type, `IntEnumChoice`, which turns integer enums into a set of
    choices accepting either the enum name or value
  * New function `process_list_file` to process `.gitignore`-style files (list
    element/comment/empty line)
* `openlane.config`
  * Updated to support an arbitrary number of a combination of Tcl files, JSON
    files and python dictionaries (or any object conforming to `Mapping`) to
    create configuration files, each with their own `Meta` values
  * `design_dir` can now be set explicitly, but if unset will take `dirname` of
    last config file passed (if applicable)
  * Internally unified how Tcl-based configurations and others are parsed
  * `Instance` fields `location`, `orientation` now optional
  * `Macro` has two new views now, `vh` and `pnl`
  * New `DesignFormat` added: * `openlane.config.DesignFormat`
* `openlane.steps`
  * `__main__`
    * Use default `--pdk-root` for `run` command
  * `Step`
    * `load()`'s pdk_root flag can now be passed as `None` where it will default
      to `cwd`
    * New method `load_finished()` to load concluded steps (which loads the
      output state and step directory)
    * `factory`
      * New method `from_step_config()` which attempts to load a step from an
        input configuration file
        * Reworked step-loading function to use `from_step_config()` where
          appropriate
    * `create_reproducible()`
      * Added `flatten` to public API, which flattens the file structure with
        the exception of the PDK, which is saved to `pdk/$PDK`
      * Modified behavior of flatten to allow including the PDK (which isn't
        flattened)
      * Generated `run_ol.sh` now passes ARGV to the final command (backwards
        compatible with old behavior)
        * Primary use for this: `run` command now accepts `--pdk-root` flag
    * Added runtime to `*.process_stats.json`
  * `openlane.flows`
    * Added new instance variable, `config_resolved_path`, which contains the
      path to the `resolved.json` of a run
    * Flows resuming existing runs now load previously concluded steps into
      `self.step_objects` so they may be inspected
* Fixed an issue where Docker images did not properly have dependencies of
  dependencies set in `PYTHONPATH`.
* Fixed a corner case where some OpenLane 1 JSON configs that use Tcl-style
  dicts that include paths would fail conversion to a Python dict
* Fixed a bug with ejected reproducible scripts keeping some nix store paths.
* Fixed Docker images not having `TMPDIR` set by default
* Updated Nix overlays to detect Darwin properly, added another fix for `jshon`
* Updated Nix derivation to ignore `__pycache__` files
* Suppressed tracebacks in more situations (too shouty)
* Removed `PYTHONPATH` from `default.nix` - OpenLane now passes its
  `site-packages` to subprocesses (less jank) (but still a bit jank)

## API Breaks

* Universal Flow Configuration Variables
  * `CTS_ROOT_BUFFER`, `CTS_CLK_BUFFERS` and `CTS_MAX_CAP` all moved to
    `OpenROAD.CTS`
  * `IGNORE_DISCONNECTED_MODULES` moved to `Odb.ReportDisconnectedPins`
  * `GPL_CELL_PADDING` moved to `OpenROAD.GlobalPlacement`
  * `DPL_CELL_PADDING` moved to steps that have the rest of the `dpl` variables
  * `GRT_LAYER_ADJUSTMENTS` moved to steps that have the rest of the routing
    layer variables
  * Moved `GRT_OBS` to `Odb.AddRoutingObstructions` as a deprecated name for
    `ROUTING_OBSTRUCTIONS`
  * Removed `FP_CONTEXT_DEF`, `FP_CONTEXT_LEF`, and `FP_PADFRAME_CFG`: To be
    implemented
  * Removed `LVS_INSERT_POWER_PINS`, `RUN_CVC`, `LEC_ENABLE`,
    `CHECK_ASSIGN_STATEMENTS`
* Moved `DesignFormat`, `DesignFormatObject` from `openlane.common` to
  `openlane.state`
* `openlane.common.Toolbox.remove_cells_from_lib` no longer accepts
  `as_cell_lists` as an argument, requiring the use of `process_list_file`
  instead
* Removed `LogLevelsDict`, `LogLevels[]` now works just fine

## Documentation

* Added Glossary
* Added FAQ
* Added note on restarting Nix after configuring the Cachix substituter
* Added a first stab at (conservative) minimum requirements for running
  OpenLane- you can definitely get away with less at your own risk
* Added extensions to make the documentation better to write and use:
  * `sphinx-tippy` for tooltips
  * `sphinx-copybutton` for copying terminal commands
  * `sphinxcontrib-spelling` so we don't write "Verliog"
* Custom extension so Flows, Steps and Variables can be referenced using custom
  MyST roles
* Added a new target to the `Makefile`, `watch-docs`, which watches for changes
  to rebuild the docs (requires `nodemon`)
* Separated the "Getting Started" guide into a tutorial for newcomers and a
  migration guide for OpenLane veterans
* Changed *all* `.png` files to `.webp` (saves considerable space, around 66%
  per image)
* Updated all Microsoft Windows screenshots to a cool 150% UI scale
* Updated generated documentation for steps, flows and universal configuration
  variable
* Updated Readme to reflect `aarch64` support
* Updated docstrings across the board for spelling and terminology mistakes

# 2.0.0b16

## Steps

* All:
  * Changed type of `DIE_AREA` and and `CORE_AREA` to
    `Optional[Tuple[Decimal, Decimal, Decimal, Decimal]]`
* `KLayout.*`:
  * Propagated `venv` sitepackages to `PYTHONPATH`
  * Rewrote scripts to use either the Python API or use arguments passed via
    `KLAYOUT_ARGV` instead of the weird `-rd` pseudo-serialization
* `KLayout.XOR`:
  * Fixed threads not working properly
  * `KLAYOUT_XOR_THREADS` is now optional, with the thread count being equal to
    your thread count by default
  * Added new variable, `KLAYOUT_XOR_TILE_SIZE`, which is the size of the side
    of a tile in microns (the tile size must be sufficiently smaller than the
    design for KLayout to bother threading)
  * Added `info` prints for thread count
* `Magic.*`:
  * Base `MagicStep` no longer overrides `run`, but does override
    `run_subprocess`
  * `openlane/scripts/magic/common/read.tcl` is now a list of read-related Tcl
    functions used across all Magic scripts
  * Added new variable `MAGIC_CAPTURE_ERRORS` to best-effort capture and throw
    errors generated by Magic.
* `Magic.StreamOut`:
  * Internally set `MAGTYPE` to `mag`
  * Change sequence as follows
    * Old sequence:
      1. Read tech LEF
      1. Read macro LEF views (if applicable)
      1. Read design DEF
      1. Read macro GDS views (if applicable)
      1. Write final GDS
    * New sequence:
      1. Read tech LEF
      1. Read PDK SCL/GDS
      1. Depending on the value of `MAGIC_MACRO_STD_CELL_SOURCE`, if applicable:
         * Read macro GDS views as a black-box
         * Read macro GDS views, de-referencing standard cells (i.e. using PDK
           definitions)
      1. Write final GDS
    * Rationale: The old flow triggers a bug where references for cells inside a
      macro's GDS view were broken broken. A workaround was suggested by Tim
      Edwards and the new flow was adapted from his workaround.
      * Additionally, the new flow is just plain more explicit and
        straightforward.
  * Updated to throw errors when `MAGIC_MACRO_STD_CELL_SOURCE` is set to `macro`
    and:
    * Multiple GDS files are defined per macro
    * A macro's GDS file does not have a PR boundary
* `Odb.*`
  * Added `openlane/scripts/odbpy` to `PYTHONPATH`
  * Propagated `venv` sitepackages to `PYTHONPATH`
  * `openlane/scripts/odbpy/defutil.py`:
    * Added validation for obstruction commands
    * Added exit codes for validation errors in obstruction commands
    * Added a command to remove obstructions
    * Enhanced obstructions regex matching to account for >5 items in an
      obstruction definition.
* Created obstruction-related steps
  * `Odb.AddRoutingObstructions`: Step for adding metal-layer obstructions to a
    design
  * `Odb.RemoveRoutingObstructions`: Step for removing metal-layer obstructions
    from a design.
    * The preceding two steps, and their derivatives, should be used in tandem,
      i.e., obstructions should be added then removed later in the flow.
  * `Odb.AddPDNObstructions`: A subclass of `Odb.AddRoutingObstructions` that
    adds routing (metal-layer) obstructions that apply only to the PDN, using
    the variable `PDN_OBSTRUCTIONS`. Runs before PDN generation.
  * `Odb.RemovePDNObstructions`: A subclass `Odb.RemoveRoutingObstructions` that
    removes obstructions added by `Odb.AddPDNObstructions`.
* `Odb.DiodesOnPorts`, `Odb.HeuristicDiodeInsertion`:
  * Now automatically runs DPL and GRT to legalize after insertion
  * Old behavior kept using new steps: `Odb.PortDiodePlacement` and
    `Odb.FuzzyDiodeInsertion`.
  * Updated underlying script to have some more debugging options/be more
    resilient
  * Fixed a bug where attempting to insert another diode of the same name would
    cause a crash
* `OpenROAD.*`:
  * Added three new entries to set of DesignFormats:
    * `POWERED_NETLIST_SDF_FRIENDLY`
    * `POWERED_NETLIST_NO_PHYSICAL_CELLS`
    * `OPENROAD_LEF`
  * Added `openlane/scripts/odbpy` to `PYTHONPATH`
  * Propagated `venv` sitepackages to `PYTHONPATH`
* `OpenROAD.WriteViews`
  * Writes the aforementioned new design formats
* `OpenROAD.CTS`, `CVCRV.ERC` (unused):
  * Replaced legacy calls to `Step.run` causing crashes in some situations
* Created `OpenROAD.CutRows`
* `OpenROAD.CutRows`, `OpenROAD.TapDecapInsertion`:
  * Renamed `FP_TAP_VERTICAL_HALO` to `FP_MACRO_VERTICAL_HALO`,
    `FP_TAP_HORIZONTAL_HALO` to `FP_MACRO_HORIZONTAL_HALO`
    * Rationale: Halo doesn't only affect tap insertion, it also affects cut
      rows generated in the floorplan. This affects cell insertion and power
      rails and anything related to floorplan and std cell placement.
* `OpenROAD.DetailedRouting`:
  * Added `info` prints for thread count
* `OpenROAD.Floorplan`:
  * Added new variable `FP_OBSTRUCTIONS` to specify obstructions during
    floorplanning
  * Added a new PDK variable, `EXTRA_SITES`, which specifies additional sites to
    use for floorplanning (as overlapping rows) even when:
    * Cells without double-heights are not used
    * Double-height cells with missing or mislabeled LEF `SITE`(s) are used
* Part of `OpenROAD.GlobalRouting` spun off as `OpenROAD.RepairAntennas`
  * Added `OpenROAD.RepairAntennas` to `Classic` flow after
    `Odb.HeuristicDiodeInsertion`; gated by `RUN_ANTENNA_REPAIR` (with a
    deprecated name of `GRT_REPAIR_ANTENNAS` for backwards compat)
* `OpenROAD.IOPlacement`, `OpenROAD.GlobalPlacementSkipIO`
  * Added new value for `FP_IO_MODE` which places I/O pins by annealing
* `OpenROAD.ResizerTiming*`:
  * Added `PL_RESIZER_GATE_CLONING` and `GRT_RESIZER_GATE_CLONING` respectively,
    which control OpenROAD's ability to perform gate cloning while running
    `repair_timing` (default: `true`)
* `OpenROAD.STAPostPNR`
  * Added `timing__unannotated_nets__count` to record number of annotated nets
    reports during post-PnR STA
  * Added `timing__unannotated_nets_filtered__count` which filters the former's
    count based on whether a net has a wire. A wire indicates if a net has
    physical implementation. If a net doesn't have a wire then it can be waived
    and filtered out.
* `Verilator.Lint`:
  * Fixed bug where inferred latch warnings were not properly processed
* `Yosys.*Synthesis`:
  * Per comments from Yosys Team
    [(1)](https://github.com/YosysHQ/yosys/issues/4039#issuecomment-1817937447)
    [(2)](https://github.com/The-OpenROAD-Project/OpenLane/pull/2051#issuecomment-1818876410)
    * Replaced instances of ABC command `rewrite` with `drw -l` with new
      variable `SYNTH_ABC_LEGACY_REWRITE` being set to `true` restoring the
      older functionality (`false` by default)
    * Replaced instances of ABC command `refactor` with `drf -l` with new
      variable `SYNTH_ABC_LEGACY_REFACTOR` being set to `true` restoring the
      older functionality (`false` by default)
  * New variable, `USE_SYNLIG`, enables the use of the Synlig frontend in place
    of the Yosys Verilog frontend for files enumerated in `VERILOG_FILES`
    (disabled **by default**)
  * New variable, `SYNLIG_DEFER`, enables the experimental `-defer` feature (see
    [this part of Synlig's readme](https://github.com/chipsalliance/synlig#example-for-parsing-multiple-files))
    (disabled by default)
  * Underlying scripts reworked to unify how Verilog files, preprocessor
    definitions and top level parameters are handled
  * Exempt SystemVerilog `"$assert"s` from "unmapped cells"
  * Metric `design__latch__count` renamed to `design__inferred_latch__count`
  * Fixed `SYNTH_NO_FLAT` not working.

## Flows

* `Classic` flow
  * `Odb.DiodesOnPorts` and `Odb.HeuristicDiodeInsertion` now run after
    `OpenROAD.RepairDesignPostGRT` (as the latter may create some long wires)
    but still before `Odb.ResizerTimingPostGRT` (as timing repairs take
    priority)
  * `OpenROAD.CheckAntennas` added after `OpenROAD.DetailedRouting`
  * `OpenROAD.CutRows` added before `OpenROAD.TapDecapInsertion`
  * `OpenROAD.AddPDNObstructions` and `OpenROAD.RemovePDNObstructions` now
    sandwich `OpenROAD.GeneratePDN`
* Internally updated implementation of `VHDLClassic` flow to dynamically create
  `.Steps` from `Classic`

## Documentation

* `docs/source/index`:
  * Changed markup language from RST to Markdown
  * Better disambiguation between OpenLane 1 and OpenLane 2
  * Removed reference to unused utilities
  * Hid top-level `toctree` polluting the landing page
  * Fixed links to incorrect repository
* Corners and STA: Now indexed; details some violations
* Updated documentation of `openlane.config.Variable.pdk` to make it a bit
  clearer

## Tool Updates

* Nix:
  * Upgraded Nix Package Pin to `3526897`
  * Added support for `aarch64-linux` and `aarch64-darwin`
  * Created new overlays:
    * `cbc`: Use c++14 instead of the default c++17 (`register` declarations)
    * `lemon-graph`: `sed` patch `register` declaration
    * `spdlog-internal-fmt`: `spdlog` but with its internal `fmt` as the
      external `fmt` causes some problems
    * `clp` to support `aarch64-linux`
    * `cairo`: to enable X11 support on macOS
    * `or-tools`: to use a new SDK on `x86-64-darwin` (see
      [this](https://github.com/NixOS/nixpkgs/issues/272156#issuecomment-1839904283)
    * `clp` to support `aarch64-linux`
  * Reworked Nix derivations for the OpenLane shell, OpenLane, and the Docker
    image
    * Made OpenLane 2's `src` derivation allowlist-based rather than
      gitignore-based (smaller `source` derivations)
    * Added a new argument to `default.nix`, `system`, as
      `builtins.currentSystem` is not available when using nix flakes (where in
      documentation it is described as "non-hermetic and impure": see
      https://nixos.wiki/wiki/Flakes). This change allows passing the system as
      argument and thus restores compatibility with nix flakes.
* Completely revamp Notebook
  * Rewrite Nix setup section to be more tolerant of non-Colab setups
  * Rewrite OpenLane dependencies to use a better method of installing
    OpenLane's dependencies/hack in `tkinter` if it's missing (as it will be on
    local environments)
  * Added descriptions for *all steps used*
  * Added RCX, STAPostPNR, LVS and DRC
* Added [Surelog](https://github.com/chipsalliance/surelog) to the included
  utilities
* Extended CI to handle Linux aarch64 builds
* Excluded yosys-ghdl plugin from ARM-based builds and from macOS - never worked
* Upgraded KLayout to `0.28.13`
  * Made KLayout derivation more orthodox- distinct configure, build and install
    steps
  * Made KLayout Python modules available to all Python scripts
  * macOS: All KLayout Mach-O binaries patched to find the correct dylibs
    without `DYLD_LIBRARY_PATH`
* Upgraded Magic to `83ed73a`
  * Enabled `cairo` support on macOS, which allows Mac users to use the Magic
    GUI
  * Removed `mesa_glu` on macOS
* Fixed Yosys plugins propagating Yosys, causing conflicts
* Updated unit tests to work with some env changes in Python 3.11
* Removed `StringEnum`
* Updated OpenPDKs to `e0f692f`
* Updated OpenROAD to `6f9b2bb`
  * OpenSTA is now built **standalone** just like `openroad-abc` for modularity
    purposes
  * Fixes issue where post-GRT resizing run-time and memory consumption got out
    of hand: see
    https://github.com/The-OpenROAD-Project/OpenROAD/issues/4121#issuecomment-1758154668
    for one example
* Updated Verilator to `v5.018` to fix a couple crashes, including a persistent
  one with `spm` on Apple Silicon
* Updated Volare to `0.15.1`
  * OpenLane now doesn't attempt to `enable` when using `volare`- it points the
    `Config` object to the specific version directory for said PDK
* Updated Yosys to `0.34`/`daad9ed`
  * Added the
    [Synlig Yosys SystemVerilog Plugin](https://github.com/chipsalliance/synlig)

## API Breaks

* `openlane.steps.step.Step.load`: Argument `state_in_path` renamed `state_in`,
  also takes `State` objects
* `openlane.config.Config`:
  * For JSON configurations using `meta.version = 2`, `DIE_AREA` and `CORE_AREA`
    can no longer be provided as strings, and must be provided as an array of
    four numeric elements.
  * Removed global state when `Config.interactive` is used, `state_in` now
    explicitly required
    * Rationale: the little convenience offered is far outdone by the annoyance
      of most steps being non re-entrant, so trying to run the same cell twice
      is almost always a crash.
* `OpenROAD.CTS`:
  * Removed `CTS_TOLERANCE`: no longer supported by OpenROAD
* `OpenROAD.Floorplan`:
  * Removed `PLACE_SITE_HEIGHT` and `PLACE_SITE_WIDTH`: redundant
* `OpenROAD.GlobalRouting`:
  * Removed `GRT_REPAIR_ANTENNAS`. See details above.
* `Odb.DiodesOnPorts`, `Odb.HeuristicDiodeInsertion`:
  * Updated `HEURISTIC_ANTENNA_THRESHOLD` to be a non-optional PDK variable with
    default variables added in `openlane/config/pdk_compat.py`
* `Magic.StreamOut`:
  * Removed `MAGIC_GDS_ALLOW_ABSTRACT`: Bad practice
* Removed `openlane.common.StringEnum`: Use `Literal['string1', 'string2', …]`

## Misc. Enhancements/Bugfixes

* Added exit code propagation when a `StepError` is caused by
  `CalledProcessError`
* Added default Toolbox when Toolbox is not defined for a step
* Created a `.process_stats.json` file for every subprocess that has general
  statistics about a process's total elapsed time and resource consumption
* Created method `openlane.common.Path.startswith`
* Expanded `openlane.common.copy_recursive` to support dataclasses
* `openlane.state.State._repr_html_` to better handle recursive outputs.
* `openlane.config.Config`
  * Fixed bug in private methods where `pdkpath` was not being set in some
    scenarios
  * Fixed `_repr_markdown_` to use correct syntax identifier for YAML in
    Markdown
* Fixes and tweaks for step reproducibles:
  * `openlane.steps create-reproducible` has new flag, `--no-include-pdk`, which
    excludes PDK files from reproducibles and make any reference to them utilize
    `pdk_dir::`
  * Slight internal rework for `openlane.steps.Step.create_reproducible` to
    support flattened file structures suitable for testing
  * Reproducibles now no longer include views of the design not explicitly
    declared in step `.inputs`
* Fixed tuple loading for config variables
* Fixed unit test for tuple loading for config variables
* Fixed missing orientations for MACRO variables

## Testing

* Created step unit testing infrastructure, relying on specially-laid out
  folders that provide input data with the ability to add a per-step input data
  preprocessor and output
  * Requires `--step-rx` flag to be passed to `pytest`
  * Created submodule to host step tests
  * Added step to Nix build that utilizes the step unit testing infrastructure
  * Some space/data duplication avoidance measures: Allow missing `state.json`
    for empty state and creation of `.ref` files
* Created a new internal subcommand, `openlane.steps create-test`, which creates
  a flat reproducible that can be more easily added as a step unit
* Ported `aes_user_project_wrapper` from OpenLane 1
* Added `user_proj_timer` from
  https://github.com/efabless/openframe_timer_example/tree/main/openlane/user_proj_timer
* Changed `manual_macro_placement_test` design to have a macro with orientation
  `FN` as a test for the aforemention
* Enable post-GRT resizer for `aes_core`, `spm` and `aes`
* Disabled latch linting for `salsa20`

# 2.0.0b15

* Added IcarusVerilog as a dependency to OpenLane, and GTKWave as a Nix shell
  dependency
* Added power metric reporting to OpenSTA-based steps
* Updated OpenROAD to `bdc8e94`
* Updated Yosys to 0.33 / `2584903`
  * Changed Yosys build process to use an external ABC as ABC takes 8 billion
    years to build (estimate)
  * Patched Yosys and dependent utilities to use BSD libedit
  * Reimplemented how Yosys plugins work in Nix, so they're all loaded with
    Yosys
    * Added derivations for:
      * [SymbiYosys](https://github.com/YosysHQ/sby)
      * [eqy](https://github.com/YosysHQ/eqy)
      * [Lighter](https://github.com/YosysHQ/eqy)
      * [GHDL Yosys Plugin](https://github.com/ghdl/ghdl-yosys-plugin)
  * Created `Yosys.EQY`, a step based on EQY that runs at the very end of the
    flow comparing the RTL inputs and outputs (disabled by default)
  * Modified `Yosys.Synthesis` to support Lighter, which greatly reduces power
    consumption by clock-gating D-flipflops (disabled by default, set
    `USE_LIGHTER` to true to activate)
  * Created new step, `VHDLSynthesis`
    * Created new experimental flow, `VHDLClassic`, incorporating said step and
      removing Verilog-specific steps
* Latches without `always_latch` are now reported as a lint error if the
  variable `LINTER_ERROR_ON_LATCH` is set to `True` (which it is by default)
  * Added latch design to fastest test set for both supported PDKs
* Fixed a race condition with `openlane/steps/step.py::Step::run_subprocess`
* Fixed a bug where `glob` introduced nondeterminism, as glob returns files in
  an arbitrary order on some filesystems:
  https://docs.python.org/3.8/library/glob.html?highlight=sorted
  * All `glob` results were simply sorted.
* Fixed a bug where `openlane/common/toolbox.py::Toolbox::create_blackbox_model`
  constructs and uses an invalid Path.
* Fixed `Checker.YosysSynthChecks` ID to match class name
* Fixed `Odb.SetPowerConnections` missing from step factory
* Fixed `OpenROAD.GlobalRouting` missing `GRT_ANTENNA_MARGIN` from OpenLane 1
* Fixed `Verilator.Lint` incorrectly calling Verilator by appending the list of
  defines to the list of files
* Renamed `SYNTH_DEFINES` to `VERILOG_DEFINES` with translation behavior
* Renamed `SYNTH_POWER_DEFINE` to `VERILOG_POWER_DEFINE` with translation
  behavior
* Removed `SYNTH_READ_BLACKBOX_LIB`, now always loaded

# 2.0.0b14

* Added `PNR_SDC_FILE` to all OpenROAD steps
* Added `SIGNOFF_SDC_FILE` to `OpenROAD.STAPostPNR`
* Added `report_design_area_metrics` to OpenROAD scripts that potentially modify
  the layout
* Added comprehensive documentation on PDKs
* Added documentation for migrating the Macro object
* Added validation for unknown keys for the Macro object
* Added testing for `openlane.common.toolbox::Toolbox::create_blackbox_model`,
  `openlane.common.toolbox::Toolbox::get_lib_voltage`,
  `openlane.flows.sequential::SequentialFlow::__init_subclass__`=
* Updated OpenROAD to `0a6d0fd`: **There is an API break in OpenDB APIs**:
  * `odb.read_def` now takes a `dbTech` and a Path string instead of a
    `dbDatabase` and a Path string.
  * The `dbTech` object can be obtained via the `getTech` method on `dbDatabase`
    objects: `db.getTech()`, for example.
  * Liberty files without default operating conditions break in PSM-
    `libparse-python` added as a workaround until the PDKs are fixed
* `BASE_SDC_FILE` renamed to `FALLBACK_SDC_FILE` with translation
  * Move `FALLBACK_SDC_FILE` to universal flow variables
* OpenROAD scripts internally now always read `SDC_IN` instead of `CURRENT_SDC`
  * SDC_IN set to either `PNR_SDC_FILE` or `SIGNOFF_SDC_FILE` by the appropriate
    steps
* Reimplemented I/O placement in the Classic flow based on the one in ORFS,
  i.e.:
  > "We start the loop in ORFS by ignoring io placement while doing global
  > placement, then do io placement, then re-run global placement considering
  > IOs. Its not perfect but that's the use." - @maliberty
* `open_pdks` -> `dd7771c`
* Volare -> `0.12.8`
* Changed gf180mcu tests to use `gf180mcuD`, the new recommended variant of
  gf180mcu
* Fixed bug with gating config variables with wildcards only affecting the first
  matching step
* Fixed detecting if `PL_TARGET_DENSITY_PCT` is not defined
* Fixed antenna repair: now re-legalizes after repair which was missing
  * Fixed failing designs in Extended Test Set

# 2.0.0b13

* Add Linting
  * Added Nix derivation for:
    [Verilator](https://github.com/verilator/verilator)
  * Added the following steps:
    * `Verilator.Lint`
    * `Checker.LintTimingConstructs`
    * `Checker.LintWarnings`
  * Emplaced the three new steps at the beginning of the flow
  * Added `Classic` flow variable:
    * `RUN_LINTER` w/ deprecated name (`RUN_VERILATOR`)
  * Added step variables:
    * `QUIT_ON_LINTER_ERRORS` -w/ deprecated name (`QUIT_ON_VERILATOR_ERRORS`)
    * `QUIT_ON_LINTER_WARNINGS` w/ deprecated name
      (`QUIT_ON_VERILATOR_WARNINGS`)
    * `QUIT_ON_LINTER_TIMING_CONSTRUCTS`
    * `LINTER_RELATIVE_INCLUDES` w/ deprecated (`VERILATOR_REALTIVE_INCLUDES`)
    * `LINTER_DEFINES`
  * Added metrics:
    * `design__lint_errors__count`
* Added support for `Flow`-specific configuration variables
  * Added a `config_vars` property to `Flow`
  * Added a `gating_config_vars` property to `SequentialFlow`, essentially
    replacing `flow_control_variable` (breaking change) with deprecation
    warnings for the latter
  * Added more consistent runtime handling of "abstract class properties"
  * Folded *all* OpenLane 1-style `RUN_` variables into Classic Flow
* Added an undocumented CVC step- upstream no longer supporting CVC in flows
* open_pdks -> `1341f54`
* yosys -> `14d50a1` to match OL1
* Restored ancient `{DATA,CLOCK}_WIRE_RC_LAYER` variables, with translation
  behavior from `WIRE_RC_LAYER` to `DATA_WIRE_RC_LAYER`
* Created new PDK variable `CELL_SPICE_MODELS` to handle .spice models of the
  SCLs instead of globbing in-step
* Changed default value of `MAGIC_DRC_USE_GDS`
* Fixed an issue where CI would fail when `vars.CACHIX_CACHE` is not defined
  (affected pull requests)
* Fixed an issue with Nix in environment surveys
* Fixed an issue where `openlane/scripts/openroad/pdn.tcl` used a deprecated
  name for a variable
* Fixed a bug where KLayout category names were lacking enclosing single quotes
* Fixed a number of broken links and entries in the documentation

# 2.0.0b12

* Added diode padding to `dpl_cell_pad.tcl`
* Added `FULL_LIBS` to `YosysStep` without any redactions
* Moved all PDN variables to the the `OpenROAD.GeneratePDN` step as
  step-specific PDK variables
* Updated PDN documentation to make sense and added an illustrated diagram of
  values
* Slightly reordered Classic Flow so detailed placement happens right after
  `Odb.HeuristicDiodeInsertion`
* Fixed translation of `FP_PDN_MACRO_HOOKS` when a string is provided (only
  splitting if a `,` is found)
* Removed extraneous `check_placement -verbose` after `common/dpl.tcl` sources
  in OpenROAD scripts

# 2.0.0b11

* Added new `mag` format to design formats, populated by `Magic.StreamOut`
* Added support for `stdin` in reproducibles (mainly for Magic): ejected
  reproducibles now save the input and use it
* Added three new PDK variables to all Magic-based steps: `MAGIC_PDK_SETUP`,
  `CELL_MAGS`, and `CELL_MAGLEFS`, which explicitly list some files Magic
  constructed from `PDK_ROOT`, as well as codifying a convention that variables
  must explicitly list files being used.
* Added new variable to `Magic.SpiceExtraction`, `MAGIC_EXT_ABSTRACT`, which
  allows for cell/submodule-level LVS rather than transistor-level LVS.
* Changed SPEF file saving to only strip asterisks instead of underscores as
  well, matching the folders
* Fixed an issue where OpenLane's type-checking only accepted a single value for
  Literals in violation of
  ["Shortening unions of literals," PEP-586](https://peps.python.org/pep-0586/#shortening-unions-of-literals)
* Fixed an issue where command-line overrides were still treated as strict
  variables
* Fixed an issue where `rule()` would print a line even when log levels would
  not allow it
* Fixed an issue where `PDK_ROOT` was of type `str`
* Updated documentation to provide information on conventions for declaring
  variables
  * Deprecated `StringEnums`, now favoring `Literal['str1', 'str2', …]`

# 2.0.0b10

* Add new commandline options: `--docker-tty/--docker-no-tty`, controlling the
  `-t` flag of Docker and compatible container engines which allocates a virtual
  tty
* Convert CI to use `--dockerized` instead of a plain `docker run`

# 2.0.0b9

* `Flow.start()` now registers two handlers, one for errors and one for
  warnings, and forwards them to `step_dir/{errors,warnings}.log` respectively
* Created `CELL_SPICE_MODELS` as a PDK variable to handle .spice models of the
  SCLs instead of globbing in-step
* Added a "dummy path" for macro translation purposes that always validates and
  is ignored by `self.toolbox.get_macro_views`
* Reduced reliance on absolute paths
  * Special exception carved out for `STEP_DIR`, `SCRIPTS_DIR`
  * Made KLayout scripts more resilient to relative pathing
* Created new "eject" feature, which would make reproducibles for steps relying
  on subprocesses independent of OpenLane
  * `scripts` directory copied in entirety into ejected reproducibles
* Updated Open PDKs to `e3b630d`
* Updated Yosys to `14d50a1`
* Updated CI to handle missing `vars.CACHIX_CACHE`
* Updated Volare to `0.12.3` to use new authentication and user agent
* Downgraded Magic to `0afe4d8` to match OL1
* Restored ancient `{DATA,CLOCK}_WIRE_RC_LAYER` variables, with translation
  behavior from `WIRE_RC_LAYER` to `DATA_WIRE_RC_LAYER`
* Fixed issue with `Step.load()` re-validating values, which affected
  reproducibles
* Timing signoff no longer prints if log level is higher than `VERBOSE`
* Use `parse_float=Decimal` consistently when loading JSON strings to avoid fun
  floating point errors
* Removed dependency on State module from `odb` scripts
* Removed custom PYTHONPATH setting from `OdbStep` (which was mostly to mitigate
  problems fixed in #86)

# 2.0.0b8

* Rename incorrectly-named metric rename `clock__max_slew_violation__count` to
  `design__max_slew_violation__count`
* Fix clock skew metric aggregation by using `-inf` instead of `inf`

# 2.0.0b7

* Internally reworked `Config` module
  * `Variable` objects now have a Boolean property, `.pdk`, which is set to
    `True` if the variable is expected to be provided by the PDK
  * List of common flow variables now incorporate both option config variables
    *and* PDK config variables, with the aforementioned flag used to tell them
    apart.
  * Individual `Step`s may now freely declare PDK variable, with the implication
    that if a `Flow` or one of its constituent `Step`s has one or more variables
    not declared by the current PDK, the `Step` (and `Flow`) are incompatible
    with the PDK.
  * Mutable data structures are used during the construction of `Config` to
    avoid constant copying of immutable dictionaries
    * Multiple private instance methods converted to private `classmethod`s to
      deal with mutable data structures instead of constantly making `Config`
      copies
  * Getting raw values from the PDK memoized to avoid having to call the Tcl
    interpreter repeatedly
  * All `Step` objects, not just those used with an interactive configuration,
    can now be given overrides upon construction using keyword arguments.
* A number of previously-universal PDK variables are now declared by the `Step`s
  and made non-optional, i.e., the `Step` can expect them to be declared by the
  PDK if the configuration is successfully validated.
* `PDK`, `PDK_ROOT` are no longer considered "PDK" variables as PDK variables
  depend on them
* `PRIMARY_SIGNOFF_TOOL` now a PDK variable and a string so OpenLane is not
  limited to two signoff tools
* `Toolbox.render_png()` now relies on a new `Step` called `KLayout.Render`
* `Config.interactive()` fixed, new Nix-based Colab notebook to be uploaded
  Soon™
* Assorted documentation updates and bugfixes

# 2.0.0b6

* Added `Odb.ApplyDEFTemplate` to `Classic` Flow
* Added `RUN_TAP_DECAP_INSERTION` as a deprecated name for
  `RUN_TAP_ENDCAP_INSERTION`

# 2.0.0b5

* Added `refg::` to documentation
* Fixed issue where "worst clock skew" metrics were aggregated incorrectly
* Fixed issue with referencing files outside the design directory

# 2.0.0b4

* Updated documentation for `run_subprocess`
* Updated Volare to `0.11.2`
* Fixed a bug with `Toolbox` method memoization
* Unknown key errors only emit a warning now if the key is used as a Variable's
  name *anywhere* linked to OpenLane. This allows using the same config file
  with multiple flows without errors.

# 2.0.0b3

* Added ability to create reproducible for any step using instance method
  `Step.create_reproducible()`
* Added ability to load and run Step from Config and State JSON files, working
  for both existing step folders and new reproducibles
* Added new CLI- under either the script `openlane.steps` or
  `python3 -m openlane.steps`, exposing the two functionalities above.
* Added internal ability to load a Config without attempting to load the PDK
  configuration data- i.e., only rely on the user's input
* Extended `Meta` objects to support Step ID and OpenLane version.
* Moved tests from source tree to `test/` folder, refactoring as necessary
* Internal `utils` module folded into `common` module, with elements publicly
  documented
* Removed `tcl_reproducible`

# 2.0.0b2

* Updated Magic to `952b20d`
* Added new variable, `MAGIC_EXT_SHORT_RESISTOR` to `Magic.SpiceExtraction`,
  disabled by default

# 2.0.0b1

* Added unit testing and coverage reporting for core infrastructure features
  (80%+)
* Added running unit tests in the CI for different Python versions
* Moved CI designs out-of-tree
* Various documentation improvements
* Common Module
  * Created new TclUtils to handle common Tcl interactions, i.e., evaluating the
    environment and testing
  * Made Tcl environment evaluation no longer rely on the filesystem
  * Made Tcl environment evaluation restore the environment after the fact
  * Moved `Path` from State module to common
  * Moved parsing metric modifiers and such from Toolbox
* Config Module
  * Updated PDK migration script to be a bit more resilient
  * Fixed bug where `meta` did not get copied properly with `Config` copies
  * Rewrote configuration dictionary preprocessor again
* Flow Module
  * Sequential flows now handle duplicate Step IDs by adding a suffix
* Logging Module
  * Logging rewritten to use Python logger with rich handler, the latter of
    which suppressed during unit testing
* State Module
  * `State.save_snapshot()` now also saves a JSON representation of metrics
  * Fixed metric cloning
* Step Module
  * Report start/end locii also end up in the log file
  * Utils
  * DRC module now uses `.` to separate category layer and rule in name

# 2.0.0a55

* Updated OpenROAD to `02ea75b`
* Updated Volare to `0.9.2`
* Added guide on updating utilities with Nix

# 2.0.0a54

* Updated Magic to `0afe4d8`:

```
Corrected an error introduced by the code added recently for support

of command logging, which caused the "select cell <instance>" command
option to become invalid;  this command option is used by the
parameterized cell generator and makes it impossible to edit the
parameterized cells.
```

# 2.0.0a53

* Reworked Tcl unsafe string escaping to use home-cooked functions instead of
  "shlex"

# 2.0.0a52

* Added three designs to the gf180mcu test set
* Magic GDS writes now check log for `Calma output error` before proceeding
  further
* Moved constraint variables to PDK
  * `SYNTH_CAP_LOAD` renamed to `OUTPUT_CAP_LOAD`
* Deprecated names for variables now take priority: allows overriding PDK
  variables properly
* Updated Magic to `8b3bb1a`
* Updated PDK to `78b7bc3`
* Updated Volare to `0.8.0` to support zstd-compressed PDKs
* Temporarily removed `manual_macro_placement_test` from the sky130 test set
  pending a weird bug

# 2.0.0a51

* Updated Netgen to `87d8759`

# 2.0.0a50

* JSON configuration files with `meta.version: 2` and dictionary configurations
  now both subject to stricter validation
  * Strings no longer automatically converted to lists, dicts, numbers,
    Booleans, et cetera
  * Numbers no longer automatically converted to Booleans
  * Unrecognized keys throw an error instead of a warning
* Steps now only keep a copy of configuration variables that are either common
  or explicitly declared
  * Explicitly declare global routing variables for resizer steps
  * Explicitly declare MagicStep variables for DRC step
* `CLOCK_PORT` type changed from `Optional[List[str]]` to
  `Union[str, List[str], None]`
* JSON globs behavior adjusted, now always returns `List` - conversion handled
  after preprocessing
* Rewrote `resolve.py` as a proper preprocessor
  * Proper recursion into Mappings and Sequences (so refs:: may be resolved in
    arbitrarily deep objects)
  * Defer most validation and conversion to `Config` object
* Fixed internal issue where `some_of` of a Union with more than two variables
  of which one is `None` just returns the same Union
* Fixed issue where `expr::` turns results into strings
* `µ`niformity, now all use `U+00B5 MICRO SIGN`
* Removed default values that `ref::`/`expr::` other variables
* Removed unused variable

# 2.0.0a49

* Made designs synthesized by Yosys keep their name after `chparam`

# 2.0.0a48

* Created `openlane.flows.cloup_flow_opts`, which assigns a number of `cloup`
  commandline options to an external function for convenience.
* Moved handling of `last_run` inside `Flow.start`
* Moved handling of volare, setting log level and threadpool count to
  `cloup_flow_opts`

# 2.0.0a47

* Update Magic, Netgen, and Yosys
* Made `SYNTH_ELABORATE_ONLY` functional
* Minor internal rearchitecture of `common` and commandline options

# 2.0.0a46

* Start on API cleanup in preparation for beta
* Common and Logging isolated into own modules
* Improved documentation on various parts of the codebase.
* Delineated `public`, `private` and `protected` class members:
  * If undocumented or starts with `__`, private
  * If decorated with `@openlane.common.protected`, protected
  * Else public
* Class members renamed to reflect the above
* Adjusted documentation generation to use RST and proper titles
* Flow progress bar hooks encapsulated in new `FlowProgressBar` object
  * Old methods still exist, issue a `DeprecationWarning`

## API Breaks

* Top level `import openlane` now only has the version. To get access to `Flow`
  or `Step`, try `from openlane.flows import Flow`
* `Flow.get`/`Step.get` no longer exist: use
  `Flow.factory.get`/`Step.factory.get` instead
* `openlane.common.internal` decorator replaced with `openlane.common.protected`
* `Step` objects no longer hold a reference to parent flow
  * `Step.start` now takes `self.step_dir` as a required argument when running
    non-interactive flows
  * A faster migration method inside a Flow is `step.start()` ->
    `self.start_step(step)`

# 2.0.0a45

* Made Magic DRC report parser more robust, handling multiple rules, etc
* Updated documentation for various related variables
* Fixed bug causing PNR-excluded cells being used during resizer-based OpenROAD
  steps

# 2.0.0a44

* Added support for multiple corners during CTS using the `CTS_CORNERS` variable
* Added support for multiple corners during resizer steps using the
  `RSZ_CORNERS` variable
* Internally reworked OpenROAD resizer and CTS steps to share a common base
  class

# 2.0.0a43

* Added `io_placer` and `manual_macro_placemnt_test` to CI
* Fixed `MAGTYPE` for `Magic.WriteLEF`
* Fixed bug with reading `EXTRA_LEFS` in Magic steps

# 2.0.0a42

* Added support for instances to `RSZ_DONT_TOUCH_RX`
* Added support for `RSZ_DONT_TOUCH_LIST` to resizer steps
* `inverter` design used to configure the above two
* Added ignore for `//` key in JSON config files
* Added two new variables for `Yosys.Synthesis`; `SYNTH_DIRECT_WIRE_BUFFERING`
  and `SYNTH_SPLITNETS`
* Fixed bug with Yosys report parsing
* Fixed issue in `usb_cdc_core` masked by aforementioned bug

# 2.0.0a41

* Updated Magic to `9b131fa`
* Updated Magic LEF writing script
* Ensured consistency of Tcl script logging prefixes

# 2.0.0a40

* Fixed a bug with extracting variables from Tcl config files when the variable
  is already set in the environment
* Fixed a bug with saving lib and SDF files
* Fixed `check_antennas.tcl` being mis-named

# 2.0.0a39

* Added mechanism for subprocesses to write metrics via stdout,
  `%OL_METRIC{,_I,_F}`, used for OpenSTA
* Added violation summary table to post-PNR STA
* Reworked multi-corner STA: now run across N processes with the step being
  responsible for aggregation
* Made handling `Infinity` metrics more robust
* Fixed names of various metrics to abide with conventions:
  * `magic__drc_errors` -> `magic__drc_error__count`
  * `magic__illegal__overlaps` -> `magic__illegal_overlap__count`
* Removed splash messages from OpenROAD, OpenSTA

# 2.0.0a38

* Added full test-suite added to CI
  * Like OpenLane 1, a "fastest test set" runs with every PR and an "extended
    test set" runs daily
* Added Nix building, intra-CI caching and installation as composite actions
  * Nix derivation now cached intra-CI even if running without access to secrets
  * Fixed issue where channel was mis-named
  * Smoke test on all platforms using `nix-shell`
* Docker image re-implemented: One layer with proper settings for PATH and
  PYTHONPATH
  * Docker image smoke-tested independently of Nix
* Fixed bug with Tcl configurations
* Fixed issue with `Yosys.Synthesis` producing false-positive checks
* Updated various design configs

# 2.0.0a37

* Added `MAX_TRANSITION_CONSTRAINT` to `base.sdc` (if set)
* Added `MAX_TRANSITION_CONSTRAINT` -> `SYNTH_MAX_TRAN` translation behavior in
  `base.sdc`
* Removed attempt(s) to calculate a default value for
  `MAX_TRANSITION_CONSTRAINT` in `all.tcl`, `openroad/cts.tcl` and
  `yosys/synth.tcl`

# 2.0.0a36

* Added a commandline option `-j/--jobs` to add a maximum cap on subprocesses.
* Added a global ThreadPoolExecutor object for all subprocesses to `common`.
  * Accessible for external scripts and plugins via `openlane.get_tpe` and
    `openlane.set_tpe`
* Folded `--list-plugins` into `--version`
* Renamed `ROUTING_CORES` to `DRT_THREADS`
* Removed `RCX_CORES`, step now uses global ThreadPoolExecutor

# 2.0.0a35

* Revert magic to
  [`a33d7b7`](https://github.com/RTimothyEdwards/magic/commit/a33d7b78b54d8456769d08236f91f9be31784267),
  last known-good version before a LEF writing bug

# 2.0.0a34

* Added ability to disable reproducibles on a per-class level
* Updated SDF to support N-corners
* Fixed bug with writing LIB/SDF views

# 2.0.0a33

* Bump supported PDK to `af34855`
* Rename 3 PDK variables to match OpenLane 1
  * `FP_PDN_RAILS_LAYER` -> `FP_PDN_RAIL_LAYER`
  * `FP_PDN_UPPER_LAYER` -> `FP_PDN_HORIZONTAL_LAYER`
  * `FP_PDN_LOWER_LAYER` -> `FP_PDN_VERTICAL_LAYER`

# 2.0.0a32

* Better adherence to class structure and mutability principles
  * Create `GenericDict`, `GenericImmutableDict` to better handle immutable
    objects, i.e. `State`, `Config`
  * `State`, `Config` made immutable post-construction
    * Various rewrites to accommodate that
  * `Step`:
    * `.run`:
      * No longer has any default implementation
      * Is expected to return a tuple of **views updates** and **metrics
        updates** which are then applied to copies by `.start` to meet
        mutability requirements
    * `.start`:
      * Handles input checking
      * Handles creating new `State` object based on deltas
  * `Flow`
    * Stateful variables for `.start`, `.run`, and other internal methods made
      private
    * `.start` now only returns the final state object
    * Intermediate steps stored in `self.step_dir`
    * `self.step_dir` and other "mutations" to Flow object have no effect on
      future `.start()` invocations, which are (more or less) idempotent
  * Remove `ConfigBuilder` and fold methods into `Config`
* Added `make host-docs` to Makefile

# 2.0.0a31

* Replace OpenSTA binary name check with an environment variable, `OPENSTA`

# 2.0.0a30

* Added ability to use `--dockerized` without further arguments to drop into a
  shell
* Reimplemented `--dockerized` - needs to be the first argument provided
* Reimplemented `--smoke-test` to not use a subprocess
  * `--smoke-test` doesn't attempt to handle `--dockerized` on its own anymore
* Fixed permissions bug when running a smoke test from a read-only filesystem
* Fixed race condition for temporary directories on macOS (and presumably
  Windows)

# 2.0.0a29

* Added run-time type checkers for `SequentialFlow` `Substitute` dictionary
* Folded `init_with_config` into constructor and deprecate it
* Fixed `SequentialFlow` step substitution bug by moving variable compilation to
  instance instead of class

# 2.0.0a28

* Added missing macro orientations
* Added missing `PDN_CFG` configuration variable
* Fixed crash when defining `SYNTH_READ_BLACKBOX_LIB`
* Streamlined all `read` messages in OpenROAD scripts and macro-related `read`
  messages in Yosys scripts.
* Cleaned up `YosysStep` hierarchy
* Cleaned up `synthesize.tcl`

> Thanks [@smunaut](https://github.com/smunaut) for the bug reports!

# 2.0.0a27

* Added `cloup` library for better argument grouping/prettier `--help` with
  click
* Added ability to substitute steps with a certain `id` in a `SequentialFlow`
  with other Step classes
* Added `--only`, `--skip` to commandline interface for `SequentialFlow`s
* Changed processing of how `--from` and `--to` are done in `SequentialFlow`s
* Better delineation of class vs. instance variables in documentation
* Type checker now also checks functions without typed headers
* Fixed minor bugs with `Decimal` serialization and deserialization
* Class/step registry now case-insensitive
* Moved documentation dependencies to separate requirements file
* Removed `jupyter` from `requirements_dev.txt`- too many dependencies and can
  just be installed with `pip install jupyter`
* Various documentation improvements and fixes

# 2.0.0a26

* Yosys steps now read macro netlists as a black-box if applicable
* Renamed STA steps to avoid ambiguity

# 2.0.0a25

* Made optional/default handling more straightforward to fix issue where the
  default value of an Optional is not None.
* Fixed config var inheritance issue for `OpenROAD.ParasiticsSTA`

# 2.0.0a24

* Add support for gf180mcuC to PDK monkey-patch procedure
* Update some PDK variables to be optional: `GPIO_PADS_LEF`,
  `IGNORE_DISCONNECTED_MODULES`
* Remove unused PDK variable: `CELL_CLK_PORT`

# 2.0.0a23

* Added warning on multiple clocks in `base.sdc`
* Added usage of translation hook for SDC scripts
  * Folded `sdc_reader.tcl` into `io.tcl`
* Fixed calculation issue with I/O delays in `base.sdc`
* Fixed SPEF read invocation to include instance path
* Renamed multiple functions in `io.tcl` for clarity and to avoid aliasing Tcl
  built-in functions
* Tcl reproducibles now add entire environment delta vs. just "extracted"
  variables
  * Better handling of objects inside the design directory

# 2.0.0a22

* Fixed a bug with initializing configurations using dictionaries.
* Added exception message for `InvalidConfig`.

# 2.0.0a21

* Created a (very) rudimentary plugin system
  * Add ability to list detected plugins with flag `--list-plugins`
* Fixed a problem with reading SPEF files for macros
* Various documentation updates

# 2.0.0a20

* Created a `Macro` definition object to replace a litany of variables.
  * `libs`, `spefs` and `sdf` files now use wildcards as keys, which will be
    matched against timing corners for loading, i.e., a SPEF with key `nom_*`
    will match timing corner `nom_tt_025C_1v80`.
    * This has been applied to PDK lib files, RCX rulesets and technology LEF
      files as well.
    * `Toolbox` object now has methods for matching the proper LIB/SPEF files.
* PDKs now list a `DEFAULT_CORNER` for picking LIB files as well as a list of
  `STA_TIMING` corners.
* Expanded the range of valid types for `Variable`: these new classes are
  supported, all with theoretically infinite nesting:
  * `Dict`
  * `Union`
  * `Literal`
* `State` rewritten to support nested dictionaries and type annotations.
  * (Subclass of `Mapping`- Python 3.8 does not support subscripting `UserDict`.
    Yep.)
* Created a `config.json` for the caravel_upw example for testing purposes.
* Updated Magic, add new patch for Clang
* `self.state_in` is now always a future for consistency, but `run()` now takes
  a `state_in` which is guaranteed to be resolved.
* `EXTRA_LEFS`, `EXTRA_LIBS`, etc kept as a fallback for consistency.
* Remove `STA_PRE_CTS`- STA now always propagates clocks

# 2.0.0a19

* Created new metric `synthesis__check_error__count` with a corresponding
  Checker, with said Checker being the new executor of the
  `QUIT_ON_SYNTH_CHECKS` variable
  * Check report parser imported from OpenLane 1
* Created `SYNTH_CHECKS_ALLOW_TRISTATE` to exclude unmapped tribufs from
  previous metric.
* Created new metric `design__xor_difference__count` with a corresponding
  Checker to flag a deferred error on XOR differences.
* Fixed a few typos.

# 2.0.0a18

* Updated the smoke test to support PDK downloads to a different directory.
* Updated config builder to resolve the PDK root much earlier to avoid an issue
  where a crash would affect the issue reproducible.
* Updated `SYNTH_READ_BLACKBOX_LIB` to read the full `LIB` variable instead of
  `LIB_SYNTH`, which also fixes a crash when reading JSON headers.
* Updated post-GRT resizer timing script to re-run GRT before the repair: see
  https://github.com/The-OpenROAD-Project/OpenROAD/issues/3155
* Added a "yosys proc" to the JSON header generator (thanks @smnaut)
* Fixed a bug where random equidistant mode did not work for OpenROAD IO placer.

# 2.0.0a17

* Fixed a crash when the SCL is specified via command-line.
* Fixed a changelog merge nightmare.

# 2.0.0a16

* Reimplement DRC database using `lxml`
* Makefile `venv` creation updated
* Misc. aesthetic bugfixes for sequential flows

# 2.0.0a14

* Add steps to extract, preserve and check power connections:
  * `Checker.DisconnectedPins`: Checker for `ReportDisconnectedPins`.
  * `Odb.ReportDisconnectedPins`: Report disconnected instance pins in a design.
  * `Yosys.JsonHeader`: RTL to a JSON Header.
  * `Odb.SetPowerConnections`: Uses JSON generated in `Yosys/JsonHeader` and
    module information in Odb to add global connections for macros in a design.
* Add `IGNORE_DISCONNECTED_MODULES` as a PDK variable, as some cells need to be
  ignored.
* Rename `SYNTH_USE_PG_PINS_DEFINES` to `SYNTH_POWER_DEFINE`.
* Rename `CHECK_UNMAPPED_CELLS` to `QUIT_ON_UNMAPPED_CELLS`.
* Rename various metrics.
* Change various configuration variables for included `caravel_upw` design.
* Fix `DIODE_INSERTION_STRATEGY` translations
* Allow overriding from CLI when using Tcl configuration files.

# 2.0.0a13

## Documentation

* Built-in flows now have full generated documentation akin to steps.
* Built-in steps now document their inputs, outputs and each built-in step has a
  human-readable text description.
* Rewrite the RTL-to-GDS guides.
* Add an architectural overview of OpenLane 2+.
* Document pin config file format.
* Add guides on writing custom flows AND custom steps.
* Add a migration guide from OpenLane 1.
* Port contributor's guide from OpenLane 1.
* Removed default values from Jupyter Notebook.

## Functional

* `Config` is now immutable, `.copy()` can now take kwargs to override one or
  more values.
* `TapDecapInsertion` -> `TapEndcapInsertion` (more accurate)
* Dropped requirement for description to match between two variables to be
  "equal:" It is sometimes favorable to have a slightly different description in
  another step.
* `OpenInKLayout`/`OpenInOpenROAD` turned into sequential flows with one step
  instead of hacks.
* Fixed a bug where `OpenInKLayout` would exit instantly.
* Updated and fixed `Optimizing` demo flow, as well as delisting it.
* Port https://github.com/The-OpenROAD-Project/OpenLane/pull/1723 to OpenLane 2.
* Remove `Odb.ApplyDEFTemplate` from default flow.

# 2.0.0a12

* Fixes a bug where if OpenLane is invoked from the same directory as the
  design, KLayout stream-outs would break.

# 2.0.0a11

* Update OpenROAD, Add ABC patch to use system zlib
* Adds SDC files as an input to `OpenROADStep`, `NetlistSTA` and `LayoutSTA`
  steps
* Add `sdc_reader.tcl`: a hook script for reading in SDC files while handling
  deprecated variables
* Replace deprecated variables in base.sdc
  * Properly use TIME_DERATING_CONSTRAINT in base.sdc
  * Properly use SYNTH_DRIVING_CELL in base.sdc
  * Properly use SYNTH_CLK_DRIVING_CELL in base.sdc

# 2.0.0a10

* Add `wrapper.tcl` to capture errors in Magic scripts.
* Fix instances of a deprecated variable was used in Magic scripts.

# 2.0.0a9

* Add port diode insertion script.
* Fix formula for calculating `FP_TARGET_DENSITY_PCT`.

# 2.0.0a8

* Update `volare` dependency.
* Update `magic` version + make `magic` nix derivation more resilient.

# 2.0.0a7

* Add the custom diode insertion script as a `Step` (disabled by default).
* `Flow` objects are now passed explicitly to child `Step` objects, removing
  earlier stack inspection code.
* `flow_config_vars` now only affect steps running inside a Flow.

# 2.0.0a6

* Add validation on step exit.

# 2.0.0a5

* Fix a small path resolution issue.

# 2.0.0a4

* Add basic CI that builds for Linux, macOS and Docker
* Various improvements to Dockerization so that `openlane --dockerized` can run
  on Windows

# 2.0.0a3

* Fixed an issue where KLayout scripts exited silently.

# 2.0.0a2

* Handle `PDK_ROOT`, `PDK` and `STD_CELL_LIBRARY` environment variables.
* Unify environment inspection by using `os.environ`- eliminated getenv
* KLayout scripts no longer accept environment variables.
* Updated Docker images for consistency.
* Added ReadTheDocs configuration.

# 2.0.0a1

* Update smoke test
* Fix bug with default variables

# 2.0.0dev15

* `log` -> `info`
* Add mitigation for KLayout None variables.
* `logging` isolated from `common` into its own module
* CLI now accepts either a value or a string for log levels.
* CLI now prints help if no arguments are provided.
* Fix issue where `rich` eats the cursor if it exits by interrupt.

# 2.0.0dev14

* Multiple logging levels specified via CLI. Can also be set via `set_log_level`
  in the API.
* Updated all `run_subprocess` invocations to create a log, named after the
  `Step`'s `id` by default.
* Fixed issue with `ROUTING_CORES` not using the computer's total core count by
  default.
* Fixed an issue with Tcl config files where `DESIGN_DIR` was resolved
  relatively, which greatly confused KLayout.

# 2.0.0dev13

* Add ApplyDEFTemplate step.
* Update most `odbpy` CLIs to accept multiple LEF files.

# 2.0.0dev12

* Cleaned up build system.
* Add support for OpenROAD with `or-tools` on macOS.

# 2.0.0dev11

* Added `QUIT_ON_SYNTH_CHECKS`
* Added `QUIT_ON_UNMAPPED_CELLS`
* Added metric `design__instance_unmapped__count`
* Allowed `MetricChecker` to raise `StepError`

# 2.0.0dev10

* Updated OpenROAD to `6de104d` and KLayout to `0.28.5`.
* OpenROAD builds now use system boost to cut on build times.
* Added new dedicated interactive mode to replace "Step-by-step" API: activated
  by calling `ConfigBuilder.interactive`, which replaced `per_step`.
  * State, Config and Toolbox for `Step`s all become implicit and rely on global
    variables.
  * On the other hand, `config=` must now be passed explicitly to
    non-interactive flows.
* Added Markdown-based IPython previews for `Step` and `Config` objects.
  * Added an API to render `DEF` or `GDS` files to PNG files to help with that.
* Changed API for KLayout Python scripts to be a bit more consistent.
* Renamed a number of variables for consistency.
* Tweaked documentation slightly for consistency.

# 2.0.0dev9

* Moved `State` to its own submodule.
* Fixed bug with loading default SCL.

# 2.0.0dev8

* Added a step-by-step API for OpenLane.
  * Involves new `ConfigBuilder` method, `per_step`, which creates configuration
    files that can be incremented per-step.
  * This mode is far more imperative and calls may have side effects.
* Added an example IPython notebook to use the aforementioned API.
  * Add a number of APIs to display `State` as a part of a notebook.
* Added various default values for `Step` so it can be used without too many
  parameters. (`config` is still required, but `state_in` will become an empty
  state if not provided.)
* Moved various documentation functions to the `Variable` object so they can
  also be used by IPython.
* Updated documentation for `Variable` object.
* Various documentation updates and fixes.

# 2.0.0dev7

* More build fixes.

# 2.0.0dev6

* Added magic builds to macOS
* Fixed KLayout builds on macOS
* Tweaks to Nix build scripts
* Removed hack to make KLayout work on macOS
* Removed NoMagic flow

# 2.0.0dev5

* Fixed commandline `--flow` override.
* Removed call-stack based inference of `state_in` argument for steps: a step
  initialized without a `state_in` will have an empty in-state.
* Changed signature of `Flow.run`, `Flow.start` to return `(State, List[Step])`,
  returning only the last state as the per-step states can be accessed via
  `step[i].state_out`.
* Removed distinction between the `Step.id` and it factory-registered string:
  the ID is now used for the factory, in the format `Category.Step` for the
  built-in steps.
* Fixed `--from` and `--to`, also add validation and case-insensitivity.
* Various bugfixes to Tcl script packager.

# 2.0.0dev4

* Fix `Optimizing` flow.

# 2.0.0dev3

* Remove Mako as requirement, migrate relevant code.

# 2.0.0dev2

* Updated installation instructions.
* Separated variables step-by-step.
* Various fixes to environment variables, especially when using OpenROAD Odb
  Python scripts.
* Add specialized steps to check and/or quit on specific metrics and/or
  variables.

# 2.0.0dev1

* Rewrite OpenLane in Python using a new, Flow-based architecture.
* Add packaging using the Nix Package Manager to replace the Docker
  architecture.
* Added transparent Dockerization using `--dockerized` commandline argument,
  with images also built using Nix.<|MERGE_RESOLUTION|>--- conflicted
+++ resolved
@@ -15,20 +15,12 @@
 -->
 
 # 2.1.11
-<<<<<<< HEAD
-## Misc. Enhancements/Bugfixes
+
+## Steps
 
 * `OpenROAD.STA*PnR`
 
-  * Fix wrong reported value of `timing__*_r2r__ws__corner` metrics
-=======
-
-## Steps
-
-* `OpenROAD.STA*PnR`
-
   * Fixed `timing__*_r2r__ws__corner` metrics reporting the wrong value
->>>>>>> b818264b
 
 # 2.1.10
 
