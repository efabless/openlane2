--- conflicted
+++ resolved
@@ -14,7 +14,6 @@
 ## Documentation
 -->
 
-<<<<<<< HEAD
 # 3.0.0
 
 ## Steps
@@ -196,18 +195,16 @@
 
   * `FILL_CELL`, `DECAP_CELL`, `EXTRA_GDS_FILES`, `FALLBACK_SDC_FILE` were all
     renamed, see Misc. Enhancements/Bugfixes.
-=======
+
 # 2.3.3
 
 ## Steps
 
 * `OpenROAD.Floorplan`
 
-  * Fixed an issue in `FP_SIZING`: `absolute` mode where if the die area's
-    x0 > x1 or y0 > y1, the computed core area would no longer fit in the die
-    area. Not that we recommend you ever do that, but technically OpenROAD
-    allows it.
->>>>>>> 6e2af50e
+  * Fixed an issue in `FP_SIZING`: `absolute` mode where if the die area's x0 >
+    x1 or y0 > y1, the computed core area would no longer fit in the die area.
+    Not that we recommend you ever do that, but technically OpenROAD allows it.
 
 # 2.3.2
 
