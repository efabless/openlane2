--- conflicted
+++ resolved
@@ -16,14 +16,13 @@
 
 # Dev
 
-<<<<<<< HEAD
 ## Steps
 
 * `OpenROAD.CTS`
   * Added flags `CTS_OBSTRUCTION_AWARE` and `CTS_BALANCE_LEVELS`
   * Added `CTS_SINK_BUFFER_MAX_CAP_DERATE_PCT`
   * Added `CTS_DELAY_BUFFER_DERATE_PCT`
-=======
+
 ## Misc Enhancements/Bugfixes
 
 * `openlane.state`
@@ -60,7 +59,6 @@
     dataclass incorporating these fields, except `name`, which has been renamed
     to `full_name`. The enumeration's name has been added to `alts`, while
     `.name` is now an alias for `.id`.
->>>>>>> 7959772a
 
 # 2.2.9
 
