--- conflicted
+++ resolved
@@ -197,8 +197,6 @@
 
 
 @pytest.fixture()
-<<<<<<< HEAD
-=======
 def test_enum():
     from enum import IntEnum
 
@@ -210,7 +208,6 @@
 
 
 @pytest.fixture()
->>>>>>> 965d0f61
 def variable_set(variable, test_enum):
     from openlane.config import Variable
 
