# Copyright 2023 Efabless Corporation
#
# Licensed under the Apache License, Version 2.0 (the "License");
# you may not use this file except in compliance with the License.
# You may obtain a copy of the License at
#
#      http://www.apache.org/licenses/LICENSE-2.0
#
# Unless required by applicable law or agreed to in writing, software
# distributed under the License is distributed on an "AS IS" BASIS,
# WITHOUT WARRANTIES OR CONDITIONS OF ANY KIND, either express or implied.
# See the License for the specific language governing permissions and
# limitations under the License.
{
  description = "open-source infrastructure for implementing chip design flows";

  nixConfig = {
    extra-substituters = [
      "https://openlane.cachix.org"
    ];
    extra-trusted-public-keys = [
      "openlane.cachix.org-1:qqdwh+QMNGmZAuyeQJTH9ErW57OWSvdtuwfBKdS254E="
    ];
  };

  inputs = {
    nix-eda.url = github:efabless/nix-eda/2.1.2;
    libparse.url = github:efabless/libparse-python;
    ioplace-parser.url = github:efabless/ioplace_parser;
    volare.url = github:efabless/volare;
    devshell.url = github:numtide/devshell;
    flake-compat.url = "https://flakehub.com/f/edolstra/flake-compat/1.tar.gz";
  };

  inputs.libparse.inputs.nixpkgs.follows = "nix-eda/nixpkgs";
  inputs.ioplace-parser.inputs.nix-eda.follows = "nix-eda";
  inputs.volare.inputs.nixpkgs.follows = "nix-eda/nixpkgs";
  inputs.devshell.inputs.nixpkgs.follows = "nix-eda/nixpkgs";

  outputs = {
    self,
    nix-eda,
    libparse,
    ioplace-parser,
    volare,
    devshell,
    ...
  }: let
    nixpkgs = nix-eda.inputs.nixpkgs;
    lib = nixpkgs.lib;
  in {
    # Common
    overlays = {
      default = lib.composeManyExtensions [
        (import ./nix/overlay.nix)
        (nix-eda.flakesToOverlay [libparse ioplace-parser volare])
<<<<<<< HEAD
=======
        (pkgs': pkgs: {
          yosys-sby = (pkgs.yosys-sby.override { sha256 = "sha256-Il2pXw2doaoZrVme2p0dSUUa8dCQtJJrmYitn1MkTD4="; });
          klayout = (pkgs.klayout.overrideAttrs(old: {
            configurePhase = builtins.replaceStrings ["-without-qtbinding"] ["-with-qtbinding"] old.configurePhase;
          }));
          yosys = pkgs.yosys.overrideAttrs(old: {
            patches = old.patches ++ [
              ./nix/patches/yosys/async_rules.patch
            ];
          });
        })
>>>>>>> b89f7866
        (
          pkgs': pkgs: let
            callPackage = lib.callPackageWith pkgs';
          in {
            or-tools_9_11 = callPackage ./nix/or-tools_9_11.nix {
              inherit (pkgs'.darwin) DarwinTools;
              stdenv =
                if pkgs'.system == "x86_64-darwin"
                then (pkgs'.overrideSDK pkgs'.stdenv "11.0")
                else pkgs'.stdenv;
            };
            colab-env = callPackage ./nix/colab-env.nix {};
            opensta = callPackage ./nix/opensta.nix {};
            openroad-abc = callPackage ./nix/openroad-abc.nix {};
            openroad = callPackage ./nix/openroad.nix {};
          }
        )
        (
          nix-eda.composePythonOverlay (pkgs': pkgs: pypkgs': pypkgs: let
            callPythonPackage = lib.callPackageWith (pkgs' // pkgs'.python3.pkgs);
          in {
            mdformat = pypkgs.mdformat.overridePythonAttrs (old: {
              patches = [
                ./nix/patches/mdformat/donns_tweaks.patch
              ];
              doCheck = false;
            });
            sphinx-tippy = callPythonPackage ./nix/sphinx-tippy.nix {};
            sphinx-subfigure = callPythonPackage ./nix/sphinx-subfigure.nix {};
            yamlcore = callPythonPackage ./nix/yamlcore.nix {};

            # ---
            openlane = callPythonPackage ./default.nix {};
          })
        )
        (pkgs': pkgs: let
          callPackage = lib.callPackageWith pkgs';
        in
          {}
          // lib.optionalAttrs pkgs.stdenv.isLinux {
            openlane-docker = callPackage ./nix/docker.nix {
              createDockerImage = nix-eda.createDockerImage;
              openlane = pkgs'.python3.pkgs.openlane;
            };
          })
      ];
    };

    # Helper functions
    createOpenLaneShell = import ./nix/create-shell.nix;

    # Packages
    legacyPackages = nix-eda.forAllSystems (
      system:
        import nix-eda.inputs.nixpkgs {
          inherit system;
          overlays = [devshell.overlays.default nix-eda.overlays.default self.overlays.default];
        }
    );

    packages = nix-eda.forAllSystems (
      system: let
        pkgs = self.legacyPackages."${system}";
      in
        {
          inherit (pkgs) colab-env opensta openroad-abc openroad;
          inherit (pkgs.python3.pkgs) openlane;
          default = pkgs.python3.pkgs.openlane;
        }
        // lib.optionalAttrs pkgs.stdenv.isLinux {
          inherit (pkgs) openlane-docker;
        }
    );

    # devshells

    devShells = nix-eda.forAllSystems (
      system: let
        pkgs = self.legacyPackages."${system}";
        callPackage = lib.callPackageWith pkgs;
      in {
        # These devShells are rather unorthodox for Nix devShells in that they
        # include the package itself. For a proper devShell, try .#dev.
        default =
          callPackage (self.createOpenLaneShell {
            }) {};
        notebook = callPackage (self.createOpenLaneShell {
          extra-packages = with pkgs; [
            jupyter
          ];
        }) {};
        # Normal devShells
        dev = callPackage (self.createOpenLaneShell {
          extra-packages = with pkgs; [
            jdupes
            alejandra
          ];
          extra-python-packages = with pkgs.python3.pkgs; [
            pyfakefs
            pytest
            pytest-xdist
            pytest-cov
            pillow
            mdformat
            black
            ipython
            tokenize-rt
            flake8
            mypy
            types-deprecated
            types-pyyaml
            types-psutil
            lxml-stubs
          ];
          include-openlane = false;
        }) {};
        docs = callPackage (self.createOpenLaneShell {
          extra-packages = with pkgs; [
            jdupes
            alejandra
            imagemagick
            nodejs.pkgs.nodemon
          ];
          extra-python-packages = with pkgs.python3.pkgs; [
            pyfakefs
            pytest
            pytest-xdist
            pillow
            mdformat
            furo
            docutils
            sphinx
            sphinx-autobuild
            sphinx-autodoc-typehints
            sphinx-design
            myst-parser
            docstring-parser
            sphinx-copybutton
            sphinxcontrib-spelling
            sphinxcontrib-bibtex
            sphinx-tippy
            sphinx-subfigure
          ];
          include-openlane = false;
        }) {};
      }
    );
  };
}<|MERGE_RESOLUTION|>--- conflicted
+++ resolved
@@ -54,20 +54,13 @@
       default = lib.composeManyExtensions [
         (import ./nix/overlay.nix)
         (nix-eda.flakesToOverlay [libparse ioplace-parser volare])
-<<<<<<< HEAD
-=======
         (pkgs': pkgs: {
-          yosys-sby = (pkgs.yosys-sby.override { sha256 = "sha256-Il2pXw2doaoZrVme2p0dSUUa8dCQtJJrmYitn1MkTD4="; });
-          klayout = (pkgs.klayout.overrideAttrs(old: {
-            configurePhase = builtins.replaceStrings ["-without-qtbinding"] ["-with-qtbinding"] old.configurePhase;
-          }));
           yosys = pkgs.yosys.overrideAttrs(old: {
             patches = old.patches ++ [
               ./nix/patches/yosys/async_rules.patch
             ];
           });
         })
->>>>>>> b89f7866
         (
           pkgs': pkgs: let
             callPackage = lib.callPackageWith pkgs';
