--- conflicted
+++ resolved
@@ -24,7 +24,7 @@
   };
 
   inputs = {
-    nix-eda.url = github:efabless/nix-eda/python_cleanup;
+    nix-eda.url = github:efabless/nix-eda;
     libparse.url = github:efabless/libparse-python;
     ioplace-parser.url = github:efabless/ioplace_parser;
     volare.url = github:efabless/volare;
@@ -77,16 +77,6 @@
               ];
               doCheck = false;
             });
-<<<<<<< HEAD
-            colab-env = callPackage ./nix/colab-env.nix {};
-            opensta = callPackage ./nix/opensta.nix {};
-            openroad-abc = callPackage ./nix/openroad-abc.nix {};
-            openroad = callPythonPackage ./nix/openroad.nix {
-              inherit (nix-eda) buildPythonEnvForInterpreter;
-            };
-            openlane = callPythonPackage ./default.nix {};
-=======
->>>>>>> 58bafed0
             sphinx-tippy = callPythonPackage ./nix/sphinx-tippy.nix {};
             sphinx-subfigure = callPythonPackage ./nix/sphinx-subfigure.nix {};
             yamlcore = callPythonPackage ./nix/yamlcore.nix {};
