# Copyright 2023 Efabless Corporation
#
# Licensed under the Apache License, Version 2.0 (the "License");
# you may not use this file except in compliance with the License.
# You may obtain a copy of the License at
#
#      http://www.apache.org/licenses/LICENSE-2.0
#
# Unless required by applicable law or agreed to in writing, software
# distributed under the License is distributed on an "AS IS" BASIS,
# WITHOUT WARRANTIES OR CONDITIONS OF ANY KIND, either express or implied.
# See the License for the specific language governing permissions and
# limitations under the License.
from decimal import Decimal
from typing import List, Optional, Dict

from .variable import Path, Variable, StringEnum

all_variables = [
    # Common
    Variable(
        "DESIGN_NAME",
        str,
        "The name of the top level module of the design. This is the only required variable for all steps and all flows.",
    ),
    Variable(
<<<<<<< HEAD
        "SYNTH_DEFINES",
        Optional[List[str]],
        "Synthesis defines",
    ),
    Variable(
        "QUIT_ON_SYNTH_CHECKS",
        bool,
        (
            "Use yosys `check -assert` at the end of synthesis. "
            "This checks for combinational loops, conflicting drivers and wires with no drivers."
        ),
        default=True,
    ),
    Variable(
=======
>>>>>>> 4560b634
        "PDK",
        str,
        "Specifies the process design kit (PDK).",
        default="sky130A",
    ),
    Variable(
        "PRIMARY_SIGNOFF_TOOL",
        StringEnum("PRIMARY_SIGNOFF_TOOL", ["magic", "klayout"]),
        "Specify the primary signoff tool for taping out.",
        default="magic",
    ),
    Variable(
        "CLOCK_PERIOD",
        Decimal,
        "The clock period for the design.",
        units="ns",
        default=10.0,
    ),
    Variable(
        "CLOCK_PORT",
        Optional[str],
        "The name of the design's clock port.",
    ),
    Variable(
        "CLOCK_NET",
        Optional[str],
        "The name of the net input to root clock buffer.",
        default="ref::$CLOCK_PORT",
    ),
    Variable(
        "VDD_NETS",
        Optional[List[str]],
        "Specifies the power nets/pins to be used when creating the power grid for the design.",
    ),
    Variable(
        "GND_NETS",
        Optional[List[str]],
        "Specifies the ground nets/pins to be used when creating the power grid for the design.",
    ),
    Variable(
        "DIE_AREA",
        Optional[str],
        'Specific die area to be used in floorplanning when `FP_SIZING` is set to `absolute`. Specified as a 4-corner rectangle "x0 y0 x1 y1".',
        units="μm",
    ),
    # Macros
    Variable(
        "EXTRA_VERILOG_MODELS",
        Optional[List[Path]],
        "Black-boxed Verilog models of pre-hardened macros used in the current design, used in synthesis.",
        deprecated_names=["VERILOG_FILES_BLACKBOX"],
    ),
    Variable(
        "EXTRA_SPICE_MODELS",
        Optional[List[Path]],
        "Black-boxed SPICE models of pre-hardened macros used in the current design, used in LVS.",
    ),
    Variable(
        "EXTRA_LEFS",
        Optional[List[Path]],
        "Specifies LEF files of pre-hardened macros used in the current design, used in placement and routing.",
    ),
    Variable(
        "EXTRA_LIBS",
        Optional[List[Path]],
        "Specifies LIB files of pre-hardened macros used in the current design, used during timing analysis. (Optional).",
    ),
    Variable(
        "EXTRA_GDS_FILES",
        Optional[List[Path]],
        "Specifies GDS files of pre-hardened macros used in the current design, used during tape-out.",
    ),
    # Unimplemented - To be moved to steps
    Variable(
        "FP_CONTEXT_DEF",
        Optional[Path],
        "Points to the parent DEF file that includes this macro/design and uses this DEF file to determine the best locations for the pins. It must be used with `FP_CONTEXT_LEF`, otherwise it's considered non-existing. If not set, then the IO pins will be placed based on one of the other methods depending on the rest of the configurations.",
    ),
    Variable(
        "FP_CONTEXT_LEF",
        Optional[Path],
        "Points to the parent LEF file that includes this macro/design and uses this LEF file to determine the best locations for the pins. It must be used with `FP_CONTEXT_DEF`, otherwise it's considered non-existing. If not set, then the IO pins will be placed based on one of the other methods depending on the rest of the configurations.",
    ),
    Variable(
        "FP_PADFRAME_CFG",
        Optional[str],
        "A configuration file passed to `padringer`, a padframe generator.",
    ),
    Variable(
        "GRT_OBS",
        Optional[List[str]],
        'Specifies custom obstruction to be added prior to global routing. List of layer and coordinates: `layer llx lly urx ury`, where `ll` and `ur` stand for "lower left" and "upper right" respectively. (Example: `li1 0 100 1000 300, met5 0 0 1000 500`).',
    ),
    Variable(
        "LVS_INSERT_POWER_PINS",
        bool,
        "Enables power pin insertion before running LVS.",
        default=True,
    ),
    Variable(
        "RUN_KLAYOUT_DRC",
        bool,
        "Enables running KLayout DRC on GDSII produced by magic.",
        default=False,
    ),
    Variable(
        "RUN_CVC",
        bool,
        "Runs the Circuit Validity Checker on the output spice, which is a voltage-aware ERC checker for CDL netlists. Will not run unless supported by the current PDK.",
        default=True,
    ),
    Variable(
        "KLAYOUT_DRC_KLAYOUT_GDS",
        bool,
        "Enables running KLayout DRC on GDSII produced by KLayout.",
        default=False,
    ),
    Variable(
        "LEC_ENABLE",
        bool,
        "Enables logic verification using yosys, for comparing each netlist at each stage of the flow with the previous netlist and verifying that they are logically equivalent. Warning: this will increase the runtime significantly.",
        default=False,
    ),
    Variable(
        "CHECK_ASSIGN_STATEMENTS",
        bool,
        "Checks for assign statement in the generated gate level netlist and aborts if any were found.",
        default=False,
    ),
    Variable(
        "QUIT_ON_DISCONNECTED_PINS",
        bool,
        "Checks for disconnected instance pins.",
        default=True,
    ),
]
removed_variables: Dict[str, str] = {
    "PL_RANDOM_GLB_PLACEMENT": "The random global placer no longer yields a tangible benefit with newer versions of OpenROAD.",
    "PL_RANDOM_INITIAL_PLACEMENT": "A random initial placer no longer yields a tangible benefit with newer versions of OpenROAD.",
    "KLAYOUT_XOR_GDS": "The GDS output is of limited utility compared to the XML database.",
    "KLAYOUT_XOR_XML": "The XML database is always generated.",
    "MAGIC_GENERATE_GDS": "The GDS view is always generated when MAGIC_RUN_STREAMOUT is set.",
    "CLOCK_BUFFER_FANOUT": "The simple CTS script that used this variable no longer exists.",
    "FP_IO_HMETAL": "Replaced by FP_IO_HLAYER in the PDK configuration variables, which uses a more specific layer name.",
    "FP_IO_VMETAL": "Replaced by FP_IO_VLAYER in the PDK  configuration variables, which uses a more specific layer name.",
    "GLB_OPTIMIZE_MIRRORING": "Shares DPL_OPTIMIZE_MIRRORING.",
    "GRT_MAX_DIODE_INS_ITERS": "Relevant diode insertion strategies removed.",
    "TAKE_LAYOUT_SCROT": "Buggy/dubious utility.",
    "GENERATE_FINAL_SUMMARY_REPORT": "To be specified via API/CLI- not much of a configuration variable.",
    "USE_GPIO_PADS": "Add the pad's files to EXTRA_LEFS and EXTRA_VERILOG_MODELS as apprioriate.",
}<|MERGE_RESOLUTION|>--- conflicted
+++ resolved
@@ -24,23 +24,6 @@
         "The name of the top level module of the design. This is the only required variable for all steps and all flows.",
     ),
     Variable(
-<<<<<<< HEAD
-        "SYNTH_DEFINES",
-        Optional[List[str]],
-        "Synthesis defines",
-    ),
-    Variable(
-        "QUIT_ON_SYNTH_CHECKS",
-        bool,
-        (
-            "Use yosys `check -assert` at the end of synthesis. "
-            "This checks for combinational loops, conflicting drivers and wires with no drivers."
-        ),
-        default=True,
-    ),
-    Variable(
-=======
->>>>>>> 4560b634
         "PDK",
         str,
         "Specifies the process design kit (PDK).",
