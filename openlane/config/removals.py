--- conflicted
+++ resolved
@@ -31,11 +31,7 @@
     "PL_ESTIMATE_PARASITICS": "Parasitics are always estimated whenever possible.",
     "GRT_ESTIMATE_PARASITICS": "Parasitics are always estimated whenever possible.",
     "FP_PDN_AUTO_ADJUST": "Too situational. It's always best to be more explicit.",
-<<<<<<< HEAD
     "SYNTH_READ_BLACKBOX_LIB": "Changed to always be on.",
     "CTS_TOLERANCE": "No longer supported by OpenROAD.",
-=======
-    "SYNTH_READ_BLACKBOX_LIB": "Always on.",
     "MAGIC_GDS_ALLOW_ABSTRACT": "Bad practice. If an abstract view is needed, a GDS file can be generated from the abstract LEF file.",
->>>>>>> 18953a93
 }