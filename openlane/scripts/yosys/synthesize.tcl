--- conflicted
+++ resolved
@@ -322,15 +322,6 @@
         autoname
     }
     write_verilog -noattr -noexpr -nohex -nodec -defparam $output
-<<<<<<< HEAD
-    if { $::env(QUIT_ON_SYNTH_CHECKS) == 1 } {
-        foreach lib $libs {
-            read_liberty -ignore_miss_func $lib
-        }
-        check -assert $::env(DESIGN_NAME)
-    }
-=======
->>>>>>> 567a86f6
     design -reset
 }
 design -save checkpoint
