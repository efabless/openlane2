--- conflicted
+++ resolved
@@ -14,43 +14,9 @@
 yosys -import
 source $::env(SCRIPTS_DIR)/yosys/common.tcl
 set vtop $::env(DESIGN_NAME)
-<<<<<<< HEAD
 
 read_deps "on"
 
-=======
-if {[info exist ::env(VERILOG_INCLUDE_DIRS)]} {
-    foreach dir $::env(VERILOG_INCLUDE_DIRS) {
-        lappend vIdirsArgs "-I$dir"
-    }
-    set vIdirsArgs [join $vIdirsArgs]
-}
-if { [info exists ::env(SYNTH_DEFINES) ] } {
-    foreach define $::env(SYNTH_DEFINES) {
-        log "Defining $define"
-        verilog_defines -D$define
-    }
-}
-if { [info exists ::env(SYNTH_POWER_DEFINE)] } {
-    verilog_defines -D$::env(SYNTH_POWER_DEFINE)
-}
-if { $::env(SYNTH_READ_BLACKBOX_LIB) } {
-    log "Reading $::env(LIB) as a blackbox"
-    foreach lib $::env(LIB) {
-        read_liberty -lib -ignore_miss_dir -setattr blackbox $lib
-    }
-}
-if { [info exists ::env(EXTRA_LIBS) ] } {
-    foreach lib $::env(EXTRA_LIBS) {
-        read_liberty -lib -ignore_miss_dir -setattr blackbox $lib
-    }
-}
-if { [info exists ::env(EXTRA_VERILOG_MODELS)] } {
-    foreach verilog_file $::env(EXTRA_VERILOG_MODELS) {
-        read_verilog -sv -lib {*}$vIdirsArgs $verilog_file
-    }
-}
->>>>>>> 0ae604bf
 for { set i 0 } { $i < [llength $::env(VERILOG_FILES)] } { incr i } {
     read_verilog -sv {*}$vIdirsArgs [lindex $::env(VERILOG_FILES) $i]
 }
