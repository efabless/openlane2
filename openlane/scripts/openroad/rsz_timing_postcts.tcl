# Copyright 2020-2023 Efabless Corporation
#
# Licensed under the Apache License, Version 2.0 (the "License");
# you may not use this file except in compliance with the License.
# You may obtain a copy of the License at
#
#      http://www.apache.org/licenses/LICENSE-2.0
#
# Unless required by applicable law or agreed to in writing, software
# distributed under the License is distributed on an "AS IS" BASIS,
# WITHOUT WARRANTIES OR CONDITIONS OF ANY KIND, either express or implied.
# See the License for the specific language governing permissions and
# limitations under the License.
source $::env(SCRIPTS_DIR)/openroad/common/io.tcl
source $::env(SCRIPTS_DIR)/openroad/common/resizer.tcl

load_rsz_corners
read_current_odb

set_propagated_clock [all_clocks]

set_dont_touch_objects

# set rc values
source $::env(SCRIPTS_DIR)/openroad/common/set_rc.tcl

# CTS and detailed placement move instances, so update parastic estimates.
# estimate wire rc parasitics
estimate_parasitics -placement

# Resize
set setup_args [list]
lappend setup_args -verbose
lappend setup_args -setup
lappend setup_args -setup_margin $::env(PL_RESIZER_SETUP_SLACK_MARGIN)
lappend setup_args -max_buffer_percent $::env(PL_RESIZER_SETUP_MAX_BUFFER_PCT)
if { $::env(PL_RESIZER_GATE_CLONING) != 1 } {
    lappend setup_args -skip_gate_cloning
}
<<<<<<< HEAD
log_cmd repair_timing {*}$arg_list

set arg_list [list]
lappend arg_list -verbose
lappend arg_list -hold
lappend arg_list -setup_margin $::env(PL_RESIZER_SETUP_SLACK_MARGIN)
lappend arg_list -hold_margin $::env(PL_RESIZER_HOLD_SLACK_MARGIN)
lappend arg_list -max_buffer_percent $::env(PL_RESIZER_HOLD_MAX_BUFFER_PCT)
=======

set hold_args [list]
lappend hold_args -verbose
lappend hold_args -hold
lappend hold_args -setup_margin $::env(PL_RESIZER_SETUP_SLACK_MARGIN)
lappend hold_args -hold_margin $::env(PL_RESIZER_HOLD_SLACK_MARGIN)
lappend hold_args -max_buffer_percent $::env(PL_RESIZER_HOLD_MAX_BUFFER_PCT)
>>>>>>> c5d22d1c
if { $::env(PL_RESIZER_ALLOW_SETUP_VIOS) == 1 } {
    lappend hold_args -allow_setup_violations
}

if { $::env(PL_RESIZER_FIX_HOLD_FIRST) == 1 } {
    repair_timing {*}$hold_args
    repair_timing {*}$setup_args
} else {
    repair_timing {*}$setup_args
    repair_timing {*}$hold_args
}
<<<<<<< HEAD
log_cmd repair_timing {*}$arg_list
=======
>>>>>>> c5d22d1c

# Legalize
source $::env(SCRIPTS_DIR)/openroad/common/dpl.tcl

unset_dont_touch_objects

source $::env(SCRIPTS_DIR)/openroad/common/set_rc.tcl
estimate_parasitics -placement


write_views<|MERGE_RESOLUTION|>--- conflicted
+++ resolved
@@ -37,16 +37,6 @@
 if { $::env(PL_RESIZER_GATE_CLONING) != 1 } {
     lappend setup_args -skip_gate_cloning
 }
-<<<<<<< HEAD
-log_cmd repair_timing {*}$arg_list
-
-set arg_list [list]
-lappend arg_list -verbose
-lappend arg_list -hold
-lappend arg_list -setup_margin $::env(PL_RESIZER_SETUP_SLACK_MARGIN)
-lappend arg_list -hold_margin $::env(PL_RESIZER_HOLD_SLACK_MARGIN)
-lappend arg_list -max_buffer_percent $::env(PL_RESIZER_HOLD_MAX_BUFFER_PCT)
-=======
 
 set hold_args [list]
 lappend hold_args -verbose
@@ -54,22 +44,17 @@
 lappend hold_args -setup_margin $::env(PL_RESIZER_SETUP_SLACK_MARGIN)
 lappend hold_args -hold_margin $::env(PL_RESIZER_HOLD_SLACK_MARGIN)
 lappend hold_args -max_buffer_percent $::env(PL_RESIZER_HOLD_MAX_BUFFER_PCT)
->>>>>>> c5d22d1c
 if { $::env(PL_RESIZER_ALLOW_SETUP_VIOS) == 1 } {
     lappend hold_args -allow_setup_violations
 }
 
 if { $::env(PL_RESIZER_FIX_HOLD_FIRST) == 1 } {
-    repair_timing {*}$hold_args
-    repair_timing {*}$setup_args
+    log_cmd repair_timing {*}$hold_args
+    log_cmd repair_timing {*}$setup_args
 } else {
-    repair_timing {*}$setup_args
-    repair_timing {*}$hold_args
+    log_cmd repair_timing {*}$setup_args
+    log_cmd repair_timing {*}$hold_args
 }
-<<<<<<< HEAD
-log_cmd repair_timing {*}$arg_list
-=======
->>>>>>> c5d22d1c
 
 # Legalize
 source $::env(SCRIPTS_DIR)/openroad/common/dpl.tcl
