--- conflicted
+++ resolved
@@ -29,11 +29,6 @@
 estimate_parasitics -placement
 
 # Resize
-<<<<<<< HEAD
-log_cmd repair_timing -verbose -setup \
-    -setup_margin $::env(PL_RESIZER_SETUP_SLACK_MARGIN) \
-    -max_buffer_percent $::env(PL_RESIZER_SETUP_MAX_BUFFER_PCT)
-=======
 set arg_list [list]
 lappend arg_list -verbose
 lappend arg_list -setup
@@ -42,8 +37,7 @@
 if { $::env(PL_RESIZER_GATE_CLONING) != 1 } {
     lappend arg_list -skip_gate_cloning
 }
-repair_timing {*}$arg_list
->>>>>>> 5ba0bd2d
+log_cmd repair_timing {*}$arg_list
 
 set arg_list [list]
 lappend arg_list -verbose
@@ -54,14 +48,7 @@
 if { $::env(PL_RESIZER_ALLOW_SETUP_VIOS) == 1 } {
     lappend arg_list -allow_setup_violations
 }
-<<<<<<< HEAD
-if { $::env(PL_RESIZER_GATE_CLONING) != 1 } {
-    lappend arg_list -skip_gate_cloning
-}
 log_cmd repair_timing {*}$arg_list
-=======
-repair_timing {*}$arg_list
->>>>>>> 5ba0bd2d
 
 # Legalize
 source $::env(SCRIPTS_DIR)/openroad/common/dpl.tcl
