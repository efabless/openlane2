--- conflicted
+++ resolved
@@ -25,10 +25,6 @@
 if { [info exists ::env(DRT_MAX_LAYER)] } {
     set max_layer $::env(DRT_MAX_LAYER)
 }
-<<<<<<< HEAD
-
-log_cmd detailed_route\
-=======
 if { $::env(DRT_SAVE_SNAPSHOTS) } {
     set_debug_level DRT snapshot 1
 }
@@ -40,8 +36,7 @@
 if { [info exists ::env(DRT_SAVE_DRC_REPORT_ITERS)] } {
     set drc_report_iter_step_arg "-drc_report_iter_step $::env(DRT_SAVE_DRC_REPORT_ITERS)"
 }
-detailed_route\
->>>>>>> 39a17ebe
+log_cmd detailed_route\
     -bottom_routing_layer $min_layer\
     -top_routing_layer $max_layer\
     -output_drc $::env(STEP_DIR)/$::env(DESIGN_NAME).drc\
