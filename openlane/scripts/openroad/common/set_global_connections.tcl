# Copyright 2020-2022 Efabless Corporation
#
# Licensed under the Apache License, Version 2.0 (the "License");
# you may not use this file except in compliance with the License.
# You may obtain a copy of the License at
#
#      http://www.apache.org/licenses/LICENSE-2.0
#
# Unless required by applicable law or agreed to in writing, software
# distributed under the License is distributed on an "AS IS" BASIS,
# WITHOUT WARRANTIES OR CONDITIONS OF ANY KIND, either express or implied.
# See the License for the specific language governing permissions and
# limitations under the License.

# Power nets
proc set_global_connections {} {
    if { [info exists ::env(PDN_ENABLE_GLOBAL_CONNECTIONS) ] } {
        if { $::env(PDN_ENABLE_GLOBAL_CONNECTIONS) == 1 } {
            foreach power_pin $::env(SCL_POWER_PINS) {
                add_global_connection \
                    -net $::env(VDD_NET) \
                    -inst_pattern .* \
                    -pin_pattern $power_pin \
                    -power
            }
            foreach ground_pin $::env(SCL_GROUND_PINS) {
                add_global_connection \
                    -net $::env(GND_NET) \
                    -inst_pattern .* \
                    -pin_pattern $ground_pin \
                    -ground
            }
        }
    }

<<<<<<< HEAD
    if { $::env(PDN_CONNECT_MACROS_TO_GRID) &&
        [info exists ::env(PDN_MACRO_CONNECTIONS)]} {
        set pdn_hooks [split $::env(PDN_MACRO_CONNECTIONS) ","]
=======
    if { $::env(FP_PDN_ENABLE_MACROS_GRID) == 1 &&
        [info exists ::env(FP_PDN_MACRO_HOOKS)]} {
        set pdn_hooks \
            [lmap \
            {a b c d e} \
            $::env(FP_PDN_MACRO_HOOKS) \
            {list $a $b $c $d $e} \
            ]
>>>>>>> f9ef8f10
        foreach pdn_hook $pdn_hooks {
            set instance_name [lindex $pdn_hook 0]
            set power_net [lindex $pdn_hook 1]
            set ground_net [lindex $pdn_hook 2]
            set power_pin [lindex $pdn_hook 3]
            set ground_pin [lindex $pdn_hook 4]

            if { $power_pin == "" || $ground_pin == "" } {
                puts "PDN_MACRO_CONNECTIONS missing power and ground pin names"
                exit -1
            }

            add_global_connection \
                -net $power_net \
                -inst_pattern $instance_name \
                -pin_pattern $power_pin \
                -power

            add_global_connection \
                -net $ground_net \
                -inst_pattern $instance_name \
                -pin_pattern $ground_pin \
                -ground
        }
    }

    global_connect
}<|MERGE_RESOLUTION|>--- conflicted
+++ resolved
@@ -32,21 +32,15 @@
             }
         }
     }
-
-<<<<<<< HEAD
-    if { $::env(PDN_CONNECT_MACROS_TO_GRID) &&
+    if { $::env(PDN_CONNECT_MACROS_TO_GRID) == 1 &&
         [info exists ::env(PDN_MACRO_CONNECTIONS)]} {
-        set pdn_hooks [split $::env(PDN_MACRO_CONNECTIONS) ","]
-=======
-    if { $::env(FP_PDN_ENABLE_MACROS_GRID) == 1 &&
-        [info exists ::env(FP_PDN_MACRO_HOOKS)]} {
         set pdn_hooks \
             [lmap \
-            {a b c d e} \
-            $::env(FP_PDN_MACRO_HOOKS) \
-            {list $a $b $c $d $e} \
+                {a b c d e} \
+                $::env(PDN_MACRO_CONNECTIONS) \
+                {list $a $b $c $d $e} \
             ]
->>>>>>> f9ef8f10
+
         foreach pdn_hook $pdn_hooks {
             set instance_name [lindex $pdn_hook 0]
             set power_net [lindex $pdn_hook 1]
