--- conflicted
+++ resolved
@@ -40,10 +40,6 @@
 if { $::env(GRT_RESIZER_GATE_CLONING) != 1 } {
     lappend setup_args -skip_gate_cloning
 }
-<<<<<<< HEAD
-log_cmd repair_timing {*}$arg_list
-=======
->>>>>>> c5d22d1c
 
 set hold_args [list]
 lappend hold_args -verbose
@@ -56,16 +52,12 @@
 }
 
 if { $::env(GRT_RESIZER_FIX_HOLD_FIRST) == 1 } {
-    repair_timing {*}$hold_args
-    repair_timing {*}$setup_args
+    log_cmd repair_timing {*}$hold_args
+    log_cmd repair_timing {*}$setup_args
 } else {
-    repair_timing {*}$setup_args
-    repair_timing {*}$hold_args
+    log_cmd repair_timing {*}$setup_args
+    log_cmd repair_timing {*}$hold_args
 }
-<<<<<<< HEAD
-log_cmd repair_timing {*}$arg_list
-=======
->>>>>>> c5d22d1c
 
 # Re-DPL and GRT
 source $::env(SCRIPTS_DIR)/openroad/common/dpl.tcl
