--- conflicted
+++ resolved
@@ -32,11 +32,6 @@
 estimate_parasitics -global_routing
 
 # Resize
-<<<<<<< HEAD
-log_cmd repair_timing -verbose -setup \
-    -setup_margin $::env(GRT_RESIZER_SETUP_SLACK_MARGIN) \
-    -max_buffer_percent $::env(GRT_RESIZER_SETUP_MAX_BUFFER_PCT)
-=======
 set arg_list [list]
 lappend arg_list -verbose
 lappend arg_list -setup
@@ -45,8 +40,7 @@
 if { $::env(GRT_RESIZER_GATE_CLONING) != 1 } {
     lappend arg_list -skip_gate_cloning
 }
-repair_timing {*}$arg_list
->>>>>>> 5ba0bd2d
+log_cmd repair_timing {*}$arg_list
 
 set arg_list [list]
 lappend arg_list -verbose
@@ -57,14 +51,7 @@
 if { $::env(GRT_RESIZER_ALLOW_SETUP_VIOS) == 1 } {
     lappend arg_list -allow_setup_violations
 }
-<<<<<<< HEAD
-if { $::env(GRT_RESIZER_GATE_CLONING) != 1 } {
-    lappend arg_list -skip_gate_cloning
-}
 log_cmd repair_timing {*}$arg_list
-=======
-repair_timing {*}$arg_list
->>>>>>> 5ba0bd2d
 
 # Re-DPL and GRT
 source $::env(SCRIPTS_DIR)/openroad/common/dpl.tcl
