# Copyright 2020-2022 Efabless Corporation
#
# Licensed under the Apache License, Version 2.0 (the "License");
# you may not use this file except in compliance with the License.
# You may obtain a copy of the License at
#
#      http://www.apache.org/licenses/LICENSE-2.0
#
# Unless required by applicable law or agreed to in writing, software
# distributed under the License is distributed on an "AS IS" BASIS,
# WITHOUT WARRANTIES OR CONDITIONS OF ANY KIND, either express or implied.
# See the License for the specific language governing permissions and
# limitations under the License.
#
source $::env(SCRIPTS_DIR)/openroad/common/io.tcl
read_current_odb

source $::env(SCRIPTS_DIR)/openroad/common/set_power_nets.tcl

# load the grid definitions
read_pdn_cfg

set arg_list [list]
if { $::env(FP_PDN_SKIPTRIM) } {
    lappend arg_list -skip_trim
}
# run PDNGEN
if {[catch {log_cmd pdngen {*}$arg_list} errmsg]} {
    puts stderr $errmsg
    exit_unless_gui 1
} else {
    write_views
    report_design_area_metrics

    foreach {net} "$::env(VDD_NETS) $::env(GND_NETS)" {
        set report_file $::env(STEP_DIR)/$net-grid-errors.rpt

<<<<<<< HEAD
        # For some reason, check_power_grid is… totally okay if no nodes are found
        # at all. i.e. PDN generation has completely failed.
        # This is a fallback file.
        set f [open $report_file "w"]
        puts $f "violation type: no nodes"
        puts $f "  srcs: "
        puts $f "  - N/A"
        close $f
=======
    # For some reason, check_power_grid is… totally okay if no nodes are found
    # at all. i.e. PDN generation has completely failed.
    # This is a fallback file.
    set f [open $report_file "w"]
    puts $f ""
    close $f
>>>>>>> 77aae99a

        if { [catch {check_power_grid -net $net -error_file $report_file} err] } {
            puts stderr "\[WARNING\] Grid check for $net failed: $err"
        }
    }

}
<|MERGE_RESOLUTION|>--- conflicted
+++ resolved
@@ -35,27 +35,17 @@
     foreach {net} "$::env(VDD_NETS) $::env(GND_NETS)" {
         set report_file $::env(STEP_DIR)/$net-grid-errors.rpt
 
-<<<<<<< HEAD
         # For some reason, check_power_grid is… totally okay if no nodes are found
         # at all. i.e. PDN generation has completely failed.
         # This is a fallback file.
         set f [open $report_file "w"]
-        puts $f "violation type: no nodes"
-        puts $f "  srcs: "
-        puts $f "  - N/A"
+        puts $f ""
         close $f
-=======
-    # For some reason, check_power_grid is… totally okay if no nodes are found
-    # at all. i.e. PDN generation has completely failed.
-    # This is a fallback file.
-    set f [open $report_file "w"]
-    puts $f ""
-    close $f
->>>>>>> 77aae99a
 
         if { [catch {check_power_grid -net $net -error_file $report_file} err] } {
             puts stderr "\[WARNING\] Grid check for $net failed: $err"
         }
+
     }
 
-}
+}