# Copyright 2023 Efabless Corporation
#
# Licensed under the Apache License, Version 2.0 (the "License");
# you may not use this file except in compliance with the License.
# You may obtain a copy of the License at
#
#      http://www.apache.org/licenses/LICENSE-2.0
#
# Unless required by applicable law or agreed to in writing, software
# distributed under the License is distributed on an "AS IS" BASIS,
# WITHOUT WARRANTIES OR CONDITIONS OF ANY KIND, either express or implied.
# See the License for the specific language governing permissions and
# limitations under the License.
from __future__ import annotations

import os
import sys
import json
import time
import psutil
import shutil
import textwrap
import datetime
import subprocess
from signal import Signals
from decimal import Decimal
from io import TextIOWrapper
from threading import Thread
from inspect import isabstract
from itertools import zip_longest
from abc import abstractmethod, ABC
from concurrent.futures import Future
from typing import (
    Any,
    List,
    Callable,
    Optional,
    Set,
    Union,
    Tuple,
    Sequence,
    Dict,
    ClassVar,
    Type,
    Generic,
    TypeVar,
)

from rich.markup import escape

from ..config import (
    Config,
    Variable,
    universal_flow_config_variables,
)
from ..state import DesignFormat, DesignFormatObject, State, InvalidState, StateElement
from ..common import (
    GenericDict,
    GenericImmutableDict,
    GenericDictEncoder,
    Toolbox,
    Path,
    RingBuffer,
    mkdirp,
    slugify,
    final,
    protected,
    copy_recursive,
    format_size,
    format_elapsed_time,
)
from .. import logging
from ..logging import (
    rule,
    verbose,
    info,
    warn,
    err,
    debug,
)
from ..__version__ import __version__


VT = TypeVar("VT")


class OutputProcessor(ABC, Generic[VT]):
    """
    An abstract base class that processes terminal output from
    :meth:`openlane.steps.Step.run_subprocess`
    and append a resultant key/value pair to its returned dictionary.

    :param step: The step object instantiating this output processor
    :param report_dir: The report directory for this instantiation of
        ``run_subprocess``.
    :param silent: Whether the ``run_subprocess`` was called with ``silent`` or
        not.
    :cvar key: The fixed key to be added to the return value of
        ``run_subprocess``. Must be implemented by subclasses.
    """

    key: ClassVar[str] = NotImplemented

    def __init__(self, step: Step, report_dir: str, silent: bool) -> None:
        self.step = step
        self.report_dir: str = report_dir
        self.silent: bool = silent

    @abstractmethod
    def process_line(self, line: str) -> bool:
        """
        Fires when a line is received by
        :meth:`openlane.steps.Step.run_subprocess`. Subclasses may do any
        arbitrary processing here.

        :param line: The line emitted by the subprocess
        :returns: ``True`` if the line is "consumed", i.e. other output
            processors are skipped. ``False`` if the line is to be passed on
            to later output processors.
        """
        pass

    @abstractmethod
    def result(self) -> VT:
        """
        :returns: The result of all previous ``process_line`` calls.
        """
        pass


class DefaultOutputProcessor(OutputProcessor[Dict[str, Any]]):
    """
    An output processor that makes a number of special functions accessible to
    subprocesses by simply printing keywords in the terminal, such as:

    * ``%OL_CREATE_REPORT <file>``\\: Starts redirecting all output from
      standard output to a report file inside the step directory, with the
      name <file>.
    * ``%OL_END_REPORT``: Stops redirection behavior.
    * ``%OL_METRIC <name> <value>``\\: Adds a string metric with the name <name>
      and the value <value> to this function's returned object.
    * ``%OL_METRIC_F <name> <value>``\\: Adds a floating-point metric with the
      name <name> and the value <value> to this function's returned object.
    * ``%OL_METRIC_I <name> <value>``\\: Adds an integer metric with the name
      <name> and the value <value> to this function's returned object.

    Otherwise, the line is simply printed to the logger.
    """

    key = "generated_metrics"

    def __init__(self, *args, **kwargs):
        super().__init__(*args, **kwargs)
        self.generated_metrics: Dict[str, Any] = {}
        self.current_rpt: Optional[TextIOWrapper] = None

    def process_line(self, line: str) -> bool:
        """
        Always returns ``True``, so ``DefaultOutputProcessor`` should always be
        at the end of your list.
        """
        if self.step.step_dir is not None and line.startswith(REPORT_START_LOCUS):
            if self.current_rpt is not None:
                self.current_rpt.close()
            report_name = line[len(REPORT_START_LOCUS) + 1 :].strip()
            report_path = os.path.join(self.report_dir, report_name)
            self.current_rpt = open(report_path, "w")
        elif line.startswith(REPORT_END_LOCUS):
            if self.current_rpt is not None:
                self.current_rpt.close()
            self.current_rpt = None
        elif line.startswith(METRIC_LOCUS):
            command, name, value = line.split(" ", maxsplit=3)
            metric_type: Union[Type[str], Type[int], Type[Decimal]] = str
            if command.endswith("_I"):
                metric_type = int
            elif command.endswith("_F"):
                metric_type = Decimal
            self.generated_metrics[name] = metric_type(value)
        elif self.current_rpt is not None:
            # No echo- the timing reports especially can be very large
            # and terminal emulators will slow the flow down.
            self.current_rpt.write(line)
        elif not self.silent:
            logging.subprocess(line.strip())
        return True

    def result(self) -> Dict[str, Any]:
        """
        A dictionary of all generated metrics.
        """
        return self.generated_metrics


class StepError(RuntimeError):
    """
    A ``RuntimeError`` that occurs when a Step fails to finish execution
    properly.
    """

    def __init__(self, *args, underlying_error: Optional[Exception] = None, **kwargs):
        self.underlying_error = underlying_error
        super().__init__(*args, **kwargs)


class DeferredStepError(StepError):
    """
    A variant of :class:`StepError` where parent Flows are encouraged to continue
    execution of subsequent steps regardless and then finally flag the Error
    at the very end.
    """

    pass


class StepException(StepError):
    """
    A variant of :class:`StepError` for unexpected failures or failures due
    to misconfiguration, such as:

    * Invalid inputs
    * Mis-use of class interfaces of the :class:`Step`
    * Other unexpected failures
    """

    pass


class StepSignalled(StepException):
    pass


class StepNotFound(NameError):
    def __init__(self, *args: object, id: Optional[str] = None) -> None:
        super().__init__(*args)
        self.id = id


REPORT_START_LOCUS = "%OL_CREATE_REPORT"
REPORT_END_LOCUS = "%OL_END_REPORT"
METRIC_LOCUS = "%OL_METRIC"

GlobalToolbox = Toolbox(os.path.join(os.getcwd(), "openlane_run", "tmp"))
ViewsUpdate = Dict[DesignFormat, StateElement]
MetricsUpdate = Dict[str, Any]


class ProcessStatsThread(Thread):
    def __init__(self, process: psutil.Popen, interval: float = 0.1):
        Thread.__init__(
            self,
        )
        self.process = process
        self.result = None
        self.interval = interval
        self.time = {
            "cpu_time_user": 0.0,
            "cpu_time_system": 0.0,
            "runtime": 0.0,
        }
        if sys.platform == "linux":
            self.time["cpu_time_iowait"] = 0.0

        self.peak_resources = {
            "cpu_percent": 0.0,
            "memory_rss": 0.0,
            "memory_vms": 0.0,
            "threads": 0.0,
        }
        self.avg_resources = {
            "cpu_percent": 0.0,
            "memory_rss": 0.0,
            "memory_vms": 0.0,
            "threads": 0.0,
        }

    def run(self):
        try:
            count = 1
            status = self.process.status()
            now = datetime.datetime.now()
            while status not in [psutil.STATUS_ZOMBIE, psutil.STATUS_DEAD]:
                with self.process.oneshot():
                    cpu = self.process.cpu_percent()
                    memory = self.process.memory_info()
                    cpu_time = self.process.cpu_times()
                    threads = self.process.num_threads()

                    runtime = datetime.datetime.now() - now
                    self.time["runtime"] = runtime.total_seconds()
                    self.time["cpu_time_user"] = cpu_time.user
                    self.time["cpu_time_system"] = cpu_time.system
                    if sys.platform == "linux":
                        self.time["cpu_time_iowait"] = cpu_time.iowait  # type: ignore

                    current: Dict[str, float] = {}
                    current["cpu_percent"] = cpu
                    current["memory_rss"] = memory.rss
                    current["memory_vms"] = memory.vms
                    current["threads"] = threads

                    for key in self.peak_resources.keys():
                        self.peak_resources[key] = max(
                            current[key], self.peak_resources[key]
                        )

                        # moving average
                        self.avg_resources[key] = (
                            (count * self.avg_resources[key]) + current[key]
                        ) / (count + 1)

                    count += 1
                    time.sleep(self.interval)
                    status = self.process.status()
        except psutil.Error as e:
            message = e.msg
            for normal in ["process no longer exists", "but it's a zombie"]:
                if normal in message:
                    return
            warn(f"Process resource tracker encountered an error: {e}")

    def stats_as_dict(self):
        return {
            "time": {k: format_elapsed_time(self.time[k]) for k in self.time},
            "peak_resources": {
                k: (
                    self.peak_resources[k]
                    if "memory" not in k
                    else format_size(int(self.peak_resources[k]))
                )
                for k in self.peak_resources
            },
            "avg_resources": {
                k: (
                    self.avg_resources[k]
                    if "memory" not in k
                    else format_size(int(self.avg_resources[k]))
                )
                for k in self.avg_resources
            },
        }


class Step(ABC):
    """
    An abstract base class for Step objects.

    Steps encapsulate a subroutine that acts upon certain classes of formats
    in an input state and returns a new output state with updated design format
    paths and/or metrics.

    Warning: The initializer for Step is not thread-safe. Please use it on the main
    thread and then, if you're using a Flow object, use ``start_step_async``, or
    if you're not, you may use ``start`` in another thread. That part's fine.

    :param config: A configuration object.

        If running in interactive mode, you can set this to ``None``, but it is
        otherwise required.

    :param state_in: The state object this step will use as an input.

        The state may also be a ``Future[State]``, in which case,
        the ``start()`` call will block until that Future is realized.
        This allows you to chain a number of asynchronous steps.

        See https://en.wikipedia.org/wiki/Futures_and_promises for a primer.

        If running in interactive mode, you can set this to ``None``, where it
        will use the last generated state, but it is otherwise required.

    :param step_dir: A "scratch directory" for the step. Required.

        You may omit this argument as ``None`` if "flow" is specified.

    :param id: A string ID for the Step. The convention is f"{a}.{b}", where the
        first is common between all Steps using the same tools.

        The ID should be in ``UpperCamelCase``.

        While this is technically a class variable, instances allowed to change it
        per-instance to disambiguate when the same step is used multiple times
        in a flow.

        :class:`Step` subclasses without the ``id`` class property declared
        are considered abstract and cannot be initialized or used in a :class:`Flow`.

    :param name: A short name for the Step, used in progress bars and
        the like.

        While this is technically an instance variable, it is expected for every
        subclass to override this variable and instances are only to change it
        to disambiguate when the same step is used multiple times in a flow.

    :param long_name: A longer descriptive for the Step, used to delimit
        logs.

        While this is technically an instance variable, it is expected for every
        subclass to override this variable and instances are only to change it
        to disambiguate when the same step is used multiple times in a flow.

    :param flow: Deprecated: the parent flow. Ignored if passed.

    :cvar inputs: A list of :class:`openlane.state.DesignFormat` objects that
        are required for this step. These will be validated by the :meth:`start`
        method.

        :class:`Step` subclasses without the ``inputs`` class property declared
        are considered abstract and cannot be initialized or used in a :class:`Flow`.

    :cvar outputs: A list of :class:`openlane.state.DesignFormat` objects that
        may be emitted by this step. A step is not allowed to modify design
        formats not declared in ``outputs``.

        :class:`Step` subclasses without the ``outputs`` class property declared
        are considered abstract and cannot be initialized or used in a :class:`Flow`.

    :cvar config_vars: A list of configuration :class:`openlane.config.Variable` objects
        to be used to alter the behavior of this Step.

    :cvar output_processors: A default set of
        :class:`openlane.steps.OutputProcessor` classes for use with
        :meth:`run_subprocess`.

    :ivar state_out:
        The last output state from running this step object, if it exists.

        If :meth:`start` is called again, the reference is destroyed.

    :ivar start_time:
        The last starting time from running this step object, if it exists.

        If :meth:`start` is called again, the reference is destroyed.

    :ivar end_time:
        The last ending time from running this step object, if it exists.

        If :meth:`start` is called again, the reference is destroyed.

    :ivar config_path:
        Path to the last step-specific `config.json` generated while running
        this step object, if it exists.

        If :meth:`start` is called again, the path will be replaced.

    :ivar toolbox:
        The last :class:`Toolbox` used while running this step object, if it
        exists.

        If :meth:`start` is called again, the reference is destroyed.
    """

    # Class Variables
    id: str = NotImplemented
    inputs: ClassVar[List[DesignFormat]] = NotImplemented
    outputs: ClassVar[List[DesignFormat]] = NotImplemented
    output_processors: ClassVar[List[Type[OutputProcessor]]] = [DefaultOutputProcessor]
    config_vars: ClassVar[List[Variable]] = []

    # Instance Variables
    name: str
    long_name: str
    state_in: Future[State]

    ## Stateful
    toolbox: Toolbox = GlobalToolbox
    state_out: Optional[State] = None
    start_time: Optional[float] = None
    end_time: Optional[float] = None
    config_path: Optional[str] = None

    # These are mutable class variables. However, they will only be used
    # when steps are run outside of a Flow, pretty much.
    counter: ClassVar[int] = 1
    # End Mutable Global Variables

    def __init__(
        self,
        config: Optional[Config] = None,
        state_in: Union[Optional[State], Future[State]] = None,
        *,
        id: Optional[str] = None,
        name: Optional[str] = None,
        long_name: Optional[str] = None,
        flow: Optional[Any] = None,
        _config_quiet: bool = False,
        _no_revalidate_conf: bool = False,
        **kwargs,
    ):
        self.__class__.assert_concrete()

        if flow is not None:
            self.warn(
                f"Passing 'flow' to a Step class's initializer is deprecated. Please update the flow '{type(flow).__name__}'."
            )

        if id is not None:
            self.id = id

        if config is None:
            if current_interactive := Config.current_interactive:
                config = current_interactive
            else:
                raise TypeError("Missing required argument 'config'")

        if state_in is None:
            if Config.current_interactive is not None:
                raise TypeError(
                    "Using an implicit input state in interactive mode is no longer supported- pass the last state in as follows: `state_in=last_step.state_out`"
                )
            else:
                raise TypeError("Missing required argument 'state_in'")

        if name is not None:
            self.name = name
        elif not hasattr(self, "name"):
            self.name = self.__class__.__name__

        if long_name is not None:
            self.long_name = long_name
        elif not hasattr(self, "long_name"):
            self.long_name = self.name

        if _no_revalidate_conf:
            self.config = config.copy_filtered(
                self.get_all_config_variables(),
                include_flow_variables=False,  # get_all_config_variables() gets them anyway
            )
        else:
            self.config = config.with_increment(
                self.get_all_config_variables(),
                kwargs,
                _config_quiet,
            )

        state_in_future: Future[State] = Future()
        if isinstance(state_in, State):
            state_in_future.set_result(state_in)
        else:
            state_in_future = state_in
        self.state_in = state_in_future

    def __init_subclass__(cls):
        if hasattr(cls, "flow_control_variable"):
            warn(
                f"Step '{cls.__name__}' uses deprecated property 'flow_control_variable'. Flow control should now be done using the Flow class's 'gating_config_vars' property."
            )
        if cls.id != NotImplemented:
            if f".{cls.__name__}" not in cls.id:
                debug(f"Step '{cls.__name__}' has a non-matching ID: '{cls.id}'")

    def warn(self, msg: object, /, **kwargs):
        """
        Logs to the OpenLane logger with the log level WARNING, appending the
        step's ID as extra data.

        :param msg: The message to log
        """
        if kwargs.get("stacklevel") is None:
            kwargs["stacklevel"] = 3
        extra = kwargs.pop("extra", {})
        extra["step"] = self.id
        warn(msg, extra=extra, **kwargs)

    def err(self, msg: object, /, **kwargs):
        """
        Logs to the OpenLane logger with the log level ERROR, appending the
        step's ID as extra data.

        :param msg: The message to log
        """
        if kwargs.get("stacklevel") is None:
            kwargs["stacklevel"] = 3
        extra = kwargs.pop("extra", {})
        extra["step"] = self.id
        err(msg, extra=extra, **kwargs)

    @classmethod
    def get_implementation_id(Self) -> str:
        if hasattr(Self, "_implementation_id"):
            return getattr(Self, "_implementation_id")
        return Self.id

    @classmethod
    def assert_concrete(Self, action: str = "initialized"):
        """
        Checks if the Step class in question is concrete, with abstract methods
        AND ``NotImplemented`` classes implemented and declared respectively.

        Should be called before any ``Step`` subclass is used.

        If the class is not concrete, a ``NotImplementedError`` is raised.

        :param action: The action to be attempted, to be included in the
            ``NotImplementedError`` message.
        """
        if isabstract(Self):
            raise NotImplementedError(
                f"Abstract step {Self.__qualname__} has one or more methods not implemented ({' '.join(Self.__abstractmethods__)}) and cannot be {action}"
            )

        for attr in ["id", "inputs", "outputs"]:
            if not hasattr(Self, attr) or getattr(Self, attr) == NotImplemented:
                raise NotImplementedError(
                    f"Abstract step {Self.__qualname__} does not implement the .{attr} property and cannot be {action}"
                )

    @classmethod
    def __get_desc(Self) -> str:  # pragma: no cover
        if hasattr(Self, "long_name"):
            return Self.long_name
        elif hasattr(Self, "name"):
            return Self.name
        return Self.__name__

    @classmethod
    def get_help_md(
        Self,
        *,
        docstring_override: str = "",
        use_dropdown: bool = False,
    ):  # pragma: no cover
        """
        Renders Markdown help for this step to a string.
        """
        doc_string = docstring_override
        if Self.__doc__:
            doc_string = textwrap.dedent(Self.__doc__)

        result = (
            textwrap.dedent(
                f"""
                ```{{eval-rst}}
                %s
                ```

                {':::{dropdown} Importing' if use_dropdown else '#### Importing'}
                ```python
                from {Self.__module__} import {Self.__name__}

                # or
                
                from openlane.steps import Step

                {Self.__name__} = Step.factory.get("{Self.id}")
                ```
                {':::' if use_dropdown else ''}
                """
            )
            % doc_string
        )
        if len(Self.inputs) + len(Self.outputs):
            result += textwrap.dedent(
                """
                #### Inputs and Outputs

                | Inputs | Outputs |
                | - | - |
                """
            )
            for input, output in zip_longest(Self.inputs, Self.outputs):
                input_str = ""
                if input is not None:
                    input_str = f"{input.value.name} (.{input.value.extension})"

                output_str = ""
                if output is not None:
                    if not isinstance(output, DesignFormat):
                        raise StepException(
                            f"Output '{output}' is not a valid DesignFormat enum object."
                        )
                    output_str = f"{output.value.name} (.{output.value.extension})"
                result += f"| {input_str} | {output_str} |\n"

        if len(Self.config_vars):
            result += textwrap.dedent(
                f"""
                ({Self.id.lower()}-configuration-variables)=
                #### Configuration Variables

                | Variable Name | Type | Description | Default | Units |
                | - | - | - | - | - |
                """
            )
            for var in Self.config_vars:
                units = var.units or ""
                pdk_superscript = "<sup>PDK</sup>" if var.pdk else ""
                result += f"| `{var.name}`{{#{var._get_docs_identifier(Self.id)}}}{pdk_superscript} | {var.type_repr_md(for_document=True)} | {var.desc_repr_md()} | `{var.default}` | {units} |\n"
            result += "\n"

        result = (
            textwrap.dedent(
                f"""
                (step-{slugify(Self.id.lower())})=
                ### {Self.__get_desc()}
                """
            )
            + result
        )

        return result

    @classmethod
    def display_help(Self):  # pragma: no cover
        """
        IPython-only. Displays Markdown help for a given step.
        """
        import IPython.display

        IPython.display.display(IPython.display.Markdown(Self.get_help_md()))

    def _repr_markdown_(self) -> str:  # pragma: no cover
        """
        Only one _ because this is used by IPython.
        """
        if self.state_out is None:
            return """
                ### Step not yet executed.
            """
        state_in = self.state_in.result()

        assert (
            self.start_time is not None
        ), "Start time not set even though self.state_out exists"
        assert (
            self.end_time is not None
        ), "End time not set even though self.state_out exists"
        result = f"#### Time Elapsed: {'%.2f' % (self.end_time - self.start_time)}s\n"

        views_updated = []
        for id, value in dict(self.state_out).items():
            if value is None:
                continue

            if state_in.get(id) != value:
                df = DesignFormat.by_id(id)
                assert df is not None
                views_updated.append(df.value.name)

        if len(views_updated):
            result += "#### Views updated:\n"
            for view in views_updated:
                result += f"* {view}\n"

        if preview := self.layout_preview():
            result += "#### Preview:\n"
            result += preview

        return result

    def layout_preview(self) -> Optional[str]:  # pragma: no cover
        """
        :returns: An HTML tag that could act as a preview for a specific stage
            or ``None`` if a preview is unavailable for this step.
        """
        return None

    def display_result(self):  # pragma: no cover
        """
        IPython-only. Displays the results of a given step.
        """
        import IPython.display

        IPython.display.display(IPython.display.Markdown(self._repr_markdown_()))

    @classmethod
    def _load_config_from_file(
        Self, config_path: Union[str, os.PathLike], pdk_root: str = "."
    ) -> Config:
        config, _ = Config.load(
            config_in=json.loads(open(config_path).read(), parse_float=Decimal),
            flow_config_vars=Self.get_all_config_variables(),
            design_dir=".",
            pdk_root=pdk_root,
            _load_pdk_configs=False,
        )
        return config

    @classmethod
    def load(
        Self,
        config: Union[str, os.PathLike, Config],
        state_in: Union[str, State],
        pdk_root: Optional[str] = None,
    ) -> Step:
        """
        Creates a step object, but instead of using a Flow or a global state,
        the config_path and input state are deserialized from JSON files.

        Useful for re-running steps that have already run.

        :param config:
            (Path to) a **Step-filtered** configuration

            The step will not tolerate variables unrelated to this specific step.
        :param state: (Path to) a valid input state
        :param pdk_root: The PDK root, which is needed for some utilities.

            If your utility doesn't require it, just keep the default value
            as-is.
        :returns: The created step object
        """
        if Self.id == NotImplemented:  # If abstract
            id, Target = Step.factory.from_step_config(config)
            if id is None:
                raise StepNotFound(
                    "Attempted to initialize abstract Step, and no step ID was found in the configuration."
                )
            if Target is None:
                raise StepNotFound(
                    "Attempted to initialize abstract Step, and Step designated in configuration file not found.",
                    id=id,
                )
            return Target.load(config, state_in, pdk_root)

        pdk_root = pdk_root or "."
        if not isinstance(config, Config):
            config = Self._load_config_from_file(config, pdk_root)
        if not isinstance(state_in, State):
            state_in = State.loads(open(state_in).read())
        return Self(
            config=config,
            state_in=state_in,
            _no_revalidate_conf=True,
        )

    @classmethod
    def load_finished(
        Self,
        step_dir: str,
        pdk_root: Optional[str] = None,
        search_steps: Optional[List[Type[Step]]] = None,
    ) -> "Step":
        config_path = os.path.join(step_dir, "config.json")
        state_in_path = os.path.join(step_dir, "state_in.json")
        state_out_path = os.path.join(step_dir, "state_out.json")
        for file in config_path, state_in_path, state_out_path:
            if not os.path.isfile(file):
                raise FileNotFoundError(file)

        try:
            step_object = Self.load(config_path, state_in_path, pdk_root)
        except StepNotFound as e:
            if e.id is not None:
                search_steps = search_steps or []
                Matched: Optional[Type[Step]] = None
                for step in search_steps:
                    if step.get_implementation_id() == e.id:
                        Matched = step
                        break
                if Matched is None:
                    raise e from None
                step_object = Matched.load(config_path, state_in_path, pdk_root)
            else:
                raise e from None
        step_object.step_dir = step_dir
        step_object.state_out = State.loads(open(state_out_path).read())
        return step_object

    @classmethod
    def get_all_config_variables(Self) -> List[Variable]:
        variables_by_name: Dict[str, Variable] = {
            variable.name: variable for variable in universal_flow_config_variables
        }
        for variable in Self.config_vars:
            if existing_variable := variables_by_name.get(variable.name):
                if variable != existing_variable:
                    raise StepException(
                        f"Misconstructed step: Unrelated variable exists with the same name as one in the common Flow variables: {variable.name}"
                    )
            else:
                variables_by_name[variable.name] = variable

        return list(variables_by_name.values())

    def create_reproducible(
        self,
        target_dir: str,
        include_pdk: bool = True,
        flatten: bool = False,
    ):
        """
        Creates a folder that, given a specific version of OpenLane being
        installed, makes a portable reproducible of that step's execution.

        ..note

            Reproducibles are limited on Magic and Netgen, as their RC files
            form an indirect dependency on many `.mag` files or similar that
            cannot be enumerated by OpenLane.

        Reproducibles are automatically generated for failed steps, but
        this may be called manually on any step, too.

        :param target_dir: The directory in which to create the reproducible
        :param include_pdk: Include PDK files. If set to false, Path pointing
            to PDK files will be prefixed with ``pdk_dir::`` instead of being
            copied.
        :param flatten: Creates a reproducible with a flat (single-directory)
            file structure, except for the PDK which will maintain its internal
            folder structure (as it is sensitive to it.)
        """
        # 0. Create Directories
        try:
            shutil.rmtree(target_dir, ignore_errors=False)
        except FileNotFoundError:
            pass
        mkdirp(target_dir)

        files_path = target_dir if flatten else os.path.join(target_dir, "files")
        pdk_root_flat_dirname = "pdk"
        pdk_flat_dirname = os.path.join(pdk_root_flat_dirname, self.config["PDK"], "")
        pdk_flat_path = os.path.join(target_dir, pdk_flat_dirname)
        if flatten and include_pdk:
            mkdirp(pdk_flat_path)

        pdk_path = os.path.join(self.config["PDK_ROOT"], self.config["PDK"], "")

        def visitor(x: Any) -> Any:
            nonlocal files_path, include_pdk, pdk_path, pdk_flat_dirname
            if not isinstance(x, Path):
                return x

            if not include_pdk and x.startswith(pdk_path):
                return x.replace(pdk_path, "pdk_dir::")

            target_relpath = os.path.join(".", "files", x[1:])
            target_abspath = os.path.join(files_path, x[1:])

            if flatten:
                if include_pdk and x.startswith(pdk_path):
                    target_relpath = os.path.join(
                        ".", x.replace(pdk_path, pdk_flat_dirname)
                    )
                    target_abspath = os.path.join(target_dir, target_relpath)
                else:
                    counter = 0
                    filename = os.path.basename(x)

                    def filename_with_counter():
                        nonlocal counter, filename
                        if counter == 0:
                            return filename
                        else:
                            return f"{counter}-{filename}"

                    target_relpath = ""
                    target_abspath = "/"
                    while os.path.exists(target_abspath):
                        current = filename_with_counter()
                        target_relpath = os.path.join(".", current)
                        target_abspath = os.path.join(files_path, current)
                        counter += 1

            mkdirp(os.path.dirname(target_abspath))

            if os.path.isdir(x):
                if not flatten:
                    mkdirp(target_abspath)
            else:
                shutil.copy(x, target_abspath)
                if hasattr(os, "chmod"):
                    os.chmod(target_abspath, 0o755)

            return Path(target_relpath)

        # 1. Config
        dumpable_config: dict = copy_recursive(self.config, translator=visitor)
        dumpable_config["meta"] = {
            "openlane_version": __version__,
            "step": self.__class__.get_implementation_id(),
        }

        del dumpable_config["DESIGN_DIR"]

        if include_pdk:
            pdk_dirname = dumpable_config["PDK_ROOT"]
            if flatten:
                pdk_dirname = pdk_root_flat_dirname

            # So it's always the first one:
            dumpable_config = {"PDK_ROOT": pdk_dirname, **dumpable_config}

        else:
            # If not including the PDK, pdk_root is going to have to be
            # passed to the config when running the reproducible.
            del dumpable_config["PDK_ROOT"]

        dumpable_config = {
            k: dumpable_config[k] for k in sorted(dumpable_config)
        }  # sort dict

        config_path = os.path.join(target_dir, "config.json")
        with open(config_path, "w") as f:
            f.write(json.dumps(dumpable_config, cls=GenericDictEncoder))

        # 2. State
        state_in: GenericDict[str, Any] = self.state_in.result().copy_mut()
        for format in DesignFormat:
            assert isinstance(format.value, DesignFormatObject)  # type checker shut up
            if format not in self.__class__.inputs and not (
                format == DesignFormat.DEF
                and DesignFormat.ODB
                in self.__class__.inputs  # hack to write tests a bit more easily
            ):
                state_in[format.value.id] = None
        state_in["metrics"] = self.state_in.result().metrics.copy_mut()
        dumpable_state = copy_recursive(state_in, translator=visitor)
        state_path = os.path.join(target_dir, "state_in.json")
        with open(state_path, "w") as f:
            f.write(json.dumps(dumpable_state, cls=GenericDictEncoder))

        # 3. Runner (OpenLane)
        script_path = os.path.join(target_dir, "run_ol.sh")
        with open(script_path, "w") as f:
            f.write(
                textwrap.dedent(
                    """
                    #!/bin/sh
                    set -e
                    python3 -m openlane --version
                    if [ "$?" != "0" ]; then
                        echo "Failed to run 'python3 -m openlane --version'."
                        exit -1
                    fi

                    ARGS="$@"
                    if [ "$1" != "eject" ] && [ "$1" != "run" ]; then
                        ARGS="run $@"
                    fi
                    python3 -m openlane.steps $ARGS\\
                        --config ./config.json\\
                        --state-in ./state_in.json
                    """
                ).strip()
            )
        if hasattr(os, "chmod"):
            os.chmod(script_path, 0o755)
        hyperlinks = (
            os.getenv(
                "_i_want_openlane_to_hyperlink_things_for_some_reason",
                None,
            )
            == "1"
        )
        link_start = ""
        link_end = ""
        if hyperlinks:
            link_start = f"[link=file://{os.path.abspath(target_dir)}]"
            link_end = "[/link]"

        info(
            f"Reproducible created at: {link_start}'{os.path.relpath(target_dir)}'{link_end}"
        )

    @final
    def start(
        self,
        toolbox: Optional[Toolbox] = None,
        step_dir: Optional[str] = None,
        _no_rule: bool = False,
        **kwargs,
    ) -> State:
        """
        Begins execution on a step.

        This method is final and should not be subclassed.

        :param toolbox: The flow's :class:`Toolbox` object, required.

            If running in interactive mode, you may omit this argument as ``None``\\,
            where a global toolbox will be used instead.

            If running inside a flow, you may also omit this argument as ``None``\\,
            where the flow's toolbox will used to be instead.

        :param \\*\\*kwargs: Passed on to subprocess execution: useful if you want to
            redirect stdin, stdout, etc.

        :returns: An altered State object.
        """

        if step_dir is None:
            if Config.current_interactive is not None:
                self.step_dir = os.path.join(
                    os.getcwd(),
                    "openlane_run",
                    f"{Step.counter}-{slugify(self.id)}",
                )
                Step.counter += 1
            else:
                raise TypeError("Missing required argument 'step_dir'")
        else:
            self.step_dir = step_dir

        if toolbox is None:
            if Config.current_interactive is not None:
                pass
            else:
                self.toolbox = Toolbox(self.step_dir)
        else:
            self.toolbox = toolbox

        state_in_result = self.state_in.result()

        if not logging.options.get_condensed_mode():
            rule(f"{self.long_name}")

        hyperlinks = (
            os.getenv(
                "_i_want_openlane_to_hyperlink_things_for_some_reason",
                None,
            )
            == "1"
        )
        link_start = ""
        link_end = ""
        if hyperlinks:
            link_start = f"[link=file://{os.path.abspath(self.step_dir)}]"
            link_end = "[/link]"

        verbose(
            f"Running '{self.id}' at {link_start}'{os.path.relpath(self.step_dir)}'{link_end}…"
        )

        mkdirp(self.step_dir)
        with open(os.path.join(self.step_dir, "state_in.json"), "w") as f:
            f.write(state_in_result.dumps())

        self.config_path = os.path.join(self.step_dir, "config.json")
        with open(self.config_path, "w") as f:
            config_mut = self.config.to_raw_dict()
            config_mut["meta"] = {
                "openlane_version": __version__,
                "step": self.__class__.get_implementation_id(),
            }
            f.write(json.dumps(config_mut, cls=GenericDictEncoder, indent=4))

        debug(f"Step directory ▶ '{self.step_dir}'")
        self.start_time = time.time()

        for input in self.inputs:
            value = state_in_result[input]
            if value is None:
                raise StepException(
                    f"{type(self).__name__}: missing required input '{input.name}'"
                ) from None

        try:
            views_updates, metrics_updates = self.run(state_in_result, **kwargs)
        except subprocess.CalledProcessError as e:
            if e.returncode is not None and e.returncode < 0:
                raise StepSignalled(
                    f"{self.name}: Interrupted ({Signals(-e.returncode).name})"
                ) from None
            else:
                raise StepError(
                    f"{self.name}: subprocess {e.args} failed", underlying_error=e
                ) from None

        metrics = GenericImmutableDict(
            state_in_result.metrics, overrides=metrics_updates
        )

        self.state_out = state_in_result.__class__(
            state_in_result, overrides=views_updates, metrics=metrics
        )

        try:
            self.state_out.validate()
        except InvalidState as e:
            raise StepException(
                f"Step {self.name} generated invalid state: {e}"
            ) from None

        with open(os.path.join(self.step_dir, "state_out.json"), "w") as f:
            f.write(self.state_out.dumps())

        self.end_time = time.time()
        with open(os.path.join(self.step_dir, "runtime.txt"), "w") as f:
            f.write(format_elapsed_time(self.end_time - self.start_time))

        return self.state_out

    @protected
    @abstractmethod
    def run(self, state_in: State, **kwargs) -> Tuple[ViewsUpdate, MetricsUpdate]:
        """
        The "core" of a step.

        This step is considered per-object private, i.e., if a Step's run is
        called anywhere outside of the same object's :meth:`start`\\, its behavior
        is undefined.

        :param state_in: The input state.

            Note that ``self.state_in`` is stored as a future and would need to be
            resolved before use first otherwise.

            For reference, ``start()`` is responsible for resolving it
            for ``.run()``\\.

        :param \\*\\*kwargs: Passed on to subprocess execution: useful if you want to
            redirect stdin, stdout, etc.
        """
        pass

    @protected
    def get_log_path(self) -> str:
        """
        :returns: the default value for :meth:`run_subprocess`'s "log_to"
            parameter.

            Override it to change the default log path.
        """
        return os.path.join(self.step_dir, f"{slugify(self.id)}.log")

    @protected
    def run_subprocess(
        self,
        cmd: Sequence[Union[str, os.PathLike]],
        log_to: Optional[Union[str, os.PathLike]] = None,
        silent: bool = False,
        report_dir: Optional[Union[str, os.PathLike]] = None,
        env: Optional[Dict[str, Any]] = None,
        *,
        check: bool = True,
        output_processing: Optional[Sequence[Type[OutputProcessor]]] = None,
        _popen_callable: Callable[..., psutil.Popen] = psutil.Popen,
        **kwargs,
    ) -> Dict[str, Any]:
        """
        A helper function for :class:`Step` objects to run subprocesses.

        The output from the subprocess is processed line-by-line by instances
        of output processor classes.

        :param cmd: A list of variables, representing a program and its arguments,
            similar to how you would use it in a shell.
        :param log_to: An optional override for the log path from
            :meth:`get_log_path`\\. Useful for if you run multiple subprocesses
            within one step.
        :param silent: If specified, the subprocess does not print anything to
            the terminal. Useful when running multiple processes simultaneously.
        :param report_dir: An optional override for where reports by output
            processors

        :param check: Whether to raise ``subprocess.CalledProcessError`` in
            the event of a non-zero exit code. Set to ``False`` if you'd like
            to do further processing on the output(s).
        :param output_processing: An override for the class's list of
            :class:`openlane.steps.OutputProcessor` classes.
        :param \\*\\*kwargs: Passed on to subprocess execution: useful if you want to
            redirect stdin, stdout, etc.
        :returns: A dictionary of output processor results.

            These key/value pairs are included in all cases:
            * ``returncode``: Exit code for the subprocess
            * ``log_path``: The resolved log path for the subprocess

            The other key value pairs depend on the ``key`` class variables
            and :meth:`openlane.steps.OutputProcessor.result` methods of the
            output processors.
        :raises subprocess.CalledProcessError: If the process has a non-zero
            exit, and ``check`` is True, this exception will be raised.
        """
        if report_dir is None:
            report_dir = self.step_dir
        report_dir = str(report_dir)
        mkdirp(report_dir)

        log_path = log_to or self.get_log_path()
        log_file = open(log_path, "w")
        cmd_str = [str(arg) for arg in cmd]

        with open(os.path.join(self.step_dir, "COMMANDS"), "a+") as f:
            f.write(" ".join(cmd_str))
            f.write("\n")

        kwargs = kwargs.copy()
        if "stdin" not in kwargs:
            kwargs["stdin"] = open(os.devnull, "r")
        if "stdout" not in kwargs:
            kwargs["stdout"] = subprocess.PIPE
        if "stderr" not in kwargs:
            kwargs["stderr"] = subprocess.STDOUT

        env = env or os.environ.copy()
        for key, value in env.items():
            if not (
                isinstance(value, str)
                or isinstance(value, bytes)
                or isinstance(value, os.PathLike)
            ):
                raise StepException(
                    f"Environment variable for key '{key}' is of invalid type {type(value)}: {value}"
                )

        if output_processing is None:
            output_processing = self.output_processors
        output_processors = []
        for cls in output_processing:
            output_processors.append(cls(self, report_dir, silent))

        hyperlinks = (
            os.getenv(
                "_i_want_openlane_to_hyperlink_things_for_some_reason",
                None,
            )
            == "1"
        )
        link_start = ""
        link_end = ""
        if hyperlinks:
            link_start = f"[link=file://{os.path.abspath(log_path)}]"
            link_end = "[/link]"

        verbose(
<<<<<<< HEAD
            f"Logging subprocess to [repr.filename]'{os.path.relpath(log_path)}'[/repr.filename]…"
=======
            f"Logging subprocess to [repr.filename]{link_start}'{os.path.relpath(log_path)}'{link_end}[/repr.filename]…"
>>>>>>> 58bafed0
        )
        process = _popen_callable(
            cmd_str,
            encoding="utf8",
            env=env,
            **kwargs,
        )

        process_stats_thread = ProcessStatsThread(process)
        process_stats_thread.start()

        line_buffer = RingBuffer(str, 10)
        if process_stdout := process.stdout:
            try:
                for line in process_stdout:
                    log_file.write(line)
                    line_buffer.push(line)
                    for processor in output_processors:
                        if processor.process_line(line):
                            break
            except UnicodeDecodeError as e:
                raise StepException(f"Subprocess emitted non-UTF-8 output: {e}")
        process_stats_thread.join()

        json_stats = f"{os.path.splitext(log_path)[0]}.process_stats.json"

        with open(json_stats, "w") as f:
            json.dump(
                process_stats_thread.stats_as_dict(),
                f,
                indent=4,
            )

        result: Dict[str, Any] = {}
        returncode = process.wait()
        log_file.close()
        result["returncode"] = returncode
        result["log_path"] = log_path

        for processor in output_processors:
            result[processor.key] = processor.result()

        if check and returncode != 0:
            if returncode > 0:
                self.err("Subprocess had a non-zero exit.")
                concatenated = ""
                for line in line_buffer:
                    concatenated += line
                if concatenated.strip() != "":
                    self.err(
                        f"Last {len(line_buffer)} line(s):\n" + escape(concatenated)
                    )
                self.err(
                    f"Full log file: {link_start}'{os.path.relpath(log_path)}'{link_end}"
                )
            raise subprocess.CalledProcessError(returncode, process.args)

        return result

    @protected
    def extract_env(self, kwargs) -> Tuple[dict, Dict[str, str]]:
        """
        An assisting function: Given a ``kwargs`` object, it does the following:

            * If the kwargs object has an "env" variable, it separates it into
                its own variable.
            * If the kwargs object has no "env" variable, a new "env" dictionary
                is created based on the current environment.

        :param kwargs: A Python keyword arguments object.
        :returns (kwargs, env): A kwargs without an ``env`` object, and an isolated ``env`` object.
        """
        env = kwargs.get("env")
        if env is None:
            env = os.environ.copy()
        else:
            kwargs = kwargs.copy()
            del kwargs["env"]
        return (kwargs, env)

    @classmethod
    def with_id(Self, id: str) -> Type["Step"]:
        """
        Syntactic sugar for creating a subclass of a step with a different ID.

        Useful in flows, where you want different IDs for different instance of the
        same step.
        """
        return type(
            Self.__name__,
            (Self,),
            {"id": id, "_implementation_id": Self.get_implementation_id()},
        )

    class StepFactory(object):
        """
        A factory singleton for Steps, allowing steps types to be registered and then
        retrieved by name.

        See https://en.wikipedia.org/wiki/Factory_(object-oriented_programming) for
        a primer.
        """

        __registry: ClassVar[Dict[str, Type[Step]]] = {}

        @classmethod
        def from_step_config(
            Self, step_config_path: Union[Config, str, os.PathLike]
        ) -> Tuple[Optional[str], Optional[Type[Step]]]:
            if isinstance(step_config_path, Config):
                step_id = Config.meta.step
            else:
                config_dict = json.load(open(step_config_path, encoding="utf8"))
                meta = config_dict.get("meta") or {}
                step_id = meta.get("step")
            if step_id is None:
                return (None, None)
            step_id = str(step_id)
            return (step_id, Self.get(step_id))

        @classmethod
        def register(Self) -> Callable[[Type[Step]], Type[Step]]:
            """
            Adds a step type to the registry using its :attr:`Step.id` attribute.
            """

            def decorator(cls: Type[Step]) -> Type[Step]:
                if cls.id == NotImplemented:
                    raise RuntimeError(
                        f"Abstract step {cls} without property .id cannot be registered."
                    )
                Self.__registry[cls.id.lower()] = cls
                return cls

            return decorator

        @classmethod
        def get(Self, name: str) -> Optional[Type[Step]]:
            """
            Retrieves a Step type from the registry using a lookup string.

            :param name: The registered name of the Step. Case-insensitive.
            """
            return Self.__registry.get(name.lower())

        @classmethod
        def list(Self) -> List[str]:
            """
            :returns: A list of IDs of all registered names.
            """
            return [cls.id for cls in Self.__registry.values()]

    factory = StepFactory


class CompositeStep(Step):
    """
    A step composed of other steps, run sequentially. The steps are intended
    to run as a unit within a flow and cannot be run separately.

    Composite steps are currently considered an internal object that is not
    ready to be part of the API. The API may change at any time for any reason.

    ``inputs`` and ``config_vars`` are automatically generated based on the
    constituent steps.

    ``outputs`` may be set explicitly. If not set, it is automatically generated
    based on the constituent steps.
    """

    Steps: List[Type[Step]] = []

    def __init_subclass__(Self):
        super().__init_subclass__()
        available_inputs = set()

        input_set: Set[DesignFormat] = set()
        output_set: Set[DesignFormat] = set()
        config_var_dict: Dict[str, Variable] = {}
        for step in Self.Steps:
            for input in step.inputs:
                if input not in available_inputs:
                    input_set.add(input)
                    available_inputs.add(input)
            for output in step.outputs:
                available_inputs.add(output)
                output_set.add(output)
            for cvar in step.config_vars:
                if existing := config_var_dict.get(cvar.name):
                    if existing != cvar:
                        raise TypeError(
                            f"Internal error: composite step has mismatching config_vars: {cvar.name} contradicts an earlier declaration"
                        )
                else:
                    config_var_dict[cvar.name] = cvar
        Self.inputs = list(input_set)
        if Self.outputs == NotImplemented:  # Allow for setting explicit outputs
            Self.outputs = list(output_set)
        Self.config_vars = list(config_var_dict.values())

    def run(self, state_in: State, **kwargs) -> Tuple[ViewsUpdate, MetricsUpdate]:
        state = state_in
        step_count = len(self.Steps)
        ordinal_length = len(str(step_count - 1))
        for i, Step in enumerate(self.Steps):
            step = Step(self.config, state)
            step_dir = os.path.join(
                self.step_dir, f"{str(i + 1).zfill(ordinal_length)}-{slugify(step.id)}"
            )
            state = step.start(
                toolbox=self.toolbox,
                step_dir=step_dir,
                _no_rule=True,
            )

        views_updates: dict = {}
        metrics_updates: dict = {}
        for key in state:
            if (
                state_in.get(key) != state.get(key)
                and DesignFormat.by_id(key) in self.outputs
            ):
                views_updates[key] = state[key]
        for key in state.metrics:
            if state_in.metrics.get(key) != state.metrics.get(key):
                metrics_updates[key] = state.metrics[key]

        return views_updates, metrics_updates<|MERGE_RESOLUTION|>--- conflicted
+++ resolved
@@ -1316,11 +1316,7 @@
             link_end = "[/link]"
 
         verbose(
-<<<<<<< HEAD
-            f"Logging subprocess to [repr.filename]'{os.path.relpath(log_path)}'[/repr.filename]…"
-=======
             f"Logging subprocess to [repr.filename]{link_start}'{os.path.relpath(log_path)}'{link_end}[/repr.filename]…"
->>>>>>> 58bafed0
         )
         process = _popen_callable(
             cmd_str,
