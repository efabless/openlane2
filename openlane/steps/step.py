# Copyright 2023 Efabless Corporation
#
# Licensed under the Apache License, Version 2.0 (the "License");
# you may not use this file except in compliance with the License.
# You may obtain a copy of the License at
#
#      http://www.apache.org/licenses/LICENSE-2.0
#
# Unless required by applicable law or agreed to in writing, software
# distributed under the License is distributed on an "AS IS" BASIS,
# WITHOUT WARRANTIES OR CONDITIONS OF ANY KIND, either express or implied.
# See the License for the specific language governing permissions and
# limitations under the License.
from __future__ import annotations
from decimal import Decimal

import json
import os
import psutil
import shutil
import subprocess
import textwrap
import time
import sys

from signal import Signals
from inspect import isabstract
from itertools import zip_longest
from abc import abstractmethod, ABC
from concurrent.futures import Future
from threading import Thread
from typing import (
    Any,
    List,
    Callable,
    Optional,
    Set,
    Union,
    Tuple,
    Sequence,
    Dict,
    ClassVar,
    Type,
)
from rich.markup import escape

from ..config import (
    Config,
    Variable,
    universal_flow_config_variables,
)
from ..state import State, InvalidState, StateElement
from ..common import (
    GenericDict,
    GenericImmutableDict,
    GenericDictEncoder,
    Toolbox,
    DesignFormat,
    DesignFormatObject,
    Path,
    mkdirp,
    slugify,
    final,
    protected,
    copy_recursive,
    format_size,
    format_elapsed_time,
)
from .. import logging
from ..logging import (
    rule,
    verbose,
    info,
    warn,
    err,
    debug,
)
from ..__version__ import __version__


class StepError(RuntimeError):
    """
    A ``RuntimeError`` that occurs when a Step fails to finish execution
    properly.
    """

    def __init__(self, *args, underlying_error: Optional[Exception] = None, **kwargs):
        self.underlying_error = underlying_error
        super().__init__(*args, **kwargs)


class DeferredStepError(StepError):
    """
    A variant of :class:`StepError` where parent Flows are encouraged to continue
    execution of subsequent steps regardless and then finally flag the Error
    at the very end.
    """

    pass


class StepException(StepError):
    """
    A variant of :class:`StepError` for unexpected failures or failures due
    to misconfiguration, such as:

    * Invalid inputs
    * Mis-use of class interfaces of the :class:`Step`
    * Other unexpected failures
    """

    pass


class StepSignalled(StepException):
    pass


REPORT_START_LOCUS = "%OL_CREATE_REPORT"
REPORT_END_LOCUS = "%OL_END_REPORT"
METRIC_LOCUS = "%OL_METRIC"

GlobalToolbox = Toolbox(os.path.join(os.getcwd(), "openlane_run", "tmp"))
LastState: State = State()

ViewsUpdate = Dict[DesignFormat, StateElement]
MetricsUpdate = Dict[str, Any]


class ProcessStatsThread(Thread):
    def __init__(self, process: psutil.Popen, interval: float = 0.1):
        Thread.__init__(
            self,
        )
        self.process = process
        self.result = None
        self.interval = interval
        self.time = {"cpu_time_user": 0.0, "cpu_time_system": 0.0}
        if sys.platform == "linux":
            self.time["cpu_time_iowait"] = 0.0

        self.peak_resources = {
            "cpu_percent": 0.0,
            "memory_rss": 0.0,
            "memory_vms": 0.0,
            "threads": 0.0,
        }
        self.avg_resources = {
            "cpu_percent": 0.0,
            "memory_rss": 0.0,
            "memory_vms": 0.0,
            "threads": 0.0,
        }

    def run(self):
        try:
            count = 1
            status = self.process.status()
            while status not in [psutil.STATUS_ZOMBIE, psutil.STATUS_DEAD]:
                with self.process.oneshot():
                    cpu = self.process.cpu_percent()
                    memory = self.process.memory_info()
                    cpu_time = self.process.cpu_times()
                    threads = self.process.num_threads()

                    self.time["cpu_time_user"] = cpu_time.user
                    self.time["cpu_time_system"] = cpu_time.system
                    if sys.platform == "linux":
                        self.time["cpu_time_iowait"] = cpu_time.iowait  # type: ignore

                    current: Dict[str, float] = {}
                    current["cpu_percent"] = cpu
                    current["memory_rss"] = memory.rss
                    current["memory_vms"] = memory.vms
                    current["threads"] = threads

                    for key in self.peak_resources.keys():
                        self.peak_resources[key] = max(
                            current[key], self.peak_resources[key]
                        )

                        # moving average
                        self.avg_resources[key] = (
                            (count * self.avg_resources[key]) + current[key]
                        ) / (count + 1)

                    count += 1
                    time.sleep(self.interval)
                    status = self.process.status()
        except psutil.Error as e:
            warn(e)

    def stats_as_dict(self):
        return {
            "time": {k: format_elapsed_time(self.time[k]) for k in self.time},
            "peak_resources": {
                k: self.peak_resources[k]
                if "memory" not in k
                else format_size(int(self.peak_resources[k]))
                for k in self.peak_resources
            },
            "avg_resources": {
                k: self.avg_resources[k]
                if "memory" not in k
                else format_size(int(self.avg_resources[k]))
                for k in self.avg_resources
            },
        }


class Step(ABC):
    """
    An abstract base class for Step objects.

    Steps encapsulate a subroutine that acts upon certain classes of formats
    in an input state and returns a new output state with updated design format
    paths and/or metrics.

    Warning: The initializer for Step is not thread-safe. Please use it on the main
    thread and then, if you're using a Flow object, use ``start_step_async``, or
    if you're not, you may use ``start`` in another thread. That part's fine.

    :param config: A configuration object.

        If running in interactive mode, you can set this to ``None``, but it is
        otherwise required.

    :param state_in: The state object this step will use as an input.

        The state may also be a ``Future[State]``, in which case,
        the ``start()`` call will block until that Future is realized.
        This allows you to chain a number of asynchronous steps.

        See https://en.wikipedia.org/wiki/Futures_and_promises for a primer.

        If running in interactive mode, you can set this to ``None``, where it
        will use the last generated state, but it is otherwise required.

    :param step_dir: A "scratch directory" for the step. Required.

        You may omit this argument as ``None`` if "flow" is specified.

    :param id: A string ID for the Step. The convention is f"{a}.{b}", where the
        first is common between all Steps using the same tools.

        The ID should be in ``UpperCamelCase``.

        While this is technically a class variable, instances allowed to change it
        per-instance to disambiguate when the same step is used multiple times
        in a flow.

        :class:`Step` subclasses without the ``id`` class property declared
        are considered abstract and cannot be initialized or used in a :class:`Flow`.

    :param name: A short name for the Step, used in progress bars and
        the like.

        While this is technically an instance variable, it is expected for every
        subclass to override this variable and instances are only to change it
        to disambiguate when the same step is used multiple times in a flow.

    :param long_name: A longer descriptive for the Step, used to delimit
        logs.

        While this is technically an instance variable, it is expected for every
        subclass to override this variable and instances are only to change it
        to disambiguate when the same step is used multiple times in a flow.

    :param flow: Deprecated: the parent flow. Ignored if passed.

    :cvar inputs: A list of :class:`openlane.state.DesignFormat` objects that
        are required for this step. These will be validated by the :meth:`start`
        method.

        :class:`Step` subclasses without the ``inputs`` class property declared
        are considered abstract and cannot be initialized or used in a :class:`Flow`.

    :cvar outputs: A list of :class:`openlane.state.DesignFormat` objects that
        may be emitted by this step. A step is not allowed to modify design
        formats not declared in ``outputs``.

        :class:`Step` subclasses without the ``outputs`` class property declared
        are considered abstract and cannot be initialized or used in a :class:`Flow`.

    :cvar config_vars: A list of configuration :class:`openlane.config.Variable` objects
        to be used to alter the behavior of this Step.

    :ivar state_out:
        The last output state from running this step object, if it exists.

        If :meth:`start` is called again, the reference is destroyed.

    :ivar start_time:
        The last starting time from running this step object, if it exists.

        If :meth:`start` is called again, the reference is destroyed.

    :ivar end_time:
        The last ending time from running this step object, if it exists.

        If :meth:`start` is called again, the reference is destroyed.

    :ivar toolbox:
        The last :class:`Toolbox` used while running this step object, if it
        exists.

        If :meth:`start` is called again, the reference is destroyed.
    """

    # Class Variables
    id: str = NotImplemented
    inputs: ClassVar[List[DesignFormat]] = NotImplemented
    outputs: ClassVar[List[DesignFormat]] = NotImplemented
    config_vars: ClassVar[List[Variable]] = []

    # Instance Variables
    name: str
    long_name: str
    state_in: Future[State]

    ## Stateful
    toolbox: Toolbox = GlobalToolbox
    state_out: Optional[State] = None
    start_time: Optional[float] = None
    end_time: Optional[float] = None

    # These are mutable class variables. However, they will only be used
    # when steps are run outside of a Flow, pretty much.
    counter: ClassVar[int] = 1
    # End Mutable Global Variables

    def __init__(
        self,
        config: Optional[Config] = None,
        state_in: Union[Optional[State], Future[State]] = None,
        *,
        id: Optional[str] = None,
        name: Optional[str] = None,
        long_name: Optional[str] = None,
        flow: Optional[Any] = None,
        _config_quiet: bool = False,
        _no_revalidate_conf: bool = False,
        **kwargs,
    ):
        self.__class__.assert_concrete()

        if flow is not None:
            warn(
                f"Passing 'flow' to a Step class's initializer is deprecated. Please update the flow '{type(flow).__name__}'."
            )

        if id is not None:
            self.id = id

        if config is None:
            if current_interactive := Config.current_interactive:
                config = current_interactive
            else:
                raise TypeError("Missing required argument 'config'")

        if state_in is None:
            if Config.current_interactive:
                state_in = LastState
            else:
                raise TypeError("Missing required argument 'state_in'")

        if name is not None:
            self.name = name
        elif not hasattr(self, "name"):
            self.name = self.__class__.__name__

        if long_name is not None:
            self.long_name = long_name
        elif not hasattr(self, "long_name"):
            self.long_name = self.name

        if _no_revalidate_conf:
            self.config = config.copy_filtered(
                self.get_all_config_variables(),
                include_flow_variables=False,  # get_all_config_variables() gets them anyway
            )
        else:
            self.config = config.with_increment(
                self.get_all_config_variables(),
                kwargs,
                _config_quiet,
            )

        state_in_future: Future[State] = Future()
        if isinstance(state_in, State):
            state_in_future.set_result(state_in)
        else:
            state_in_future = state_in
        self.state_in = state_in_future

    def __init_subclass__(cls):
        if hasattr(cls, "flow_control_variable"):
            warn(
                f"Step '{cls.__name__}' uses deprecated property 'flow_control_variable'. Flow control should now be done using the Flow class's 'gating_config_vars' property."
            )
        if cls.id != NotImplemented:
            if f".{cls.__name__}" not in cls.id:
                debug(f"Step '{cls.__name__}' has a non-matching ID: '{cls.id}'")

    @classmethod
    def assert_concrete(Self, action: str = "initialized"):
        """
        Checks if the Step class in question is concrete, with abstract methods
        AND ``NotImplemented`` classes implemented and declared respectively.

        Should be called before any ``Step`` subclass is used.

        If the class is not concrete, a ``NotImplementedError`` is raised.

        :param action: The action to be attempted, to be included in the
            ``NotImplementedError`` message.
        """
        if isabstract(Self):
            raise NotImplementedError(
                f"Abstract step {Self.__qualname__} has one or more methods not implemented ({' '.join(Self.__abstractmethods__)}) and cannot be {action}"
            )

        for attr in ["id", "inputs", "outputs"]:
            if not hasattr(Self, attr) or getattr(Self, attr) == NotImplemented:
                raise NotImplementedError(
                    f"Abstract step {Self.__qualname__} does not implement the .{attr} property and cannot be {action}"
                )

    @classmethod
    def __get_desc(Self) -> str:  # pragma: no cover
        if hasattr(Self, "long_name"):
            return Self.long_name
        elif hasattr(Self, "name"):
            return Self.name
        return Self.__name__

    @classmethod
    def get_help_md(
        Self,
        *,
        docstring_override: str = "",
        use_dropdown: bool = False,
    ):  # pragma: no cover
        """
        Renders Markdown help for this step to a string.
        """
        doc_string = docstring_override
        if Self.__doc__:
            doc_string = textwrap.dedent(Self.__doc__)

        result = (
            textwrap.dedent(
                f"""
                ```{{eval-rst}}
                %s
                ```

                {':::{dropdown} Importing' if use_dropdown else '#### Importing'}
                ```python
                from {Self.__module__} import {Self.__name__}

                # or
                
                from openlane.steps import Step

                {Self.__name__} = Step.factory.get("{Self.id}")
                ```
                {':::' if use_dropdown else ''}
                """
            )
            % doc_string
        )
        if len(Self.inputs) + len(Self.outputs):
            result += textwrap.dedent(
                """
                #### Inputs and Outputs

                | Inputs | Outputs |
                | - | - |
                """
            )
            for input, output in zip_longest(Self.inputs, Self.outputs):
                input_str = ""
                if input is not None:
                    input_str = f"{input.value.name} (.{input.value.extension})"

                output_str = ""
                if output is not None:
                    if not isinstance(output, DesignFormat):
                        raise StepException(
                            f"Output '{output}' is not a valid DesignFormat enum object."
                        )
                    output_str = f"{output.value.name} (.{output.value.extension})"
                result += f"| {input_str} | {output_str} |\n"

        if len(Self.config_vars):
            result += textwrap.dedent(
                """
                #### Configuration Variables

                | Variable Name | Type | Description | Default | Units |
                | - | - | - | - | - |
                """
            )
            for var in Self.config_vars:
                units = var.units or ""
                pdk_superscript = "<sup>PDK</sup>" if var.pdk else ""
                result += f'| <a name="{Self.id.lower()}.{var.name.lower()}"></a>`{var.name}`{pdk_superscript} | {var.type_repr_md()} | {var.desc_repr_md()} | `{var.default}` | {units} |\n'
            result += "\n"

        result = (
            textwrap.dedent(
                f"""
                ### {Self.__get_desc()}
                
                <a name="{Self.id.lower()}"></a>
                """
            )
            + result
        )

        return result

    @classmethod
    def display_help(Self):  # pragma: no cover
        """
        IPython-only. Displays Markdown help for a given step.
        """
        import IPython.display

        IPython.display.display(IPython.display.Markdown(Self.get_help_md()))

    def _repr_markdown_(self) -> str:  # pragma: no cover
        """
        Only one _ because this is used by IPython.
        """
        if self.state_out is None:
            return """
                ### Step not yet executed.
            """
        state_in = self.state_in.result()

        assert (
            self.start_time is not None
        ), "Start time not set even though self.state_out exists"
        assert (
            self.end_time is not None
        ), "End time not set even though self.state_out exists"
        result = ""
        time_elapsed = self.end_time - self.start_time

        result += f"#### Time Elapsed: {'%.2f' % time_elapsed}s\n"

        views_updated = []
        for id, value in dict(self.state_out).items():
            if value is None:
                continue

            if state_in.get(id) != value:
                df = DesignFormat.by_id(id)
                assert df is not None
                views_updated.append(df.value.name)

        if len(views_updated):
            result += "#### Views updated:\n"
            for view in views_updated:
                result += f"* {view}\n"

        if preview := self.layout_preview():
            result += "#### Preview:\n"
            result += preview

        return result

    def layout_preview(self) -> Optional[str]:  # pragma: no cover
        """
        :returns: An HTML tag that could act as a preview for a specific stage
            or ``None`` if a preview is unavailable for this step.
        """
        return None

    def display_result(self):  # pragma: no cover
        """
        IPython-only. Displays the results of a given step.
        """
        import IPython.display

        IPython.display.display(IPython.display.Markdown(self._repr_markdown_()))

    @classmethod
    def _load_config_from_file(Self, config_path: str, pdk_root: str = ".") -> Config:
        config, _ = Config.load(
            config_in=json.loads(open(config_path).read(), parse_float=Decimal),
            flow_config_vars=Self.get_all_config_variables(),
            design_dir=".",
            pdk_root=pdk_root,
            _load_pdk_configs=False,
        )
        return config

    @classmethod
    def load(
        Self,
        config: Union[str, Config],
        state_in: Union[str, State],
        pdk_root: str = ".",
    ) -> Step:
        """
        Creates a step object, but instead of using a Flow or a global state,
        the config_path and input state are deserialized from JSON files.

        Useful for re-running steps that have already run.

        :param config:
            (Path to) a **Step-filtered** configuration

            The step will not tolerate variables unrelated to this specific step.
        :param state: (Path to) a valid input state
        :param pdk_root: The PDK root, which is needed for some utilities.

            If your utility doesn't require it, just keep the default value
            as-is.
        :returns: The created step object
        """
        if not isinstance(config, Config):
            config = Self._load_config_from_file(config, pdk_root)
        if not isinstance(state_in, State):
            state_in = State.loads(open(state_in).read())
        return Self(
            config=config,
            state_in=state_in,
            _no_revalidate_conf=True,
        )

    @classmethod
    def get_all_config_variables(Self) -> List[Variable]:
        variables_by_name: Dict[str, Variable] = {
            variable.name: variable for variable in universal_flow_config_variables
        }
        for variable in Self.config_vars:
            if existing_variable := variables_by_name.get(variable.name):
                if variable != existing_variable:
                    raise StepException(
                        f"Misconstructed step: Unrelated variable exists with the same name as one in the common Flow variables: {variable.name}"
                    )
            else:
                variables_by_name[variable.name] = variable

        return list(variables_by_name.values())

    def create_reproducible(
        self,
        target_dir: str,
        include_pdk: bool = True,
        _flatten: bool = False,
    ):
        """
        Creates a folder that, given a specific version of OpenLane being
        installed, makes a portable reproducible of that step's execution.

        ..note

            Reproducibles are limited on Magic and Netgen, as their RC files
            form an indirect dependency on many `.mag` files or similar that
            cannot be enumerated by OpenLane.

        Reproducibles are automatically generated for failed steps, but
        this may be called manually on any step, too.

        :param target_dir: The directory in which to create the reproducible
        :param include_pdk: Include PDK files. If set to false, Path pointing
            to PDK files will be prefixed with ``pdk_dir::`` instead of being
            copied.
        :param _flatten: Creates a reproducible with a flat (single-directory)
            file structure. For internal use only.
        """
        # 0. Create Directories
        mkdirp(target_dir)

        files_path = target_dir
        if not _flatten:
            files_path = os.path.join(target_dir, "files")

        pdk_path = os.path.join(self.config["PDK_ROOT"], self.config["PDK"], "")

        def visitor(x: Any) -> Any:
            nonlocal files_path, include_pdk, pdk_path
            if not isinstance(x, Path):
                return x

            if not include_pdk and x.startswith(pdk_path):
                return x.replace(pdk_path, "pdk_dir::")

            target_relpath = os.path.join(".", "files", x[1:])
            target_abspath = os.path.join(files_path, x[1:])

            if _flatten:
                counter = 0
                filename = os.path.basename(x)

                def filename_with_counter():
                    nonlocal counter, filename
                    if counter == 0:
                        return filename
                    else:
                        return f"{counter}-{filename}"

                target_relpath = ""
                target_abspath = "/"
                while os.path.exists(target_abspath):
                    current = filename_with_counter()
                    target_relpath = os.path.join(".", current)
                    target_abspath = os.path.join(files_path, current)
                    counter += 1

            mkdirp(os.path.dirname(target_abspath))

            if os.path.isdir(x):
                if not _flatten:
                    mkdirp(target_abspath)
            else:
                shutil.copy(x, target_abspath)

            return Path(target_relpath)

        # 1. Config
        dumpable_config = copy_recursive(self.config, translator=visitor)
        dumpable_config["meta"] = {
            "openlane_version": __version__,
            "step": self.__class__.id,
        }

        del dumpable_config["DESIGN_DIR"]

        if not include_pdk:
            del dumpable_config["PDK_ROOT"]

        config_path = os.path.join(target_dir, "config.json")
        with open(config_path, "w") as f:
            f.write(json.dumps(dumpable_config, cls=GenericDictEncoder))

        # 2. State
        state_in: GenericDict[str, Any] = self.state_in.result().copy_mut()
        for format in DesignFormat:
            assert isinstance(format.value, DesignFormatObject)  # type checker shut up
            if format not in self.__class__.inputs and not (
                format == DesignFormat.DEF
                and DesignFormat.ODB
                in self.__class__.inputs  # hack to write tests a bit more easily
            ):
                state_in[format.value.id] = None
        state_in["metrics"] = self.state_in.result().metrics.copy_mut()
        dumpable_state = copy_recursive(state_in, translator=visitor)
        state_path = os.path.join(target_dir, "state_in.json")
        with open(state_path, "w") as f:
            f.write(json.dumps(dumpable_state, cls=GenericDictEncoder))

        # 3. Runner (OpenLane)
        script_path = os.path.join(target_dir, "run_ol.sh")
        with open(script_path, "w") as f:
            f.write(
                textwrap.dedent(
                    """
                    #!/bin/sh
                    set -e
                    python3 -m openlane --version
                    if [ "$?" != "0" ]; then
                        echo "Failed to run 'python3 -m openlane --version'."
                        exit -1
                    fi

                    command=run
                    if [ "$1" == "eject" ]; then
                        command=eject
                    fi
                    python3 -m openlane.steps $command\\
                        --config ./config.json\\
                        --state-in ./state_in.json
                    """
                ).strip()
            )
        if hasattr(os, "chmod"):
            os.chmod(script_path, 0o755)

        info("Reproducible created at:")
        verbose(f"'{os.path.relpath(target_dir)}'")

    @final
    def start(
        self,
        toolbox: Optional[Toolbox] = None,
        step_dir: Optional[str] = None,
        _no_rule: bool = False,
        **kwargs,
    ) -> State:
        """
        Begins execution on a step.

        This method is final and should not be subclassed.

        :param toolbox: The flow's :class:`Toolbox` object, required.

            If running in interactive mode, you may omit this argument as ``None``,
            where a global toolbox will be used instead.

            If running inside a flow, you may also omit this argument as ``None``,
            where the flow's toolbox will used to be instead.

        :param **kwargs: Passed on to subprocess execution: useful if you want to
            redirect stdin, stdout, etc.

        :returns: An altered State object.
        """
        global LastState

        if step_dir is None:
            if not Config.current_interactive:
                raise TypeError("Missing required argument 'step_dir'")
            else:
                self.step_dir = os.path.join(
                    os.getcwd(),
                    "openlane_run",
                    f"{Step.counter}-{slugify(self.id)}",
                )
                Step.counter += 1
        else:
            self.step_dir = step_dir

        if toolbox is None:
            if not Config.current_interactive:
                self.toolbox = Toolbox(self.step_dir)
            else:
                # Use the default global value.
                pass
        else:
            self.toolbox = toolbox

        state_in_result = self.state_in.result()

<<<<<<< HEAD
        if not logging.get_condensed_mode():
            rule(f"{self.long_name}")
        verbose(
            f"Running '{self.id}'… (Log: {os.path.join('.', os.path.relpath(self.get_log_path()))})"
        )
=======
        if not _no_rule:
            rule(f"{self.long_name}")
>>>>>>> 7ec5646b

        mkdirp(self.step_dir)
        with open(os.path.join(self.step_dir, "state_in.json"), "w") as f:
            f.write(state_in_result.dumps())

        with open(os.path.join(self.step_dir, "config.json"), "w") as f:
            config_mut = self.config.to_raw_dict()
            config_mut["meta"] = {
                "openlane_version": __version__,
                "step": self.__class__.id,
            }
            f.write(json.dumps(config_mut, cls=GenericDictEncoder, indent=4))

        self.start_time = time.time()

        for input in self.inputs:
            value = state_in_result[input]
            if value is None:
                raise StepException(
                    f"{type(self).__name__}: missing required input '{input.name}'"
                )

        try:
            views_updates, metrics_updates = self.run(state_in_result, **kwargs)
        except subprocess.CalledProcessError as e:
            if e.returncode is not None and e.returncode < 0:
                raise StepSignalled(
                    f"{self.name}: Interrupted ({Signals(-e.returncode).name})"
                )
            else:
                raise StepError(
                    f"{self.name}: subprocess {e.args} failed", underlying_error=e
                )

        metrics = GenericImmutableDict(
            state_in_result.metrics, overrides=metrics_updates
        )

        self.state_out = state_in_result.__class__(
            state_in_result, overrides=views_updates, metrics=metrics
        )

        try:
            self.state_out.validate()
        except InvalidState as e:
            raise StepException(f"Step {self.name} generated invalid state: {e}")
        self.end_time = time.time()

        with open(os.path.join(self.step_dir, "state_out.json"), "w") as f:
            f.write(self.state_out.dumps())

        if Config.current_interactive:
            LastState = self.state_out

        return self.state_out

    @protected
    @abstractmethod
    def run(self, state_in: State, **kwargs) -> Tuple[ViewsUpdate, MetricsUpdate]:
        """
        The "core" of a step.

        This step is considered per-object private, i.e., if a Step's run is
        called anywhere outside of the same object's :meth:`start`, its behavior
        is undefined.

        :param state_in: The input state.

            Note that ``self.state_in`` is stored as a future and would need to be
            resolved before use first otherwise.

            For reference, ``start()`` is responsible for resolving it
            for ``.run()``.

        :param **kwargs: Passed on to subprocess execution: useful if you want to
            redirect stdin, stdout, etc.
        """
        pass

    @protected
    def get_log_path(self) -> str:
        """
        :returns: the default value for :meth:`run_subprocess`'s "log_to"
            parameter.

            Override it to change the default log path.
        """
        return os.path.join(self.step_dir, f"{slugify(self.id)}.log")

    @protected
    def run_subprocess(
        self,
        cmd: Sequence[Union[str, os.PathLike]],
        log_to: Optional[Union[str, os.PathLike]] = None,
        silent: bool = False,
        report_dir: Optional[Union[str, os.PathLike]] = None,
        env: Optional[Dict[str, Any]] = None,
        **kwargs,
    ) -> Dict[str, Any]:
        """
        A helper function for :class:`Step` objects to run subprocesses.

        The output from the subprocess is processed line-by-line. ``run_subprocess``
        makes a number of special functions accessible to subprocesses by simply
        printing keywords in the terminal, such as:

        * ``%OL_CREATE_REPORT <file>``: Starts redirecting all output from
          standard output to a report file inside the step directory, with the
          name <file>.
        * ``%OL_END_REPORT``: Stops redirection behavior.
        * ``%OL_METRIC <name> <value>``: Adds a string metric with the name <name>
            and the value <value> to this function's returned object.
        * ``%OL_METRIC_F <name> <value>``: Adds a floating-point metric with the
            name <name> and the value <value> to this function's returned object.
        * ``%OL_METRIC_I <name> <value>``: Adds an integer metric with the name
            <name> and the value <value> to this function's returned object.

        :param cmd: A list of variables, representing a program and its arguments,
            similar to how you would use it in a shell.
        :param log_to: An optional override for the log path from
            :meth:`get_log_path`. Useful for if you run multiple subprocesses
            within one step.
        :param silent: If specified, the subprocess does not print anything to
            the terminal. Useful when running multiple processes simultaneously.
        :param **kwargs: Passed on to subprocess execution: useful if you want to
            redirect stdin, stdout, etc.
        :returns: A dictionary of any metrics generated using the %OL_METRIC{,_I,_F}
            directive.
        :raises subprocess.CalledProcessError: If the process has a non-zero exit,
            this exception will be raised.
        """
        if report_dir is None:
            report_dir = self.step_dir
        mkdirp(report_dir)

        generated_metrics: Dict[str, Any] = {}

        log_path = log_to or self.get_log_path()
        log_file = open(log_path, "w")
        cmd_str = [str(arg) for arg in cmd]

        with open(os.path.join(self.step_dir, "COMMANDS"), "a+") as f:
            f.write(" ".join(cmd_str))
            f.write("\n")

        kwargs = kwargs.copy()
        if "stdin" not in kwargs:
            kwargs["stdin"] = open(os.devnull, "r")
        if "stdout" not in kwargs:
            kwargs["stdout"] = subprocess.PIPE
        if "stderr" not in kwargs:
            kwargs["stderr"] = subprocess.STDOUT

        if env_dict := env:
            for key, value in env_dict.items():
                if not (
                    isinstance(value, str)
                    or isinstance(value, bytes)
                    or isinstance(value, os.PathLike)
                ):
                    raise StepException(
                        f"Environment variable for key '{key}' is of invalid type {type(value)}: {value}"
                    )
        process = psutil.Popen(
            cmd_str,
            encoding="utf8",
            env=env,
            **kwargs,
        )

        process_stats_thread = ProcessStatsThread(process)
        process_stats_thread.start()
        lines = ""
        if process_stdout := process.stdout:
            current_rpt = None
            while line := process_stdout.readline():
                lines += line
                log_file.write(line)
                if self.step_dir is not None and line.startswith(REPORT_START_LOCUS):
                    if current_rpt is not None:
                        current_rpt.close()
                    report_name = line[len(REPORT_START_LOCUS) + 1 :].strip()
                    report_path = os.path.join(report_dir, report_name)
                    current_rpt = open(report_path, "w")
                elif line.startswith(REPORT_END_LOCUS):
                    if current_rpt is not None:
                        current_rpt.close()
                    current_rpt = None
                elif line.startswith(METRIC_LOCUS):
                    command, name, value = line.split(" ", maxsplit=3)
                    metric_type: Union[Type[str], Type[int], Type[float]] = str
                    if command.endswith("_I"):
                        metric_type = int
                    elif command.endswith("_F"):
                        metric_type = float
                    generated_metrics[name] = metric_type(value)
                elif current_rpt is not None:
                    # No echo- the timing reports especially can be very large
                    # and terminal emulators will slow the flow down.
                    current_rpt.write(line)
                elif not silent and "table template" not in line:  # sky130 ff hack
                    logging.subprocess(line.strip())
        process_stats_thread.join()

        json_stats = f"{os.path.splitext(log_path)[0]}.process_stats.json"

        with open(json_stats, "w") as f:
            json.dump(
                process_stats_thread.stats_as_dict(),
                f,
                indent=4,
            )
        returncode = process.wait()
        log_file.close()
        if returncode != 0:
            if returncode > 0:
                split_lines = lines.split("\n")
                log = "\n".join(split_lines[-10:])
                if log.strip() != "":
                    err(escape(log))
                err(f"Log file: '{os.path.relpath(log_path)}'")
            raise subprocess.CalledProcessError(returncode, process.args)

        return generated_metrics

    @protected
    def extract_env(self, kwargs) -> Tuple[dict, Dict[str, str]]:
        """
        An assisting function: Given a ``kwargs`` object, it does the following:

            * If the kwargs object has an "env" variable, it separates it into
                its own variable.
            * If the kwargs object has no "env" variable, a new "env" dictionary
                is created based on the current environment.

        :param kwargs: A Python keyword arguments object.
        :returns (kwargs, env): A kwargs without an ``env`` object, and an isolated ``env`` object.
        """
        env = kwargs.get("env")
        if env is None:
            env = os.environ.copy()
        else:
            kwargs = kwargs.copy()
            del kwargs["env"]
        return (kwargs, env)

    @classmethod
    def with_id(Self, id: str) -> Type["Step"]:
        """
        Syntactic sugar for creating a subclass of a step with a different ID.

        Useful in flows, where you want different IDs for different instance of the
        same step.
        """
        return type(Self.__name__, (Self,), {"id": id, "__original_id": Self.id})

    class StepFactory(object):
        """
        A factory singleton for Steps, allowing steps types to be registered and then
        retrieved by name.

        See https://en.wikipedia.org/wiki/Factory_(object-oriented_programming) for
        a primer.
        """

        __registry: ClassVar[Dict[str, Type[Step]]] = {}

        @classmethod
        def register(Self) -> Callable[[Type[Step]], Type[Step]]:
            """
            Adds a step type to the registry using its :attr:`Step.id` attribute.
            """

            def decorator(cls: Type[Step]) -> Type[Step]:
                if cls.id == NotImplemented:
                    raise RuntimeError(
                        f"Abstract step {cls} without property .id cannot be registered."
                    )
                Self.__registry[cls.id.lower()] = cls
                return cls

            return decorator

        @classmethod
        def get(Self, name: str) -> Optional[Type[Step]]:
            """
            Retrieves a Step type from the registry using a lookup string.

            :param name: The registered name of the Step. Case-insensitive.
            """
            return Self.__registry.get(name.lower())

        @classmethod
        def list(Self) -> List[str]:
            """
            :returns: A list of IDs of all registered names.
            """
            return [cls.id for cls in Self.__registry.values()]

    factory = StepFactory


class CompositeStep(Step):
    """
    A step composed of other steps, run sequentially. The steps are intended
    to run as a unit within a flow and cannot be run separately.

    Composite steps are currently considered an internal object that is not
    ready to be part of the API. The API may change at any time for any reason.

    ``inputs`` and ``config_vars`` are automatically generated based on the
    constituent steps.

    ``outputs`` may be set explicitly. If not set, it is automatically generated
    based on the constituent steps.
    """

    Steps: List[Type[Step]] = []

    def __init_subclass__(Self):
        super().__init_subclass__()
        available_inputs = set()

        input_set: Set[DesignFormat] = set()
        output_set: Set[DesignFormat] = set()
        config_var_dict: Dict[str, Variable] = {}
        for step in Self.Steps:
            for input in step.inputs:
                if input not in available_inputs:
                    input_set.add(input)
                    available_inputs.add(input)
            for output in step.outputs:
                available_inputs.add(output)
                output_set.add(output)
            for cvar in step.config_vars:
                if existing := config_var_dict.get(cvar.name):
                    if existing != cvar:
                        raise TypeError(
                            f"Internal error: composite step has mismatching config_vars: {cvar.name} contradicts an earlier declaration"
                        )
                else:
                    config_var_dict[cvar.name] = cvar
        print(output_set)
        Self.inputs = list(input_set)
        if Self.outputs == NotImplemented:  # Allow for setting explicit outputs
            Self.outputs = list(output_set)
        Self.config_vars = list(config_var_dict.values())

    def run(self, state_in: State, **kwargs) -> Tuple[ViewsUpdate, MetricsUpdate]:
        state = state_in
        step_count = len(self.Steps)
        ordinal_length = len(str(step_count - 1))
        for i, Step in enumerate(self.Steps):
            step = Step(self.config, state)
            step_dir = os.path.join(
                self.step_dir, f"{str(i + 1).zfill(ordinal_length)}-{slugify(step.id)}"
            )
            state = step.start(
                toolbox=self.toolbox,
                step_dir=step_dir,
                _no_rule=True,
            )

        views_updates: dict = {}
        metrics_updates: dict = {}
        for key in state:
            if (
                state_in.get(key) != state.get(key)
                and DesignFormat.by_id(key) in self.outputs
            ):
                views_updates[key] = state[key]
        for key in state.metrics:
            if state_in.metrics.get(key) != state.metrics.get(key):
                metrics_updates[key] = state.metrics[key]

        return views_updates, metrics_updates<|MERGE_RESOLUTION|>--- conflicted
+++ resolved
@@ -837,16 +837,11 @@
 
         state_in_result = self.state_in.result()
 
-<<<<<<< HEAD
         if not logging.get_condensed_mode():
             rule(f"{self.long_name}")
         verbose(
             f"Running '{self.id}'… (Log: {os.path.join('.', os.path.relpath(self.get_log_path()))})"
         )
-=======
-        if not _no_rule:
-            rule(f"{self.long_name}")
->>>>>>> 7ec5646b
 
         mkdirp(self.step_dir)
         with open(os.path.join(self.step_dir, "state_in.json"), "w") as f:
