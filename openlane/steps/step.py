--- conflicted
+++ resolved
@@ -353,11 +353,7 @@
                         info(self.flow_control_msg)
                     else:
                         info(
-<<<<<<< HEAD
                             f"`{self.flow_control_variable}` is set to False: skipping {self.id} …"
-=======
-                            f"'{self.flow_control_variable}' is set to False: skipping…"
->>>>>>> a410dbf8
                         )
                         return self.state_in.copy()
             elif flow_control_value is None:
