# Copyright 2023 Efabless Corporation
#
# Licensed under the Apache License, Version 2.0 (the "License");
# you may not use this file except in compliance with the License.
# You may obtain a copy of the License at
#
#      http://www.apache.org/licenses/LICENSE-2.0
#
# Unless required by applicable law or agreed to in writing, software
# distributed under the License is distributed on an "AS IS" BASIS,
# WITHOUT WARRANTIES OR CONDITIONS OF ANY KIND, either express or implied.
# See the License for the specific language governing permissions and
# limitations under the License.
import os
import shlex
import sys
import site
import shutil
import subprocess
from os.path import abspath
from base64 import b64encode
from typing import Any, Dict, Optional, List, Sequence, Tuple, Union

from .step import ViewsUpdate, MetricsUpdate, Step, StepError, StepException

from ..config import Variable
from ..logging import info, warn
from ..state import DesignFormat, State
<<<<<<< HEAD
from ..common import Path, get_script_dir
=======
from ..common import Path, get_script_dir, Toolbox, mkdirp


def get_lef_args(config: Config, toolbox: Toolbox) -> List[str]:
    tech_lefs = toolbox.filter_views(config, config["TECH_LEFS"])
    if len(tech_lefs) != 1:
        raise StepException(
            "Misconfigured SCL: 'TECH_LEFS' must return exactly one Tech LEF for its default timing corner."
        )

    lef_args = [
        "--input-lef",
        str(tech_lefs[0]),
    ]

    for lef in config["CELL_LEFS"]:
        lef_args.append("--input-lef")
        lef_args.append(str(lef))

    macro_lefs = toolbox.get_macro_views(config, DesignFormat.LEF)
    for lef in macro_lefs:
        lef_args.append("--input-lef")
        lef_args.append(str(lef))

    if extra_lefs := config["EXTRA_LEFS"]:
        for lef in extra_lefs:
            lef_args.append("--input-lef")
            lef_args.append(str(lef))

    return lef_args
>>>>>>> 87dbf399


class KLayoutStep(Step):
    config_vars = [
        Variable(
            "KLAYOUT_TECH",
            Path,
            "A path to the KLayout layer technology (.lyt) file.",
            pdk=True,
        ),
        Variable(
            "KLAYOUT_PROPERTIES",
            Path,
            "A path to the KLayout layer properties (.lyp) file.",
            pdk=True,
        ),
        Variable(
            "KLAYOUT_DEF_LAYER_MAP",
            Path,
            "A path to the KLayout LEF/DEF layer mapping (.map) file.",
            pdk=True,
        ),
    ]

    def run_subprocess(
        self,
        cmd: Sequence[Union[str, os.PathLike]],
        log_to: Optional[Union[str, os.PathLike]] = None,
        silent: bool = False,
        report_dir: Optional[Union[str, os.PathLike]] = None,
        env: Optional[Dict[str, Any]] = None,
        **kwargs,
    ) -> Dict[str, Any]:
        env = env or os.environ.copy()
        # Hack for Python subprocesses to get access to installed libraries
        python_path_elements = site.getsitepackages()
        if current_pythonpath := env.get("PYTHONPATH"):
            python_path_elements.append(current_pythonpath)

        env["PYTHONPATH"] = ":".join(python_path_elements)
        return super().run_subprocess(cmd, log_to, silent, report_dir, env, **kwargs)

    def get_cli_args(
        self,
        *,
        layer_info: bool = True,
        include_lefs: bool = False,
        include_gds: bool = False,
    ) -> List[str]:
        result = []
        if layer_info:
            lyp = abspath(self.config["KLAYOUT_PROPERTIES"])
            lyt = abspath(self.config["KLAYOUT_TECH"])
            lym = abspath(self.config["KLAYOUT_DEF_LAYER_MAP"])
            if None in [lyp, lyt, lym]:
                raise StepError(
                    "Cannot open design in KLayout as the PDK does not appear to support KLayout."
                )
            result += ["--lyp", lyp, "--lyt", lyt, "--lym", lym]

        if include_lefs:
            tech_lefs = self.toolbox.filter_views(self.config, self.config["TECH_LEFS"])
            if len(tech_lefs) != 1:
                raise StepException(
                    "Misconfigured SCL: 'TECH_LEFS' must return exactly one Tech LEF for its default timing corner."
                )

            lef_args = [
                "--input-lef",
                abspath(tech_lefs[0]),
            ]

            for lef in self.config["CELL_LEFS"]:
                lef_args.append("--input-lef")
                lef_args.append(abspath(lef))

            macro_lefs = self.toolbox.get_macro_views(self.config, DesignFormat.LEF)
            for lef in macro_lefs:
                lef_args.append("--input-lef")
                lef_args.append(abspath(lef))

            if extra_lefs := self.config["EXTRA_LEFS"]:
                for lef in extra_lefs:
                    lef_args.append("--input-lef")
                    lef_args.append(abspath(lef))

            result += lef_args

        if include_gds:
            gds_args = []
            for gds in self.config["CELL_GDS"]:
                gds_args.append("--with-gds-file")
                gds_args.append(gds)
            for gds in self.toolbox.get_macro_views(self.config, DesignFormat.GDS):
                gds_args.append("--with-gds-file")
                gds_args.append(gds)
            if extra_gds := self.config["EXTRA_GDS_FILES"]:
                for gds in extra_gds:
                    gds_args.append("--with-gds-file")
                    gds_args.append(gds)
            result += gds_args

        return result


@Step.factory.register()
class Render(KLayoutStep):
    """
    Renders a PNG of the layout using KLayout.

    DEF is required as an input, but if a GDS-II view
    exists in the input state, it will be used instead.
    """

    id = "KLayout.Render"
    name = "Render Image (w/ KLayout)"

    inputs = [DesignFormat.DEF]
    outputs = []

    def run(self, state_in: State, **kwargs) -> Tuple[ViewsUpdate, MetricsUpdate]:
        input_view = state_in[DesignFormat.DEF]
        if gds := state_in[DesignFormat.GDS]:
            input_view = gds

        assert isinstance(input_view, Path)

        self.run_subprocess(
            [
                sys.executable,
                os.path.join(get_script_dir(), "klayout", "render.py"),
                abspath(input_view),
                "--output",
                abspath(os.path.join(self.step_dir, "out.png")),
            ]
            + self.get_cli_args(include_lefs=True),
            silent=True,
        )

        return {}, {}


@Step.factory.register()
class StreamOut(KLayoutStep):
    """
    Converts DEF views into GDSII streams using KLayout.

    The PDK must support KLayout for this step to work, otherwise
    it will be skipped.

    If ``PRIMARY_GDSII_STREAMOUT_TOOL`` is set to ``"klayout"``, both GDS and KLAYOUT_GDS
    will be updated, and if set to another tool, only ``KLAYOUT_GDS`` will be
    updated.
    """

    id = "KLayout.StreamOut"
    name = "GDSII Stream Out (KLayout)"

    inputs = [DesignFormat.DEF]
    outputs = [DesignFormat.GDS, DesignFormat.KLAYOUT_GDS]

    def run(self, state_in: State, **kwargs) -> Tuple[ViewsUpdate, MetricsUpdate]:
        views_updates: ViewsUpdate = {}

        klayout_gds_out = os.path.join(
            self.step_dir,
            f"{self.config['DESIGN_NAME']}.{DesignFormat.KLAYOUT_GDS.value.extension}",
        )
        kwargs, env = self.extract_env(kwargs)

        self.run_subprocess(
            [
                sys.executable,
                os.path.join(
                    get_script_dir(),
                    "klayout",
                    "stream_out.py",
                ),
                state_in[DesignFormat.DEF.value.id],
                "--output",
                abspath(klayout_gds_out),
                "--top",
                self.config["DESIGN_NAME"],
            ]
            + self.get_cli_args(include_lefs=True, include_gds=True),
            env=env,
        )

        views_updates[DesignFormat.KLAYOUT_GDS] = Path(klayout_gds_out)

        if self.config["PRIMARY_GDSII_STREAMOUT_TOOL"] == "klayout":
            gds_path = os.path.join(self.step_dir, f"{self.config['DESIGN_NAME']}.gds")
            shutil.copy(klayout_gds_out, gds_path)
            views_updates[DesignFormat.GDS] = Path(gds_path)

        return views_updates, {}

    def layout_preview(self) -> Optional[str]:
        if self.state_out is None:
            return None
        assert self.toolbox is not None

        if image := self.toolbox.render_png(self.config, self.state_out):
            image_encoded = b64encode(image).decode("utf8")
            return f'<img src="data:image/png;base64,{image_encoded}" />'

        return None


@Step.factory.register()
class XOR(KLayoutStep):
    """
    Performs an XOR operation on the Magic and KLayout GDS views. The idea is:
    if there's any difference between the GDSII streams between the two tools,
    one of them have it wrong and that may lead to ambiguity.
    """

    id = "KLayout.XOR"
    name = "KLayout vs. Magic XOR"

    inputs = [
        DesignFormat.MAG_GDS,
        DesignFormat.KLAYOUT_GDS,
    ]
    outputs = []

    config_vars = KLayoutStep.config_vars + [
        Variable(
            "KLAYOUT_XOR_THREADS",
            Optional[int],
            "Specifies number of threads used in the KLayout XOR check. If unset, this will be equal to your machine's thread count.",
        ),
        Variable(
            "KLAYOUT_XOR_IGNORE_LAYERS",
            Optional[List[str]],
            "KLayout layers to ignore during XOR operations.",
            pdk=True,
        ),
        Variable(
            "KLAYOUT_XOR_TILE_SIZE",
            Optional[int],
            "A tile size for the XOR process in µm.",
            pdk=True,
        ),
    ]

    def run(self, state_in: State, **kwargs) -> Tuple[ViewsUpdate, MetricsUpdate]:
        ignored = ""
        if ignore_list := self.config["KLAYOUT_XOR_IGNORE_LAYERS"]:
            ignored = ";".join(ignore_list)

        layout_a = state_in[DesignFormat.MAG_GDS]
        if layout_a is None:
            warn("No Magic stream-out has been performed. Skipping XOR process…")
            return {}, {}
        layout_b = state_in[DesignFormat.KLAYOUT_GDS]
        if layout_b is None:
            warn("No KLayout stream-out has been performed. Skipping XOR process…")
            return {}, {}

        assert isinstance(layout_a, Path)
        assert isinstance(layout_b, Path)

        kwargs, env = self.extract_env(kwargs)

        tile_size_options = []
        if tile_size := self.config["KLAYOUT_XOR_TILE_SIZE"]:
            tile_size_options += ["--tile-size", str(tile_size)]

        thread_count = self.config["KLAYOUT_XOR_THREADS"] or os.cpu_count() or 1
        info(f"Running XOR with {thread_count} threads…")

        metric_updates = self.run_subprocess(
            [
                "ruby",
                os.path.join(
                    get_script_dir(),
                    "klayout",
                    "xor.drc",
                ),
                "--output",
                abspath(os.path.join(self.step_dir, "xor.xml")),
                "--top",
                self.config["DESIGN_NAME"],
                "--threads",
                thread_count,
                "--ignore",
                ignored,
                abspath(layout_a),
                abspath(layout_b),
            ]
            + tile_size_options,
            env=env,
        )

        return {}, metric_updates


@Step.factory.register()
class DRC(KLayoutStep):
    id = "KLayout.DRC"
    name = "Design Rule Check (KLayout)"

    inputs = [
        DesignFormat.GDS,
    ]
    outputs = []

    config_vars = KLayoutStep.config_vars + [
        Variable(
            "KLAYOUT_DRC_RUNSET",
            Optional[Path],
            "A path to KLayout DRC runset.",
            pdk=True,
            deprecated_names=["KLAYOUT_DRC_TECH_SCRIPT"],
        ),
        Variable(
            "KLAYOUT_DRC_OPTIONS",
            Optional[Dict[str, Union[bool, int]]],
            "Options passed directly to the KLayout DRC runset. They vary from one PDK to another.",
            pdk=True,
        ),
        Variable(
            "KLAYOUT_DRC_THREADS",
            Optional[int],
            "Specifies the number of threads to be used in KLayout DRC"
            + "If unset, this will be equal to your machine's thread count.",
        ),
    ]

    def run_sky130(self, state_in: State, **kwargs) -> MetricsUpdate:
<<<<<<< HEAD
        kwargs, env = self.extract_env(kwargs)
        drc_script_path = self.config["KLAYOUT_DRC_RUNSET"]
        xml_report = os.path.join(self.step_dir, "violations.xml")
        json_report = os.path.join(self.step_dir, "violations.json")
=======
        reports_folder = os.path.join(self.step_dir, "reports")
        mkdirp(reports_folder)

        metrics_updates: MetricsUpdate = {}
        drc_script_path = self.config["KLAYOUT_DRC_RUNSET"]
        kwargs, env = self.extract_env(kwargs)
        xml_report = os.path.realpath(os.path.join(reports_folder, "violations.xml"))
        json_report = os.path.realpath(os.path.join(reports_folder, "violations.json"))
>>>>>>> 87dbf399
        feol = str(self.config["KLAYOUT_DRC_OPTIONS"]["feol"]).lower()
        beol = str(self.config["KLAYOUT_DRC_OPTIONS"]["beol"]).lower()
        floating_metal = str(
            self.config["KLAYOUT_DRC_OPTIONS"]["floating_metal"]
        ).lower()
        offgrid = str(self.config["KLAYOUT_DRC_OPTIONS"]["offgrid"]).lower()
        seal = str(self.config["KLAYOUT_DRC_OPTIONS"]["seal"]).lower()
        threads = self.config["KLAYOUT_DRC_THREADS"] or (str(os.cpu_count()) or "1")
        info(f"Running KLayout DRC with {threads} threads…")

        input_view = state_in[DesignFormat.GDS]
        assert isinstance(input_view, Path)

        self.run_subprocess(
            [
                "klayout",
                "-b",
                "-zz",
                "-r",
                drc_script_path,
                "-rd",
                f"input={abspath(input_view)}",
                "-rd",
                f"topcell={self.config['DESIGN_NAME']}",
                "-rd",
                f"report={abspath(xml_report)}",
                "-rd",
                f"feol={feol}",
                "-rd",
                f"beol={beol}",
                "-rd",
                f"floating_metal={floating_metal}",
                "-rd",
                f"offgrid={offgrid}",
                "-rd",
                f"seal={seal}",
                "-rd",
                f"threads={threads}",
            ],
            env=env,
        )

        return self.run_subprocess(
            [
                "python3",
                os.path.join(
                    get_script_dir(),
                    "klayout",
                    "xml_drc_report_to_json.py",
                ),
                f"--xml-file={abspath(xml_report)}",
                f"--json-file={abspath(json_report)}",
            ],
            env=env,
            log_to=os.path.join(self.step_dir, "xml_drc_report_to_json.log"),
        )

    def run(self, state_in: State, **kwargs) -> Tuple[ViewsUpdate, MetricsUpdate]:
        metrics_updates: MetricsUpdate = {}
        if self.config["PDK"] in ["sky130A", "sky130B"]:
            metrics_updates = self.run_sky130(state_in, **kwargs)
        else:
            warn(
                f"KLayout DRC is not supported for the {self.config['PDK']} PDK. This step will be skipped."
            )

        return {}, metrics_updates


@Step.factory.register()
class OpenGUI(KLayoutStep):
    """
    Opens the DEF view in the KLayout GUI, with layers loaded and mapped
    properly. Useful to inspect ``.klayout.xml`` database files and the like.
    """

    id = "KLayout.OpenGUI"
    name = "Open In GUI"

    inputs = [DesignFormat.DEF]
    outputs = []

    config_vars = KLayoutStep.config_vars + [
        Variable(
            "KLAYOUT_EDITOR_MODE",
            bool,
            "Whether to run the KLayout GUI in editor mode or in viewer mode.",
            default=False,
        ),
        Variable(
            "KLAYOUT_PRIORITIZE_GDS",
            bool,
            "Whether to prioritize GDS (if found) when running htis step.",
            default=True,
        ),
    ]

    def run(self, state_in: State, **kwargs) -> Tuple[ViewsUpdate, MetricsUpdate]:
        kwargs, env = self.extract_env(kwargs)
        input_view = state_in[DesignFormat.DEF]
        if gds := state_in[DesignFormat.GDS]:
            input_view = gds

        assert isinstance(input_view, Path)

        mode_args = []
        if self.config["KLAYOUT_EDITOR_MODE"]:
            mode_args.append("--editor")

        layout = state_in[DesignFormat.DEF]
        if self.config["KLAYOUT_PRIORITIZE_GDS"]:
            if gds := state_in[DesignFormat.GDS]:
                layout = gds

        env["KLAYOUT_ARGV"] = shlex.join(
            [
<<<<<<< HEAD
                abspath(input_view),
=======
                "--lyt",
                str(lyt),
                "--lyp",
                str(lyp),
                "--lym",
                str(lym),
                str(layout),
>>>>>>> 87dbf399
            ]
            + self.get_cli_args(include_lefs=True)
        )

        cmd = (
            [
                shutil.which("klayout") or "klayout",
            ]
            + mode_args
            + [
                "-rm",
                os.path.join(
                    get_script_dir(),
                    "klayout",
                    "open_design.py",
                ),
            ]
        )

        subprocess.check_call(
            cmd,
            env=env,
            cwd=self.step_dir,
        )

        return {}, {}<|MERGE_RESOLUTION|>--- conflicted
+++ resolved
@@ -26,40 +26,7 @@
 from ..config import Variable
 from ..logging import info, warn
 from ..state import DesignFormat, State
-<<<<<<< HEAD
 from ..common import Path, get_script_dir
-=======
-from ..common import Path, get_script_dir, Toolbox, mkdirp
-
-
-def get_lef_args(config: Config, toolbox: Toolbox) -> List[str]:
-    tech_lefs = toolbox.filter_views(config, config["TECH_LEFS"])
-    if len(tech_lefs) != 1:
-        raise StepException(
-            "Misconfigured SCL: 'TECH_LEFS' must return exactly one Tech LEF for its default timing corner."
-        )
-
-    lef_args = [
-        "--input-lef",
-        str(tech_lefs[0]),
-    ]
-
-    for lef in config["CELL_LEFS"]:
-        lef_args.append("--input-lef")
-        lef_args.append(str(lef))
-
-    macro_lefs = toolbox.get_macro_views(config, DesignFormat.LEF)
-    for lef in macro_lefs:
-        lef_args.append("--input-lef")
-        lef_args.append(str(lef))
-
-    if extra_lefs := config["EXTRA_LEFS"]:
-        for lef in extra_lefs:
-            lef_args.append("--input-lef")
-            lef_args.append(str(lef))
-
-    return lef_args
->>>>>>> 87dbf399
 
 
 class KLayoutStep(Step):
@@ -391,21 +358,10 @@
     ]
 
     def run_sky130(self, state_in: State, **kwargs) -> MetricsUpdate:
-<<<<<<< HEAD
         kwargs, env = self.extract_env(kwargs)
         drc_script_path = self.config["KLAYOUT_DRC_RUNSET"]
         xml_report = os.path.join(self.step_dir, "violations.xml")
         json_report = os.path.join(self.step_dir, "violations.json")
-=======
-        reports_folder = os.path.join(self.step_dir, "reports")
-        mkdirp(reports_folder)
-
-        metrics_updates: MetricsUpdate = {}
-        drc_script_path = self.config["KLAYOUT_DRC_RUNSET"]
-        kwargs, env = self.extract_env(kwargs)
-        xml_report = os.path.realpath(os.path.join(reports_folder, "violations.xml"))
-        json_report = os.path.realpath(os.path.join(reports_folder, "violations.json"))
->>>>>>> 87dbf399
         feol = str(self.config["KLAYOUT_DRC_OPTIONS"]["feol"]).lower()
         beol = str(self.config["KLAYOUT_DRC_OPTIONS"]["beol"]).lower()
         floating_metal = str(
@@ -522,17 +478,7 @@
 
         env["KLAYOUT_ARGV"] = shlex.join(
             [
-<<<<<<< HEAD
                 abspath(input_view),
-=======
-                "--lyt",
-                str(lyt),
-                "--lyp",
-                str(lyp),
-                "--lym",
-                str(lym),
-                str(layout),
->>>>>>> 87dbf399
             ]
             + self.get_cli_args(include_lefs=True)
         )
