--- conflicted
+++ resolved
@@ -22,12 +22,7 @@
 from .step import ViewsUpdate, MetricsUpdate, Step
 from .tclstep import TclStep
 
-<<<<<<< HEAD
 from ..common import Path, mkdirp, get_script_dir, TclUtils
-from ..logging import warn
-=======
-from ..common import Path, mkdirp, get_script_dir
->>>>>>> 1c3e1063
 from ..config import Variable
 from ..state import DesignFormat, State
 
