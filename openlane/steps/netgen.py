--- conflicted
+++ resolved
@@ -156,13 +156,8 @@
 
         design_name = self.config["DESIGN_NAME"]
         reports_dir = os.path.join(self.step_dir, "reports")
-<<<<<<< HEAD
-        stats_file = os.path.join(reports_dir, "lvs.rpt")
-        stats_file_json = os.path.join(reports_dir, "lvs.json")
-=======
         stats_file = os.path.join(reports_dir, "lvs.netgen.rpt")
         stats_file_json = os.path.join(reports_dir, "lvs.netgen.json")
->>>>>>> 43144762
         mkdirp(reports_dir)
 
         with open(self.get_script_path(), "w") as f:
