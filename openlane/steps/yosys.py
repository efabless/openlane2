# Copyright 2023 Efabless Corporation
#
# Licensed under the Apache License, Version 2.0 (the "License");
# you may not use this file except in compliance with the License.
# You may obtain a copy of the License at
#
#      http://www.apache.org/licenses/LICENSE-2.0
#
# Unless required by applicable law or agreed to in writing, software
# distributed under the License is distributed on an "AS IS" BASIS,
# WITHOUT WARRANTIES OR CONDITIONS OF ANY KIND, either express or implied.
# See the License for the specific language governing permissions and
# limitations under the License.
import os
import re
import io
import json
import fnmatch
import textwrap
import subprocess
from decimal import Decimal
from abc import abstractmethod
from typing import List, Literal, Optional, Set, Tuple

from .tclstep import TclStep
from .step import ViewsUpdate, MetricsUpdate, Step

from ..config import Variable, Config
from ..state import State, DesignFormat
from ..logging import debug, verbose, info, warn
from ..common import Path, get_script_dir, Toolbox, TclUtils, process_list_file

starts_with_whitespace = re.compile(r"^\s+.+$")

yosys_cell_rx = r"cell\s+\S+\s+\((\S+)\)"


def _check_any_tristate(
    cells: List[str],
    tristate_patterns: List[str],
):
    for cell in cells:
        for tristate_pattern in tristate_patterns:
            if fnmatch.fnmatch(cell, tristate_pattern):
                return True

    return False


def _parse_yosys_check(
    report: io.TextIOBase,
    tristate_patterns: Optional[List[str]] = None,
    tristate_okay: bool = False,
) -> int:
    verbose("Parsing synthesis checks…")
    errors_encountered: int = 0
    last_warning = None
    current_warning = None

    tristate_patterns = tristate_patterns or []

    for line in report:
        if line.startswith("Warning:") or line.startswith("Found and reported"):
            last_warning = current_warning
            current_warning = line
            if last_warning is None:
                continue

            cells = re.findall(yosys_cell_rx, last_warning)

            if tristate_okay and (
                ("tribuf" in last_warning)
                or _check_any_tristate(cells, tristate_patterns)
            ):
                debug("Ignoring tristate-related error:")
                debug(last_warning)
            else:
                debug("Encountered check error:")
                debug(last_warning)
                errors_encountered += 1
        elif (
            starts_with_whitespace.match(line) is not None
            and current_warning is not None
        ):
            current_warning += line
        else:
            pass
    return errors_encountered


def _generate_read_deps(
    config: Config,
    toolbox: Toolbox,
    power_defines: bool = False,
) -> str:
    commands = "set ::_synlig_defines [list]\n"

    if synth_defines := config.get("VERILOG_DEFINES"):
        for define in synth_defines:
            commands += f"verilog_defines {TclUtils.escape(f'-D{define}')}\n"
            commands += (
                f"lappend ::_synlig_defines {TclUtils.escape(f'+define+{define}')}\n"
            )

    if power_defines:
        if power_define := config.get("VERILOG_POWER_DEFINE"):
            commands += f"verilog_defines {TclUtils.escape(f'-D{power_define}')}\n"
            commands += f"lappend ::_synlig_defines {TclUtils.escape(f'+define+{power_define}')}\n"

    scl_lib_list = toolbox.filter_views(config, config["LIB"])
    for lib in scl_lib_list:
        lib_str = TclUtils.escape(str(lib))
        commands += f"read_liberty -lib -ignore_miss_dir -setattr blackbox {lib_str}\n"

    lib_synth = toolbox.remove_cells_from_lib(
        frozenset([str(lib) for lib in scl_lib_list]),
        excluded_cells=frozenset(
            [
                str(config["SYNTH_EXCLUSION_CELL_LIST"]),
                str(config["PNR_EXCLUSION_CELL_LIST"]),
            ]
        ),
        as_cell_lists=True,
    )
    commands += f"set ::env(SYNTH_LIBS) {TclUtils.escape(TclUtils.join(lib_synth))}\n"

    verilog_include_args = []
    if dirs := config.get("VERILOG_INCLUDE_DIRS"):
        for dir in dirs:
            verilog_include_args.append(f"-I{dir}")

    # Priorities from higher to lower
    format_list = (
        [
            DesignFormat.VERILOG_HEADER,
            DesignFormat.POWERED_NETLIST,
            DesignFormat.NETLIST,
            DesignFormat.LIB,
        ]
        if power_defines
        else [
            DesignFormat.VERILOG_HEADER,
            DesignFormat.NETLIST,
            DesignFormat.POWERED_NETLIST,
            DesignFormat.LIB,
        ]
    )
    formats_so_far: List[DesignFormat] = []
    for format in format_list:
        views = toolbox.get_macro_views(config, format, unless_exist=formats_so_far)
        print(format, views, formats_so_far)
        for view in views:
            view_escaped = TclUtils.escape(str(view))
            if format == DesignFormat.LIB:
                commands += f"read_liberty -lib -ignore_miss_dir -setattr blackbox {view_escaped}\n"
            else:
                commands += f"read_verilog -sv -lib {TclUtils.join(verilog_include_args)} {view_escaped}\n"
        formats_so_far.append(format)

    if libs := config.get("EXTRA_LIBS"):
        for lib in libs:
            lib_str = TclUtils.escape(str(lib))
            commands += (
                f"read_liberty -lib -ignore_miss_dir -setattr blackbox {lib_str}\n"
            )

    if models := config["EXTRA_VERILOG_MODELS"]:
        for model in models:
            model_str = TclUtils.escape(str(model))
            commands += f"read_verilog -sv -lib {TclUtils.join(verilog_include_args)} {model_str}\n"

    return commands


verilog_rtl_cfg_vars = [
    Variable(
        "VERILOG_FILES",
        List[Path],
        "The paths of the design's Verilog files.",
    ),
    Variable(
        "VERILOG_DEFINES",
        Optional[List[str]],
        "Preprocessor defines for input Verilog files.",
        deprecated_names=["SYNTH_DEFINES"],
    ),
    Variable(
        "VERILOG_POWER_DEFINE",
        str,
        "Specifies the name of the define used to guard power and ground connections in the input RTL.",
        deprecated_names=["SYNTH_USE_PG_PINS_DEFINES", "SYNTH_POWER_DEFINE"],
        default="USE_POWER_PINS",
    ),
    Variable(
        "VERILOG_INCLUDE_DIRS",
        Optional[List[str]],
        "Specifies the Verilog `include` directories.",
    ),
    Variable(
        "USE_SYNLIG",
        bool,
        "Use the Synlig plugin to process files, which has better SystemVerilog parsing capabilities but may not be compatible with all Yosys commands and attributes.",
        default=False,
    ),
    Variable(
        "SYNLIG_DEFER",
        bool,
        "Uses -defer flag when reading files the Synlig plugin, which may improve performance by reading each file separately, but is experimental.",
        default=False,
    ),
]


class YosysStep(TclStep):
    config_vars = [
        Variable(
            "SYNTH_LATCH_MAP",
            Optional[Path],
            "A path to a file containing the latch mapping for Yosys.",
            pdk=True,
        ),
        Variable(
            "SYNTH_TRISTATE_MAP",
            Optional[Path],
            "A path to a file containing the tri-state buffer mapping for Yosys.",
            deprecated_names=["TRISTATE_BUFFER_MAP"],
            pdk=True,
        ),
        Variable(
            "SYNTH_CSA_MAP",
            Optional[Path],
            "A path to a file containing the carry-select adder mapping for Yosys.",
            deprecated_names=["CARRY_SELECT_ADDER_MAP"],
            pdk=True,
        ),
        Variable(
            "SYNTH_RCA_MAP",
            Optional[Path],
            "A path to a file containing the ripple-carry adder mapping for Yosys.",
            deprecated_names=["RIPPLE_CARRY_ADDER_MAP"],
            pdk=True,
        ),
        Variable(
            "SYNTH_FA_MAP",
            Optional[Path],
            "A path to a file containing the full adder mapping for Yosys.",
            deprecated_names=["FULL_ADDER_MAP"],
            pdk=True,
        ),
        Variable(
            "SYNTH_MUX_MAP",
            Optional[Path],
            "A path to a file containing the mux mapping for Yosys.",
            pdk=True,
        ),
        Variable(
            "SYNTH_MUX4_MAP",
            Optional[Path],
            "A path to a file containing the mux4 mapping for Yosys.",
            pdk=True,
        ),
        Variable(
            "USE_LIGHTER",
            bool,
            "Activates Lighter, an experimental plugin that attempts to optimize clock-gated flip-flops.",
            default=False,
        ),
        Variable(
            "LIGHTER_DFF_MAP",
            Optional[Path],
            "An override to the custom DFF map file provided for the given SCL by Lighter.",
        ),
    ]

    def get_command(self) -> List[str]:
        script_path = self.get_script_path()
        return ["yosys", "-c", script_path]

    @abstractmethod
    def get_script_path(self) -> str:
        pass

    def run(self, state_in: State, **kwargs) -> Tuple[ViewsUpdate, MetricsUpdate]:
        power_defines = False
        if "power_defines" in kwargs:
            power_defines = kwargs.pop("power_defines")

<<<<<<< HEAD
        kwargs, env = self.extract_env(kwargs)

        _deps_script = os.path.join(self.step_dir, "_deps.tcl")

        with open(_deps_script, "w") as f:
            f.write(
                _generate_read_deps(
                    self.config, self.toolbox, power_defines=power_defines
                )
            )

        env["_deps_script"] = _deps_script
=======
        lib_list = [
            str(e) for e in self.toolbox.filter_views(self.config, self.config["LIB"])
        ]

        excluded_cells: Set[str] = set(self.config["EXTRA_EXCLUDED_CELLS"] or [])
        excluded_cells.update(
            process_list_file(self.config["SYNTH_EXCLUDED_CELL_FILE"])
        )
        excluded_cells.update(process_list_file(self.config["PNR_EXCLUDED_CELL_FILE"]))

        lib_synth = self.toolbox.remove_cells_from_lib(
            frozenset(lib_list),
            excluded_cells=frozenset(excluded_cells),
        )

        env["SYNTH_LIBS"] = TclUtils.join(lib_synth)
        env["FULL_LIBS"] = TclUtils.join(lib_list)

        macro_libs = self.toolbox.get_macro_views(
            self.config,
            DesignFormat.LIB,
        )
        if len(macro_libs) != 0:
            env["_macro_libs"] = TclUtils.join([str(lib) for lib in macro_libs])

        macro_nls = self.toolbox.get_macro_views(
            self.config,
            DesignFormat.NETLIST,
            unless_exist=DesignFormat.LIB,
        )
        if len(macro_nls) != 0:
            env["MACRO_NLS"] = TclUtils.join([str(nl) for nl in macro_nls])
>>>>>>> 5c86ad70

        return super().run(state_in, env=env, **kwargs)


@Step.factory.register()
class JsonHeader(YosysStep):
    id = "Yosys.JsonHeader"
    name = "Generate JSON Header"
    long_name = "Generate JSON Header"

    inputs = []
    outputs = [DesignFormat.JSON_HEADER]

    def get_script_path(self):
        return os.path.join(get_script_dir(), "yosys", "json_header.tcl")

    config_vars = YosysStep.config_vars + verilog_rtl_cfg_vars

    def run(self, state_in: State, **kwargs) -> Tuple[ViewsUpdate, MetricsUpdate]:
        return super().run(state_in, power_defines=True, **kwargs)


class SynthesisCommon(YosysStep):
    inputs = []  # The input RTL is part of the configuration
    outputs = [DesignFormat.NETLIST]

    config_vars = YosysStep.config_vars + [
        Variable(
            "SYNTH_CHECKS_ALLOW_TRISTATE",
            bool,
            "Ignore multiple-driver warnings if they are connected to tri-state buffers on a best-effort basis.",
            default=True,
        ),
        Variable(
            "SYNTH_AUTONAME",
            bool,
            "Generates names for netlist instances. This results in instance names that can be extremely long, but are more human-readable.",
            default=False,
        ),
        Variable(
            "SYNTH_STRATEGY",
            Literal[
                "AREA 0",
                "AREA 1",
                "AREA 2",
                "AREA 3",
                "DELAY 0",
                "DELAY 1",
                "DELAY 2",
                "DELAY 3",
                "DELAY 4",
            ],
            "Strategies for abc logic synthesis and technology mapping. AREA strategies usually result in a more compact design, while DELAY strategies usually result in a design that runs at a higher frequency. Please note that there is no way to know which strategy is the best before trying them.",
            default="AREA 0",
        ),
        Variable(
            "SYNTH_ABC_BUFFERING",
            bool,
            "Enables `abc` cell buffering.",
            default=True,
            deprecated_names=["SYNTH_BUFFERING"],
        ),
        Variable(
            "SYNTH_ABC_LEGACY_REFACTOR",
            bool,
            "Replaces the ABC command `drf -l` with `refactor` which matches older versions of OpenLane but is more unstable.",
            default=False,
        ),
        Variable(
            "SYNTH_ABC_LEGACY_REWRITE",
            bool,
            "Replaces the ABC command `drw -l` with `rewrite` which matches older versions of OpenLane but is more unstable.",
            default=False,
        ),
        Variable(
            "SYNTH_DIRECT_WIRE_BUFFERING",
            bool,
            "Enables inserting buffer cells for directly connected wires.",
            default=True,
            deprecated_names=["SYNTH_BUFFER_DIRECT_WIRES"],
        ),
        Variable(
            "SYNTH_SPLITNETS",
            bool,
            "Splits multi-bit nets into single-bit nets. Easier to trace but may not be supported by all tools.",
            default=True,
        ),
        Variable(
            "SYNTH_SIZING",
            bool,
            "Enables `abc` cell sizing (instead of buffering).",
            default=False,
        ),
        Variable(
            "SYNTH_NO_FLAT",
            bool,
            "A flag that disables flattening the hierarchy during synthesis, only flattening it after synthesis, mapping and optimizations.",
            default=False,
        ),
        Variable(
            "SYNTH_SHARE_RESOURCES",
            bool,
            "A flag that enables yosys to reduce the number of cells by determining shareable resources and merging them.",
            default=True,
        ),
        Variable(
            "SYNTH_ADDER_TYPE",
            Literal["YOSYS", "FA", "RCA", "CSA"],
            "Adder type to which the $add and $sub operators are mapped to.  Possible values are `YOSYS/FA/RCA/CSA`; where `YOSYS` refers to using Yosys internal adder definition, `FA` refers to full-adder structure, `RCA` refers to ripple carry adder structure, and `CSA` refers to carry select adder.",
            default="YOSYS",
        ),
        Variable(
            "SYNTH_EXTRA_MAPPING_FILE",
            Optional[Path],
            "Points to an extra techmap file for yosys that runs right after yosys `synth` before generic techmap.",
        ),
        Variable(
            "SYNTH_PARAMETERS",
            Optional[List[str]],
            "Key-value pairs to be `chparam`ed in Yosys, in the format `key1=value1`.",
        ),
        Variable(
            "SYNTH_ELABORATE_ONLY",
            bool,
            '"Elaborate" the design only without attempting any logic mapping. Useful when dealing with structural Verilog netlists.',
            default=False,
        ),
        Variable(
            "SYNTH_ELABORATE_FLATTEN",
            bool,
            "If `SYNTH_ELABORATE_ONLY` is specified, this variable controls whether or not the top level should be flattened.",
            default=True,
            deprecated_names=["SYNTH_FLAT_TOP"],
        ),
    ]

    def get_script_path(self):
        return os.path.join(get_script_dir(), "yosys", "synthesize.tcl")

    def run(self, state_in: State, **kwargs) -> Tuple[ViewsUpdate, MetricsUpdate]:
        kwargs, env = self.extract_env(kwargs)

        if self.config["USE_LIGHTER"]:
            lighter_dff_map = self.config["LIGHTER_DFF_MAP"]
            if lighter_dff_map is None:
                scl = self.config["STD_CELL_LIBRARY"]
                try:
                    raw = subprocess.check_output(
                        ["lighter_files", scl], encoding="utf8"
                    )
                    files = raw.strip().splitlines()
                    lighter_dff_map = Path(files[0])
                except FileNotFoundError:
                    warn(
                        "Lighter not found or not set up with OpenLane: If you're using a manual Lighter install, try setting LIGHTER_DFF_MAP explicitly."
                    )
                except subprocess.CalledProcessError:
                    warn(f"{scl} not supported by Lighter.")

            env["_lighter_dff_map"] = lighter_dff_map

        views_updates, metric_updates = super().run(state_in, **kwargs)

        stats_file = os.path.join(self.step_dir, "reports", "stat.json")
        stats_str = open(stats_file).read()
        stats = json.loads(stats_str, parse_float=Decimal)

        metric_updates = {}
        metric_updates["design__instance__count"] = stats["design"]["num_cells"]
        if chip_area := stats["design"].get("area"):  # needs nonzero area
            metric_updates["design__instance__area"] = chip_area

        cells = stats["design"]["num_cells_by_type"]
        safe = ["$assert"]
        unmapped_cells = [
            cells[y] for y in cells.keys() if y not in safe and y.startswith("$")
        ]
        metric_updates["design__instance_unmapped__count"] = sum(unmapped_cells)

        check_error_count_file = os.path.join(
            self.step_dir, "reports", "pre_synth_chk.rpt"
        )
        metric_updates["synthesis__check_error__count"] = 0
        if os.path.exists(check_error_count_file):
            metric_updates["synthesis__check_error__count"] = _parse_yosys_check(
                open(check_error_count_file),
                self.config["TRISTATE_CELLS"],
                self.config["SYNTH_CHECKS_ALLOW_TRISTATE"],
            )

        return views_updates, metric_updates


@Step.factory.register()
class Synthesis(SynthesisCommon):
    """
    Performs synthesis and technology mapping on Verilog RTL files
    using Yosys and ABC, emitting a netlist.

    Some metrics will also be extracted and updated, namely:

    * ``design__instance__count``
    * ``design__instance_unmapped__count``
    * ``design__instance__area``
    """

    id = "Yosys.Synthesis"
    name = "Synthesis"

    config_vars = SynthesisCommon.config_vars + verilog_rtl_cfg_vars


@Step.factory.register()
class VHDLSynthesis(SynthesisCommon):
    """
    Performs synthesis and technology mapping on VHDL files
    using Yosys, GHDL and ABC, emitting a netlist.

    Some metrics will also be extracted and updated, namely:

    * ``design__instance__count``
    * ``design__instance_unmapped__count``
    * ``design__instance__area``
    """

    id = "Yosys.VHDLSynthesis"
    name = "Synthesis (VHDL)"

    config_vars = SynthesisCommon.config_vars + [
        Variable(
            "VHDL_FILES",
            List[Path],
            "The paths of the design's VHDL files.",
        ),
    ]


@Step.factory.register()
class EQY(YosysStep):
    id = "Yosys.EQY"
    name = "Equivalence Check"
    long_name = "RTL/Netlist Equivalence Check"

    inputs = [DesignFormat.NETLIST]
    outputs = []

    config_vars = YosysStep.config_vars + [
        Variable(
            "EQY_SCRIPT",
            Optional[Path],
            "An optional override for the automatically generated EQY script for more complex designs.",
        ),
        Variable(
            "MACRO_PLACEMENT_CFG",
            Optional[Path],
            "This step will warn if this deprecated variable is used, as it indicates Macros are used without the new Macro object.",
        ),
        Variable(
            "EQY_FORCE_ACCEPT_PDK",
            bool,
            "Attempt to run EQY even if the PDK's Verilog models are supported by this step. Will likely result in a failure.",
            default=False,
        ),
    ]

    def get_command(self) -> List[str]:
        script_path = self.get_script_path()
        work_dir = os.path.join(self.step_dir, "scratch")
        return ["eqy", "-f", script_path, "-d", work_dir]

    def get_script_path(self) -> str:
        return os.path.join(self.step_dir, f"{self.config['DESIGN_NAME']}.eqy")

    def run(self, state_in: State, **kwargs) -> Tuple[ViewsUpdate, MetricsUpdate]:
        processed_pdk = os.path.join(self.step_dir, "formal_pdk.v")

        if self.config["PDK"].startswith("sky130A"):
            subprocess.check_call(
                [
                    "eqy.formal_pdk_proc",
                    "--output",
                    processed_pdk,
                ]
                + [str(model) for model in self.config["CELL_VERILOG_MODELS"]]
            )
        elif self.config["EQY_FORCE_ACCEPT_PDK"]:
            subprocess.check_call(
                ["iverilog", "-E", "-o", processed_pdk, "-DFUNCTIONAL"]
                + [str(model) for model in self.config["CELL_VERILOG_MODELS"]]
            )
        else:
            info(
                f"PDK {self.config['PDK']} is not supported by the EQY step. Skipping…"
            )
            return {}, {}

        with open(self.get_script_path(), "w", encoding="utf8") as f:
            if eqy_script := self.config["EQY_SCRIPT"]:
                for line in open(eqy_script, "r", encoding="utf8"):
                    f.write(line)
            else:
                script = textwrap.dedent(
                    """
                    [script]
                    {dep_commands}
                    blackbox

                    [gold]
                    read_verilog -formal -sv {files}

                    [gate]
                    read_verilog -formal -sv {processed_pdk} {nl}

                    [script]
                    hierarchy -top {design_name}
                    proc
                    prep -top {design_name} -flatten

                    memory -nomap
                    async2sync

                    [gold]
                    write_verilog {step_dir}/gold.v
                    
                    [gate]
                    write_verilog {step_dir}/gate.v

                    [strategy sat]
                    use sat
                    depth 5

                    [strategy pdr]
                    use sby
                    engine abc pdr -rfi

                    [strategy bitwuzla]
                    use sby
                    depth 2
                    engine smtbmc bitwuzla
                    """
                ).format(
                    design_name=self.config["DESIGN_NAME"],
                    dep_commands=_generate_read_deps(self.config, self.toolbox),
                    files=TclUtils.join(
                        [str(file) for file in self.config["VERILOG_FILES"]]
                    ),
                    nl=state_in[DesignFormat.NETLIST],
                    processed_pdk=processed_pdk,
                    step_dir=self.step_dir,
                )
                f.write(script)

        return super().run(state_in, **kwargs)<|MERGE_RESOLUTION|>--- conflicted
+++ resolved
@@ -112,15 +112,13 @@
         lib_str = TclUtils.escape(str(lib))
         commands += f"read_liberty -lib -ignore_miss_dir -setattr blackbox {lib_str}\n"
 
+    excluded_cells: Set[str] = set(config["EXTRA_EXCLUDED_CELLS"] or [])
+    excluded_cells.update(process_list_file(config["SYNTH_EXCLUDED_CELL_FILE"]))
+    excluded_cells.update(process_list_file(config["PNR_EXCLUDED_CELL_FILE"]))
+
     lib_synth = toolbox.remove_cells_from_lib(
         frozenset([str(lib) for lib in scl_lib_list]),
-        excluded_cells=frozenset(
-            [
-                str(config["SYNTH_EXCLUSION_CELL_LIST"]),
-                str(config["PNR_EXCLUSION_CELL_LIST"]),
-            ]
-        ),
-        as_cell_lists=True,
+        excluded_cells=frozenset(excluded_cells),
     )
     commands += f"set ::env(SYNTH_LIBS) {TclUtils.escape(TclUtils.join(lib_synth))}\n"
 
@@ -285,7 +283,6 @@
         if "power_defines" in kwargs:
             power_defines = kwargs.pop("power_defines")
 
-<<<<<<< HEAD
         kwargs, env = self.extract_env(kwargs)
 
         _deps_script = os.path.join(self.step_dir, "_deps.tcl")
@@ -298,40 +295,6 @@
             )
 
         env["_deps_script"] = _deps_script
-=======
-        lib_list = [
-            str(e) for e in self.toolbox.filter_views(self.config, self.config["LIB"])
-        ]
-
-        excluded_cells: Set[str] = set(self.config["EXTRA_EXCLUDED_CELLS"] or [])
-        excluded_cells.update(
-            process_list_file(self.config["SYNTH_EXCLUDED_CELL_FILE"])
-        )
-        excluded_cells.update(process_list_file(self.config["PNR_EXCLUDED_CELL_FILE"]))
-
-        lib_synth = self.toolbox.remove_cells_from_lib(
-            frozenset(lib_list),
-            excluded_cells=frozenset(excluded_cells),
-        )
-
-        env["SYNTH_LIBS"] = TclUtils.join(lib_synth)
-        env["FULL_LIBS"] = TclUtils.join(lib_list)
-
-        macro_libs = self.toolbox.get_macro_views(
-            self.config,
-            DesignFormat.LIB,
-        )
-        if len(macro_libs) != 0:
-            env["_macro_libs"] = TclUtils.join([str(lib) for lib in macro_libs])
-
-        macro_nls = self.toolbox.get_macro_views(
-            self.config,
-            DesignFormat.NETLIST,
-            unless_exist=DesignFormat.LIB,
-        )
-        if len(macro_nls) != 0:
-            env["MACRO_NLS"] = TclUtils.join([str(nl) for nl in macro_nls])
->>>>>>> 5c86ad70
 
         return super().run(state_in, env=env, **kwargs)
 
