# Copyright 2023 Efabless Corporation
#
# Licensed under the Apache License, Version 2.0 (the "License");
# you may not use this file except in compliance with the License.
# You may obtain a copy of the License at
#
#      http://www.apache.org/licenses/LICENSE-2.0
#
# Unless required by applicable law or agreed to in writing, software
# distributed under the License is distributed on an "AS IS" BASIS,
# WITHOUT WARRANTIES OR CONDITIONS OF ANY KIND, either express or implied.
# See the License for the specific language governing permissions and
# limitations under the License.
import io
import os
import re
import json
import site
import shlex
import tempfile
import functools
import subprocess
from math import inf
from glob import glob
from decimal import Decimal
from base64 import b64encode
from abc import abstractmethod
from concurrent.futures import Future
from typing import (
    List,
    Dict,
    Literal,
    Tuple,
    Optional,
    Union,
)

import yaml
import rich
import rich.table

from .step import ViewsUpdate, MetricsUpdate, Step, StepException
from .tclstep import TclStep
from .common_variables import (
    io_layer_variables,
    pdn_variables,
    rsz_variables,
    dpl_variables,
    grt_variables,
    routing_layer_variables,
)

from ..config import Variable
from ..config.flow import option_variables
from ..state import State, DesignFormat
from ..logging import debug, err, info, warn, verbose, console, options
from ..common import (
    Path,
    TclUtils,
    get_script_dir,
    get_tpe,
    mkdirp,
    aggregate_metrics,
)

EXAMPLE_INPUT = """
li1 X 0.23 0.46
li1 Y 0.17 0.34
met1 X 0.17 0.34
met1 Y 0.17 0.34
met2 X 0.23 0.46
met2 Y 0.23 0.46
met3 X 0.34 0.68
met3 Y 0.34 0.68
met4 X 0.46 0.92
met4 Y 0.46 0.92
met5 X 1.70 3.40
met5 Y 1.70 3.40
"""

<<<<<<< HEAD
=======
timing_metric_aggregation: Dict[str, Tuple[Any, Callable[[Iterable], Any]]] = {
    "timing__hold_vio__count": (0, lambda x: sum(x)),
    "timing__hold_r2r_vio__count": (0, lambda x: sum(x)),
    "timing__setup_vio__count": (0, lambda x: sum(x)),
    "timing__setup_r2r_vio__count": (0, lambda x: sum(x)),
    "design__max_slew_violation__count": (0, lambda x: sum(x)),
    "design__max_fanout_violation__count": (0, lambda x: sum(x)),
    "design__max_cap_violation__count": (0, lambda x: sum(x)),
    "clock__skew__worst_hold": (-inf, max),
    "clock__skew__worst_setup": (-inf, max),
    "timing__hold__ws": (inf, min),
    "timing__hold_r2r__ws": (inf, min),
    "timing__setup__ws": (inf, min),
    "timing__setup_r2r__ws": (inf, min),
    "timing__hold__wns": (inf, min),
    "timing__setup__wns": (inf, min),
    "timing__hold__tns": (0, lambda x: sum(x)),
    "timing__setup__tns": (0, lambda x: sum(x)),
    "timing__unannotated_nets__count": (0, max),
    "timing__unannotated_nets_filtered__count": (0, max),
}

>>>>>>> f77e0ddb

def old_to_new_tracks(old_tracks: str) -> str:
    """
    >>> old_to_new_tracks(EXAMPLE_INPUT)
    'make_tracks li1 -x_offset 0.23 -x_pitch 0.46 -y_offset 0.17 -y_pitch 0.34\\nmake_tracks met1 -x_offset 0.17 -x_pitch 0.34 -y_offset 0.17 -y_pitch 0.34\\nmake_tracks met2 -x_offset 0.23 -x_pitch 0.46 -y_offset 0.23 -y_pitch 0.46\\nmake_tracks met3 -x_offset 0.34 -x_pitch 0.68 -y_offset 0.34 -y_pitch 0.68\\nmake_tracks met4 -x_offset 0.46 -x_pitch 0.92 -y_offset 0.46 -y_pitch 0.92\\nmake_tracks met5 -x_offset 1.70 -x_pitch 3.40 -y_offset 1.70 -y_pitch 3.40\\n'
    """
    layers: Dict[str, Dict[str, Tuple[str, str]]] = {}

    for line in old_tracks.splitlines():
        if line.strip() == "":
            continue
        layer, cardinal, offset, pitch = line.split()
        layers[layer] = layers.get(layer) or {}
        layers[layer][cardinal] = (offset, pitch)

    final_str = ""
    for layer, data in layers.items():
        x_offset, x_pitch = data["X"]
        y_offset, y_pitch = data["Y"]
        final_str += f"make_tracks {layer} -x_offset {x_offset} -x_pitch {x_pitch} -y_offset {y_offset} -y_pitch {y_pitch}\n"

    return final_str


def pdn_macro_migrator(x):
    if not isinstance(x, str):
        return x
    if "," in x:
        return [el.strip() for el in x.split(",")]
    else:
        return [x.strip()]


@Step.factory.register()
class CheckSDCFiles(Step):
    """
    Checks that the two variables used for SDC files by OpenROAD steps,
    namely, ``PNR_SDC_FILE`` and ``SIGNOFF_SDC_FILE``, are explicitly set to
    valid paths by the users, and emits a warning that the fallback will be
    utilized otherwise.
    """

    id = "OpenROAD.CheckSDCFiles"
    name = "Check SDC Files"
    inputs = []
    outputs = []

    config_vars = [
        Variable(
            "PNR_SDC_FILE",
            Optional[Path],
            "Specifies the SDC file used during all implementation (PnR) steps",
        ),
        Variable(
            "SIGNOFF_SDC_FILE",
            Optional[Path],
            "Specifies the SDC file for STA during signoff",
        ),
    ]

    def run(self, state_in: State, **kwargs) -> Tuple[ViewsUpdate, MetricsUpdate]:
        default_sdc_file = [
            var for var in option_variables if var.name == "FALLBACK_SDC_FILE"
        ][0]
        assert default_sdc_file is not None

        is_generic_fallback = default_sdc_file.default
        fallback_descriptor = "generic" if is_generic_fallback else "user-defined"
        if self.config["PNR_SDC_FILE"] is None:
            warn(
                f"'PNR_SDC_FILE' is not defined. Using {fallback_descriptor} fallback SDC for OpenROAD PnR steps."
            )
        if self.config["SIGNOFF_SDC_FILE"] is None:
            warn(
                f"'SIGNOFF_SDC_FILE' is not defined. Using {fallback_descriptor} fallback SDC for OpenROAD PnR steps."
            )
        return {}, {}


class OpenROADStep(TclStep):
    inputs = [DesignFormat.ODB]
    outputs = [
        DesignFormat.ODB,
        DesignFormat.DEF,
        DesignFormat.SDC,
        DesignFormat.NETLIST,
        DesignFormat.POWERED_NETLIST,
    ]

    config_vars = [
        Variable(
            "PDN_CONNECT_MACROS_TO_GRID",
            bool,
            "Enables the connection of macros to the top level power grid.",
            default=True,
            deprecated_names=["FP_PDN_ENABLE_MACROS_GRID"],
        ),
        Variable(
            "PDN_MACRO_CONNECTIONS",
            Optional[List[str]],
            "Specifies explicit power connections of internal macros to the top level power grid, in the format: macro instance names, power domain vdd and ground net names, and macro vdd and ground pin names `<instance_name> <vdd_net> <gnd_net> <vdd_pin> <gnd_pin>`.",
            deprecated_names=[("FP_PDN_MACRO_HOOKS", pdn_macro_migrator)],
        ),
        Variable(
            "PDN_ENABLE_GLOBAL_CONNECTIONS",
            bool,
            "Enables the creation of global connections in PDN generation.",
            default=True,
            deprecated_names=["FP_PDN_ENABLE_GLOBAL_CONNECTIONS"],
        ),
        Variable(
            "PNR_SDC_FILE",
            Optional[Path],
            "Specifies the SDC file used during all implementation (PnR) steps",
        ),
    ]

    @abstractmethod
    def get_script_path(self) -> str:
        pass

    def prepare_env(self, env: dict, state: State) -> dict:
        env = super().prepare_env(env, state)

        lib_list = self.toolbox.filter_views(self.config, self.config["LIB"])
        lib_list += self.toolbox.get_macro_views(self.config, DesignFormat.LIB)
        lib_pnr = [str(lib) for lib in lib_list]

        env["SDC_IN"] = self.config["PNR_SDC_FILE"] or self.config["FALLBACK_SDC_FILE"]
        env["PNR_LIBS"] = " ".join(lib_pnr)
        env["MACRO_LIBS"] = " ".join(
            [
                str(lib)
                for lib in self.toolbox.get_macro_views(self.config, DesignFormat.LIB)
            ]
        )
        env["PNR_EXCLUDED_CELLS"] = TclUtils.join(
            [
                cell.strip()
                for cell in open(self.config["PNR_EXCLUSION_CELL_LIST"]).read().split()
                if cell.strip() != ""
            ]
        )

        python_path_elements = site.getsitepackages()
        if current_pythonpath := env.get("PYTHONPATH"):
            python_path_elements.append(current_pythonpath)
        python_path_elements.append(os.path.join(get_script_dir(), "odbpy"))
        env["PYTHONPATH"] = ":".join(python_path_elements)

        return env

    def run(self, state_in, **kwargs) -> Tuple[ViewsUpdate, MetricsUpdate]:
        """
        The `run()` override for the OpenROADStep class handles two things:

        1. Before the `super()` call: It creates a version of the lib file
        minus cells that are known bad (i.e. those that fail DRC) and pass it on
        in the environment variable `PNR_LIBS`.

        2. After the `super()` call: Processes the `or_metrics_out.json` file and
        updates the State's `metrics` property with any new metrics in that object.
        """
        kwargs, env = self.extract_env(kwargs)

        views_updates, metrics_updates = super().run(state_in, env=env, **kwargs)

        metrics_path = os.path.join(self.step_dir, "or_metrics_out.json")
        if os.path.exists(metrics_path):
            or_metrics_out = json.loads(open(metrics_path).read(), parse_float=Decimal)
            for key, value in or_metrics_out.items():
                if value == "Infinity":
                    or_metrics_out[key] = inf
                elif value == "-Infinity":
                    or_metrics_out[key] = -inf
            metrics_updates.update(or_metrics_out)

        metric_updates_with_aggregates = aggregate_metrics(metrics_updates)

        return views_updates, metric_updates_with_aggregates

    def get_command(self) -> List[str]:
        metrics_path = os.path.join(self.step_dir, "or_metrics_out.json")
        return [
            "openroad",
            "-exit",
            "-no_splash",
            "-metrics",
            metrics_path,
            self.get_script_path(),
        ]

    def layout_preview(self) -> Optional[str]:
        if self.state_out is None:
            return None

        state_in = self.state_in.result()
        if self.state_out.get("def") == state_in.get("def"):
            return None

        if image := self.toolbox.render_png(self.config, self.state_out):
            image_encoded = b64encode(image).decode("utf8")
            return f'<img src="data:image/png;base64,{image_encoded}" />'

        return None


class STAStep(OpenROADStep):
    """
    Abstract class for an STA step
    """

    def layout_preview(self) -> Optional[str]:
        return None

    def get_script_path(self):
        return os.path.join(get_script_dir(), "openroad", "sta", "corner.tcl")


@Step.factory.register()
class STAMidPNR(STAStep):
    """
    Performs `Static Timing Analysis <https://en.wikipedia.org/wiki/Static_timing_analysis>`_
    using OpenROAD on an OpenROAD database, mid-PnR.
    """

    id = "OpenROAD.STAMidPNR"
    name = "STA (Mid-PnR)"
    long_name = "Static Timing Analysis (Mid-PnR)"

    inputs = [DesignFormat.ODB]
    outputs = []


@Step.factory.register()
class STAPrePNR(STAStep):
    """
    Performs hierarchical `Static Timing Analysis <https://en.wikipedia.org/wiki/Static_timing_analysis>`_
    using OpenSTA on the pre-PnR Verilog netlist, with all available timing information
    for standard cells and macros for the default timing corner as specified in
    the ``DEFAULT_CORNER`` variable.

    If timing information is not available for macros, the macro in question
    will be black-boxed.
    """

    inputs = [DesignFormat.NETLIST]
    outputs = [DesignFormat.SDF, DesignFormat.SDC]

    id = "OpenROAD.STAPrePNR"
    name = "STA (Pre-PnR)"
    long_name = "Static Timing Analysis"

    config_vars = STAStep.config_vars + [
        Variable(
            "STA_MACRO_PRIORITIZE_NL",
            bool,
            "Prioritize the use of Netlists + SPEF files over LIB files if available for Macros. Useful if extraction was done using OpenROAD, where SPEF files are far more accurate.",
            default=True,
        ),
    ]

    def get_command(self) -> List[str]:
        return ["sta", "-no_splash", "-exit", self.get_script_path()]

    def run(self, state_in: State, **kwargs) -> Tuple[ViewsUpdate, MetricsUpdate]:
        kwargs, env = self.extract_env(kwargs)

        timing_corner, timing_file_list = self.toolbox.get_timing_files(
            self.config,
            prioritize_nl=self.config["STA_MACRO_PRIORITIZE_NL"],
        )

        env["OPENSTA"] = "1"
        env["CURRENT_CORNER_NAME"] = timing_corner
        env["CURRENT_CORNER_TIMING_VIEWS"] = " ".join(timing_file_list)
        env["SDF_SAVE_DIR"] = self.step_dir

        views_updates, metrics_updates = super().run(state_in, env=env, **kwargs)

        sdf_dict = state_in[DesignFormat.SDF] or {}
        if not isinstance(sdf_dict, dict):
            raise StepException(
                "Malformed input state: value for LIB is not a dictionary."
            )

        sdfs = sorted(glob(os.path.join(self.step_dir, "*.sdf")))
        for sdf in sdfs:
            _, corner = os.path.basename(sdf)[:-4].split("__")
            sdf_dict[corner] = Path(sdf)

        views_updates[DesignFormat.SDF] = sdf_dict

        return views_updates, metrics_updates


@Step.factory.register()
class STAPostPNR(STAPrePNR):
    """
    Performs multi-corner `Static Timing Analysis <https://en.wikipedia.org/wiki/Static_timing_analysis>`_
    using OpenSTA on the post-PnR Verilog netlist, with extracted parasitics for
    both the top-level module and any associated macros.
    """

    id = "OpenROAD.STAPostPNR"
    name = "STA (Post-PnR)"
    long_name = "Static Timing Analysis (Post-PnR)"

    config_vars = STAPrePNR.config_vars + [
        Variable(
            "SIGNOFF_SDC_FILE",
            Optional[Path],
            "Specifies the SDC file for STA during signoff",
        ),
    ]

    inputs = STAPrePNR.inputs + [DesignFormat.SPEF, DesignFormat.ODB]
    outputs = STAPrePNR.outputs + [DesignFormat.LIB]

    def filter_unannotated_report(
        self,
        corner: str,
        corner_dir: str,
        env: Dict,
        checks_report: str,
        odb_design: str,
    ):
        tech_lefs = self.toolbox.filter_views(self.config, self.config["TECH_LEFS"])
        if len(tech_lefs) != 1:
            raise StepException(
                "Misconfigured SCL: 'TECH_LEFS' must return exactly one Tech LEF for its default timing corner."
            )

        lefs = ["--input-lef", tech_lefs[0]]
        for lef in self.config["CELL_LEFS"]:
            lefs.append("--input-lef")
            lefs.append(lef)
        if extra_lefs := self.config["EXTRA_LEFS"]:
            for lef in extra_lefs:
                lefs.append("--input-lef")
                lefs.append(lef)
        metrics_path = os.path.join(corner_dir, "filter_unannotated_metrics.json")
        filter_unannotated_cmd = [
            "openroad",
            "-exit",
            "-no_splash",
            "-metrics",
            metrics_path,
            "-python",
            os.path.join(get_script_dir(), "odbpy", "filter_unannotated.py"),
            "--corner",
            corner,
            "--checks-report",
            checks_report,
            odb_design,
        ] + lefs

        filter_unannotated_metrics = self.run_subprocess(
            filter_unannotated_cmd,
            log_to=os.path.join(corner_dir, "filter_unannotated.log"),
            env=env,
            silent=True,
            report_dir=corner_dir,
        )

        if os.path.exists(metrics_path):
            or_metrics_out = json.loads(open(metrics_path).read())
            filter_unannotated_metrics.update(or_metrics_out)

        return filter_unannotated_metrics

    def run(self, state_in: State, **kwargs) -> Tuple[ViewsUpdate, MetricsUpdate]:
        kwargs, env = self.extract_env(kwargs)

        env = self.prepare_env(env, state_in)

        env["OPENSTA"] = "1"
        env["SDC_IN"] = (
            self.config["SIGNOFF_SDC_FILE"] or self.config["FALLBACK_SDC_FILE"]
        )

        def run_corner(corner: str):
            nonlocal env

            current_env = env.copy()

            corner_dir = os.path.join(self.step_dir, corner)
            mkdirp(corner_dir)

            current_env["CURRENT_CORNER_NAME"] = corner
            current_env["LIB_SAVE_DIR"] = corner_dir
            current_env["SDF_SAVE_DIR"] = corner_dir

            if not isinstance(state_in[DesignFormat.SPEF], dict):
                raise StepException(
                    "Malformed input state: value for SPEF is not a dictionary."
                )

            input_spef_dict = state_in[DesignFormat.SPEF]
            assert input_spef_dict is not None  # Checked by start
            if not isinstance(input_spef_dict, dict):
                raise StepException(
                    "Malformed input state: value for 'spef' is not a dictionary"
                )

            spefs = self.toolbox.filter_views(self.config, input_spef_dict, corner)
            if len(spefs) < 1:
                raise StepException(
                    f"No SPEF file compatible with corner '{corner}' found."
                )
            elif len(spefs) > 1:
                warn(
                    f"Multiple SPEF files compatible with corner '{corner}' found. The first one encountered will be used."
                )
            spef = spefs[0]
            current_env["CURRENT_SPEF_BY_CORNER"] = f"{corner} {spef}"

            _, timing_file_list = self.toolbox.get_timing_files(
                self.config,
                corner,
                prioritize_nl=self.config["STA_MACRO_PRIORITIZE_NL"],
            )
            current_env["CURRENT_CORNER_TIMING_VIEWS"] = " ".join(timing_file_list)

            log_path = os.path.join(corner_dir, "sta.log")

            try:
                generated_metrics = self.run_subprocess(
                    self.get_command(),
                    log_to=log_path,
                    env=current_env,
                    silent=True,
                    report_dir=corner_dir,
                )

                filter_unannotated_metrics = self.filter_unannotated_report(
                    corner=corner,
                    checks_report=os.path.join(corner_dir, "checks.rpt"),
                    corner_dir=corner_dir,
                    env=env,
                    odb_design=str(state_in[DesignFormat.ODB]),
                )
                info(f"Finished STA for the {corner} timing corner.")
            except subprocess.CalledProcessError as e:
                err(f"Failed STA for the {corner} timing corner:")
                raise e

            return {**generated_metrics, **filter_unannotated_metrics}

        futures: Dict[str, Future[MetricsUpdate]] = {}
        for corner in self.config["STA_CORNERS"]:
            futures[corner] = get_tpe().submit(
                run_corner,
                corner,
            )

        metrics_updates: MetricsUpdate = {}
        for corner, updates_future in futures.items():
            metrics_updates.update(updates_future.result())

        metric_updates_with_aggregates = aggregate_metrics(metrics_updates)

        def format_count(count: Optional[Union[int, float, Decimal]]) -> str:
            if count is None:
                return "[gray]?"
            count = int(count)
            if count == 0:
                return f"[green]{count}"
            else:
                return f"[red]{count}"

        def format_slack(slack: Optional[Union[int, float, Decimal]]) -> str:
            if slack is None:
                return "[gray]?"
            if slack == float(inf):
                return "[gray]N/A"
            slack = round(float(slack), 4)
            formatted_slack = f"{slack:.4f}"
            if slack < 0:
                return f"[red]{formatted_slack}"
            else:
                return f"[green]{formatted_slack}"

        table = rich.table.Table()
        table.add_column("Corner/Group")
        table.add_column("Hold Worst Slack")
        table.add_column("reg-to-reg")
        table.add_column("Hold TNS")
        table.add_column("Hold Violations")
        table.add_column("of which reg-to-reg")
        table.add_column("Setup Worst Slack")
        table.add_column("reg-to-reg")
        table.add_column("Setup TNS")
        table.add_column("Setup Violations")
        table.add_column("of which reg-to-reg")
        table.add_column("Max Cap Violations")
        table.add_column("Max Slew Violations")
        for corner in ["Overall"] + self.config["STA_CORNERS"]:
            modifier = ""
            if corner != "Overall":
                modifier = f"__corner:{corner}"
            row = [corner]
            for metric in [
                "timing__hold__ws",
                "timing__hold_r2r__ws",
                "timing__hold__tns",
                "timing__hold_vio__count",
                "timing__hold_r2r_vio__count",
                "timing__setup__ws",
                "timing__setup_r2r__ws",
                "timing__setup__tns",
                "timing__setup_vio__count",
                "timing__setup_r2r_vio__count",
                "design__max_cap_violation__count",
                "design__max_slew_violation__count",
            ]:
                formatter = format_count if metric.endswith("count") else format_slack
                row.append(
                    formatter(metric_updates_with_aggregates.get(f"{metric}{modifier}"))
                )
            table.add_row(*row)

        if not options.get_condensed_mode():
            console.print(table)
        with open(os.path.join(self.step_dir, "summary.rpt"), "w") as f:
            rich.print(table, file=f)

        views_updates: ViewsUpdate = {}
        lib_dict = state_in[DesignFormat.LIB] or {}
        if not isinstance(lib_dict, dict):
            raise StepException(
                "Malformed input state: value for LIB is not a dictionary."
            )

        for corner in self.config["STA_CORNERS"]:
            lib_dict[corner] = Path(
                os.path.join(
                    self.step_dir, corner, f"{self.config['DESIGN_NAME']}__{corner}.lib"
                )
            )

        views_updates[DesignFormat.LIB] = lib_dict

        sdf_dict = state_in[DesignFormat.SDF] or {}
        if not isinstance(sdf_dict, dict):
            raise StepException(
                "Malformed input state: value for LIB is not a dictionary."
            )

        for corner in self.config["STA_CORNERS"]:
            sdf_dict[corner] = Path(
                os.path.join(
                    self.step_dir, corner, f"{self.config['DESIGN_NAME']}__{corner}.sdf"
                )
            )

        views_updates[DesignFormat.SDF] = sdf_dict

        return views_updates, metric_updates_with_aggregates


@Step.factory.register()
class Floorplan(OpenROADStep):
    """
    Creates DEF and ODB files with the initial floorplan based on the Yosys netlist.
    """

    id = "OpenROAD.Floorplan"
    name = "Floorplan Init"
    long_name = "Floorplan Initialization"

    inputs = [DesignFormat.NETLIST]

    config_vars = OpenROADStep.config_vars + [
        Variable(
            "FP_SIZING",
            Literal["relative", "absolute"],
            "Whether to use relative sizing by making use of `FP_CORE_UTIL` or absolute one using `DIE_AREA`.",
            default="relative",
        ),
        Variable(
            "FP_ASPECT_RATIO",
            Decimal,
            "The core's aspect ratio (height / width).",
            default=1,
        ),
        Variable(
            "FP_CORE_UTIL",
            Decimal,
            "The core utilization percentage.",
            default=50,
            units="%",
        ),
        Variable(
            "FP_OBSTRUCTIONS",
            Optional[List[Tuple[Decimal, Decimal, Decimal, Decimal]]],
            "Obstructions applied at floorplanning stage. These affect row generation and hence affects cells placement.",
            units="µm",
        ),
        Variable(
            "CORE_AREA",
            Optional[Tuple[Decimal, Decimal, Decimal, Decimal]],
            'Specific core area (i.e. die area minus margins) to be used in floorplanning when `FP_SIZING` is set to `absolute`. Specified as a 4-corner rectangle "x0 y0 x1 y1".',
            units="µm",
        ),
        Variable(
            "BOTTOM_MARGIN_MULT",
            Decimal,
            "The core margin, in multiples of site heights, from the bottom boundary. If `FP_SIZING` is absolute and `CORE_AREA` is set, this variable has no effect.",
            default=4,
        ),
        Variable(
            "TOP_MARGIN_MULT",
            Decimal,
            "The core margin, in multiples of site heights, from the top boundary. If `FP_SIZING` is absolute and `CORE_AREA` is set, this variable has no effect.",
            default=4,
        ),
        Variable(
            "LEFT_MARGIN_MULT",
            Decimal,
            "The core margin, in multiples of site widths, from the left boundary. If `FP_SIZING` is absolute and `CORE_AREA` is set, this variable has no effect.",
            default=12,
        ),
        Variable(
            "RIGHT_MARGIN_MULT",
            Decimal,
            "The core margin, in multiples of site widths, from the right boundary. If `FP_SIZING` is absolute and `CORE_AREA` is set, this variable has no effect.",
            default=12,
        ),
        Variable(
            "EXTRA_SITES",
            Optional[List[str]],
            "Explicitly specify sites other than `PLACE_SITE` to create rows for. If the alternate-site standard cells properly declare the `SITE` property, you do not need to provide this explicitly.",
            pdk=True,
        ),
    ]

    def get_script_path(self):
        return os.path.join(get_script_dir(), "openroad", "floorplan.tcl")

    def run(self, state_in: State, **kwargs) -> Tuple[ViewsUpdate, MetricsUpdate]:
        path = self.config["FP_TRACKS_INFO"]
        tracks_info_str = open(path).read()
        tracks_commands = old_to_new_tracks(tracks_info_str)
        new_tracks_info = os.path.join(self.step_dir, "config.tracks")
        with open(new_tracks_info, "w") as f:
            f.write(tracks_commands)

        kwargs, env = self.extract_env(kwargs)
        env["TRACKS_INFO_FILE_PROCESSED"] = new_tracks_info
        return super().run(state_in, env=env, **kwargs)


@Step.factory.register()
class IOPlacement(OpenROADStep):
    """
    Places I/O pins on a floor-planned ODB file using OpenROAD's built-in placer.

    If ``FP_PIN_ORDER_CFG`` is not ``None``, this step is skipped (for
    compatibility with OpenLane 1.)
    """

    id = "OpenROAD.IOPlacement"
    name = "I/O Placement"

    config_vars = (
        OpenROADStep.config_vars
        + io_layer_variables
        + [
            Variable(
                "FP_IO_MODE",
                Literal["matching", "random_equidistant", "annealing"],
                "Decides the mode of the random IO placement option.",
                default="matching",
            ),
            Variable(
                "FP_IO_MIN_DISTANCE",
                Decimal,
                "The minimum distance between the IOs.",
                default=3,
                units="µm",
            ),
            Variable(
                "FP_PIN_ORDER_CFG",
                Optional[Path],
                "Path to a custom pin configuration file.",
            ),
        ]
    )

    def get_script_path(self):
        return os.path.join(get_script_dir(), "openroad", "ioplacer.tcl")

    def run(self, state_in: State, **kwargs) -> Tuple[ViewsUpdate, MetricsUpdate]:
        if self.config["FP_PIN_ORDER_CFG"] is not None:
            info(f"FP_PIN_ORDER_CFG is set. Skipping '{self.id}'…")
            return {}, {}

        return super().run(state_in, **kwargs)


@Step.factory.register()
class TapEndcapInsertion(OpenROADStep):
    """
    Places well TAP cells across a floorplan, as well as end-cap cells at the
    edges of the floorplan.
    """

    id = "OpenROAD.TapEndcapInsertion"
    name = "Tap/Decap Insertion"

    config_vars = OpenROADStep.config_vars + [
        Variable(
            "FP_MACRO_HORIZONTAL_HALO",
            Decimal,
            "Specify the horizontal halo size around macros while cutting rows.",
            default=10,
            units="µm",
            deprecated_names=["FP_TAP_HORIZONTAL_HALO"],
        ),
        Variable(
            "FP_MACRO_VERTICAL_HALO",
            Decimal,
            "Specify the vertical halo size around macros while cutting rows.",
            default=10,
            units="µm",
            deprecated_names=["FP_TAP_VERTICAL_HALO"],
        ),
    ]

    def get_script_path(self):
        return os.path.join(get_script_dir(), "openroad", "tapcell.tcl")


def get_psm_error_count(rpt: io.TextIOWrapper) -> int:
    sio = io.StringIO()

    # Turn almost-YAML into YAML
    VIO_TYPE_PFX = "violation type: "
    for line in rpt:
        if line.startswith(VIO_TYPE_PFX):
            vio_type = line[len(VIO_TYPE_PFX) :].strip()
            sio.write(f"- type: {vio_type}\n")
        elif "bbox = " in line:
            sio.write(line.replace("bbox = ", "- bbox ="))
        else:
            sio.write(line)

    sio.seek(0)
    violations = yaml.load(sio, Loader=yaml.SafeLoader) or []
    return functools.reduce(
        lambda acc, current: acc + len(current["srcs"]), violations, 0
    )


@Step.factory.register()
class GeneratePDN(OpenROADStep):
    """
    Creates a power distribution network on a floorplanned ODB file.
    """

    id = "OpenROAD.GeneratePDN"
    name = "Generate PDN"
    long_name = "Power Distribution Network Generation"

    config_vars = (
        OpenROADStep.config_vars
        + pdn_variables
        + [
            Variable(
                "FP_PDN_CFG",
                Optional[Path],
                "A custom PDN configuration file. If not provided, the default PDN config will be used.",
                deprecated_names=["PDN_CFG"],
            )
        ]
    )

    def get_script_path(self):
        return os.path.join(get_script_dir(), "openroad", "pdn.tcl")

    def run(self, state_in: State, **kwargs) -> Tuple[ViewsUpdate, MetricsUpdate]:
        kwargs, env = self.extract_env(kwargs)
        if self.config["FP_PDN_CFG"] is None:
            env["FP_PDN_CFG"] = os.path.join(
                get_script_dir(), "openroad", "common", "pdn_cfg.tcl"
            )
            info(f"'FP_PDN_CFG' not explicitly set, setting it to {env['FP_PDN_CFG']}…")
        env["DESIGN_IS_CORE"] = "1" if self.config["FP_PDN_MULTILAYER"] else "0"
        views_updates, metrics_updates = super().run(state_in, env=env, **kwargs)

        error_reports = glob(os.path.join(self.step_dir, "*-grid-errors.rpt"))
        for report in error_reports:
            net = os.path.basename(report).split("-", maxsplit=1)[0]
            count = get_psm_error_count(open(report, encoding="utf8"))
            metrics_updates[f"design__power_grid_violation__count__net:{net}"] = count

        metric_updates_with_aggregates = aggregate_metrics(
            metrics_updates,
            {"design__power_grid_violation__count": (0, lambda x: sum(x))},
        )

        return views_updates, metric_updates_with_aggregates


@Step.factory.register()
class GlobalPlacement(OpenROADStep):
    """
    Performs a somewhat nebulous initial placement for standard cells in a
    floorplan. While the placement is not concrete, it is enough to start
    accounting for issues such as fanout, transition time, et cetera.
    """

    id = "OpenROAD.GlobalPlacement"
    name = "Global Placement"

    config_vars = (
        OpenROADStep.config_vars
        + routing_layer_variables
        + [
            Variable(
                "PL_TARGET_DENSITY_PCT",
                Optional[Decimal],
                "The desired placement density of cells. If not specified, the value will be equal to (`FP_CORE_UTIL` + 5 * `GPL_CELL_PADDING` + 10).",
                units="%",
                deprecated_names=[
                    ("PL_TARGET_DENSITY", lambda d: Decimal(d) * Decimal(100.0))
                ],
            ),
            Variable(
                "PL_TIME_DRIVEN",
                bool,
                "Specifies whether the placer should use time driven placement.",
                default=True,
            ),
            Variable(
                "PL_SKIP_INITIAL_PLACEMENT",
                bool,
                "Specifies whether the placer should run initial placement or not.",
                default=False,
            ),
            Variable(
                "PL_ROUTABILITY_DRIVEN",
                bool,
                "Specifies whether the placer should use routability driven placement.",
                default=True,
            ),
            Variable(
                "FP_CORE_UTIL",
                Decimal,
                "The core utilization percentage.",
                default=50,
                units="%",
            ),
        ]
    )

    def get_script_path(self):
        return os.path.join(get_script_dir(), "openroad", "gpl.tcl")

    def run(self, state_in: State, **kwargs) -> Tuple[ViewsUpdate, MetricsUpdate]:
        kwargs, env = self.extract_env(kwargs)
        if self.config["PL_TARGET_DENSITY_PCT"] is None:
            expr = (
                self.config["FP_CORE_UTIL"] + (5 * self.config["GPL_CELL_PADDING"]) + 10
            )
            expr = min(expr, 100)
            env["PL_TARGET_DENSITY_PCT"] = f"{expr}"
            warn(
                f"'PL_TARGET_DENSITY_PCT' not explicitly set, using dynamically calculated target density: {expr}…"
            )
        return super().run(state_in, env=env, **kwargs)


@Step.factory.register()
class GlobalPlacementSkipIO(GlobalPlacement):
    """
    Performs global placement without taking I/O into consideration.

    This is useful for flows where the:
    * Cells are placed
    * I/Os are placed to match the cells
    * Cells are then re-placed for an optimal placement
    """

    id = "OpenROAD.GlobalPlacementSkipIO"
    name = "Global Placement Skip IO"

    config_vars = GlobalPlacement.config_vars + [
        Variable(
            "FP_IO_MODE",
            Literal["matching", "random_equidistant", "annealing"],
            "Decides the mode of the random IO placement option.",
            default="matching",
        )
    ]

    def run(self, state_in: State, **kwargs) -> Tuple[ViewsUpdate, MetricsUpdate]:
        kwargs, env = self.extract_env(kwargs)
        if self.config["FP_IO_MODE"] == "random_equidistant":
            info(
                "FP_IO_MODE set to 'random_equidistant'. Skipping the first global placement iteration…"
            )
            return {}, {}
        elif self.config["PL_TARGET_DENSITY_PCT"] is None:
            expr = (
                self.config["FP_CORE_UTIL"] + (5 * self.config["GPL_CELL_PADDING"]) + 10
            )
            expr = min(expr, 100)
            env["PL_TARGET_DENSITY_PCT"] = f"{expr}"
            warn(
                f"'PL_TARGET_DENSITY_PCT' not explicitly set, using dynamically calculated target density: {expr}…"
            )
        env["__PL_SKIP_IO"] = "1"
        return OpenROADStep.run(self, state_in, env=env, **kwargs)


@Step.factory.register()
class BasicMacroPlacement(OpenROADStep):
    id = "OpenROAD.BasicMacroPlacement"
    name = "Basic Macro Placement"

    config_vars = OpenROADStep.config_vars + [
        Variable(
            "PL_MACRO_HALO",
            str,
            "Macro placement halo. Format: `{Horizontal} {Vertical}`.",
            default="0 0",
            units="µm",
        ),
        Variable(
            "PL_MACRO_CHANNEL",
            str,
            "Channel widths between macros. Format: `{Horizontal} {Vertical}`.",
            default="0 0",
            units="µm",
        ),
    ]

    def get_script_path(self):
        raise NotImplementedError()


@Step.factory.register()
class DetailedPlacement(OpenROADStep):
    """
    Performs "detailed placement" on an ODB file with global placement. This results
    in a concrete and legal placement of all cells.
    """

    id = "OpenROAD.DetailedPlacement"
    name = "Detailed Placement"

    config_vars = OpenROADStep.config_vars + dpl_variables

    def get_script_path(self):
        return os.path.join(get_script_dir(), "openroad", "dpl.tcl")


@Step.factory.register()
class CheckAntennas(OpenROADStep):
    """
    Runs OpenROAD to check if one or more long nets may constitute an
    `antenna risk <https://en.wikipedia.org/wiki/Antenna_effect>`_.

    The metric ``route__antenna_violation__count`` will be updated with the number of violating nets.
    """

    id = "OpenROAD.CheckAntennas"
    name = "Check Antennas"

    # default inputs
    outputs = []

    def get_script_path(self):
        return os.path.join(get_script_dir(), "openroad", "antenna_check.tcl")

    def __summarize_antenna_report(self, report_file: str, output_file: str):
        """
        Extracts the list of violating nets from an ARC report file"
        """

        class AntennaViolation:
            def __init__(self, net, pin, required_ratio, partial_ratio, layer):
                self.net = net
                self.pin = pin
                self.required_ratio = float(required_ratio)
                self.partial_ratio = float(partial_ratio)
                self.layer = layer
                self.partial_to_required = self.partial_ratio / self.required_ratio

            def __lt__(self, other):
                return self.partial_to_required < other.partial_to_required

        net_pattern = re.compile(r"\s*Net:\s*(\S+)")
        required_ratio_pattern = re.compile(r"\s*Required ratio:\s+([\d.]+)")
        partial_ratio_pattern = re.compile(r"\s*Partial area ratio:\s+([\d.]+)")
        layer_pattern = re.compile(r"\s*Layer:\s+(\S+)")
        pin_pattern = re.compile(r"\s*Pin:\s+(\S+)")

        required_ratio = None
        layer = None
        partial_ratio = None
        required_ratio = None
        pin = None
        net = None
        violations: List[AntennaViolation] = []

        net_pattern = re.compile(r"\s*Net:\s*(\S+)")
        required_ratio_pattern = re.compile(r"\s*Required ratio:\s+([\d.]+)")
        partial_ratio_pattern = re.compile(r"\s*Partial area ratio:\s+([\d.]+)")
        layer_pattern = re.compile(r"\s*Layer:\s+(\S+)")
        pin_pattern = re.compile(r"\s*Pin:\s+(\S+)")

        with open(report_file, "r") as f:
            for line in f:
                pin_new = pin_pattern.match(line)
                required_ratio_new = required_ratio_pattern.match(line)
                partial_ratio_new = partial_ratio_pattern.match(line)
                layer_new = layer_pattern.match(line)
                net_new = net_pattern.match(line)
                required_ratio = (
                    required_ratio_new.group(1)
                    if required_ratio_new is not None
                    else required_ratio
                )
                partial_ratio = (
                    partial_ratio_new.group(1)
                    if partial_ratio_new is not None
                    else partial_ratio
                )
                layer = layer_new.group(1) if layer_new is not None else layer
                pin = pin_new.group(1) if pin_new is not None else pin
                net = net_new.group(1) if net_new is not None else net

                if "VIOLATED" in line:
                    violations.append(
                        AntennaViolation(
                            net=net,
                            pin=pin,
                            partial_ratio=partial_ratio,
                            layer=layer,
                            required_ratio=required_ratio,
                        )
                    )

        violations.sort(reverse=True)

        # Partial/Required:  2.36, Required:  3091.96, Partial:  7298.29,
        # Net: net384, Pin: _22354_/A, Layer: met5
        table = rich.table.Table()
        decimal_places = 2
        row = []
        table.add_column("Partial/Required")
        table.add_column("Required")
        table.add_column("Partial")
        table.add_column("Net")
        table.add_column("Pin")
        table.add_column("Layer")
        for violation in violations:
            row = [
                f"{violation.partial_to_required:.{decimal_places}f}",
                f"{violation.required_ratio:.{decimal_places}f}",
                f"{violation.partial_ratio:.{decimal_places}f}",
                f"{violation.net}",
                f"{violation.pin}",
                f"{violation.layer}",
            ]
            table.add_row(*row)

        if not options.get_condensed_mode():
            console.print(table)
        with open(output_file, "w") as f:
            rich.print(table, file=f)

    def run(self, state_in: State, **kwargs) -> Tuple[ViewsUpdate, MetricsUpdate]:
        views_updates, metrics_updates = super().run(state_in, **kwargs)

        metrics_updates["route__antenna_violation__count"] = get_antenna_nets(
            open(os.path.join(self.step_dir, "antenna.rpt")),
            open(os.path.join(self.step_dir, "antenna_net_list.txt"), "w"),
        )
        self.__summarize_antenna_report(
            os.path.join(self.step_dir, "antenna.rpt"),
            os.path.join(self.step_dir, "antenna_summary.rpt"),
        )

        return views_updates, metrics_updates


@Step.factory.register()
class GlobalRouting(CheckAntennas):
    """
    The initial phase of routing. Given a detailed-placed ODB file, this
    phase starts assigning coarse-grained routing "regions" for each net so they
    may be later connected to wires.

    Estimated capacitance and resistance values are much more accurate for
    global routing.

    Updates the ``route__antenna_violation__count`` metric.

    At this stage, `antenna effect <https://en.wikipedia.org/wiki/Antenna_effect>`_
    mitigations may also be applied, updating the `route__antenna_violation__count` count.
    See the variables for more info.
    """

    id = "OpenROAD.GlobalRouting"
    name = "Global Routing"

    outputs = [DesignFormat.ODB, DesignFormat.DEF]

    config_vars = OpenROADStep.config_vars + grt_variables + dpl_variables

    def get_script_path(self):
        return os.path.join(get_script_dir(), "openroad", "grt.tcl")


@Step.factory.register()
class RepairAntennas(GlobalRouting):
    """
    Applies `antenna effect <https://en.wikipedia.org/wiki/Antenna_effect>`_
    mitigations using global-routing information, then re-runs detailed placement
    and global routing to legalize any inserted diodes.
    """

    id = "OpenROAD.RepairAntennas"
    name = "Antenna Repair"

    def get_script_path(self):
        return os.path.join(get_script_dir(), "openroad", "antenna_repair.tcl")


@Step.factory.register()
class DetailedRouting(OpenROADStep):
    """
    The latter phase of routing. This transforms the abstract nets from global
    routing into wires on the metal layers that respect all design rules, avoids
    creating accidental shorts, and ensures all wires are connected.

    This is by far the longest part of a typical flow, taking hours, days or weeks
    on larger designs.

    After this point, all cells connected to a net can no longer be moved or
    removed without a custom-written step of some kind that will also rip up
    wires.
    """

    id = "OpenROAD.DetailedRouting"
    name = "Detailed Routing"

    config_vars = OpenROADStep.config_vars + [
        Variable(
            "DRT_THREADS",
            Optional[int],
            "Specifies the number of threads to be used in OpenROAD Detailed Routing. If unset, this will be equal to your machine's thread count.",
            deprecated_names=["ROUTING_CORES"],
        ),
        Variable(
            "DRT_MIN_LAYER",
            Optional[str],
            "An optional override to the lowest layer used in detailed routing. For example, in sky130, you may want global routing to avoid li1, but let detailed routing use li1 if it has to.",
        ),
        Variable(
            "DRT_MAX_LAYER",
            Optional[str],
            "An optional override to the highest layer used in detailed routing.",
        ),
        Variable(
            "DRT_OPT_ITERS",
            int,
            "Specifies the maximum number of optimization iterations during Detailed Routing in TritonRoute.",
            default=64,
        ),
    ]

    def get_script_path(self):
        return os.path.join(get_script_dir(), "openroad", "drt.tcl")

    def run(self, state_in: State, **kwargs) -> Tuple[ViewsUpdate, MetricsUpdate]:
        kwargs, env = self.extract_env(kwargs)
        env["DRT_THREADS"] = env.get("DRT_THREADS", str(os.cpu_count() or 1))
        info(f"Running TritonRoute with {env['DRT_THREADS']} threads…")
        return super().run(state_in, env=env, **kwargs)


@Step.factory.register()
class LayoutSTA(OpenROADStep):
    """
    Performs `Static Timing Analysis <https://en.wikipedia.org/wiki/Static_timing_analysis>`_
    using OpenROAD on the ODB layout in its current state.
    """

    id = "OpenROAD.LayoutSTA"
    name = "Layout STA"
    long_name = "Layout Static Timing Analysis"

    inputs = [DesignFormat.ODB]
    outputs = []

    def get_script_path(self):
        return os.path.join(get_script_dir(), "openroad", "sta.tcl")

    def run(self, state_in: State, **kwargs) -> Tuple[ViewsUpdate, MetricsUpdate]:
        kwargs, env = self.extract_env(kwargs)
        env["RUN_STANDALONE"] = "1"
        return super().run(state_in, env=env, **kwargs)


@Step.factory.register()
class FillInsertion(OpenROADStep):
    """
    Fills gaps in the floorplan with filler and decapacitance cells.

    This is run after detailed placement. After this point, the design is basically
    completely hardened.
    """

    id = "OpenROAD.FillInsertion"
    name = "Fill Insertion"

    def get_script_path(self):
        return os.path.join(get_script_dir(), "openroad", "fill.tcl")


@Step.factory.register()
class RCX(OpenROADStep):
    """
    This extracts `parasitic <https://en.wikipedia.org/wiki/Parasitic_element_(electrical_networks)>`_
    electrical values from a detailed-placed circuit. These can be used to create
    basically the highest accurate STA possible for a given design.
    """

    id = "OpenROAD.RCX"
    name = "Parasitics (RC) Extraction"
    long_name = "Parasitic Resistance/Capacitance Extraction"

    config_vars = OpenROADStep.config_vars + [
        Variable(
            "RCX_MERGE_VIA_WIRE_RES",
            bool,
            "If enabled, the via and wire resistances will be merged.",
            default=True,
        ),
        Variable(
            "RCX_SDC_FILE",
            Optional[Path],
            "Specifies SDC file to be used for RCX-based STA, which can be different from the one used for implementation.",
        ),
        Variable(
            "RCX_RULESETS",
            Dict[str, Path],
            "Map of corner patterns to OpenRCX extraction rules.",
            pdk=True,
        ),
    ]

    inputs = [DesignFormat.DEF]
    outputs = [DesignFormat.SPEF]

    def get_script_path(self):
        return os.path.join(get_script_dir(), "openroad", "rcx.tcl")

    def run(self, state_in: State, **kwargs) -> Tuple[ViewsUpdate, MetricsUpdate]:
        kwargs, env = self.extract_env(kwargs)
        env = self.prepare_env(env, state_in)

        def run_corner(corner: str):
            nonlocal env
            current_env = env.copy()

            rcx_ruleset = self.config["RCX_RULESETS"].get(corner)
            if rcx_ruleset is None:
                warn(
                    f"RCX ruleset for corner {corner} not found. The corner may be ill-defined."
                )
                return None

            corner_sanitized = corner.strip("*_")
            corner_dir = os.path.join(self.step_dir, corner_sanitized)
            mkdirp(corner_dir)

            tech_lefs = self.toolbox.filter_views(
                self.config, self.config["TECH_LEFS"], corner
            )
            if len(tech_lefs) < 1:
                warn(f"No tech lef for timing corner {corner} found.")
                return None
            elif len(tech_lefs) > 1:
                warn(
                    f"Multiple tech lefs found for timing corner {corner}. Only the first one matched will be used."
                )

            current_env["RCX_LEF"] = tech_lefs[0]
            current_env["RCX_RULESET"] = rcx_ruleset

            out = os.path.join(
                corner_dir, f"{self.config['DESIGN_NAME']}.{corner_sanitized}.spef"
            )
            current_env["SAVE_SPEF"] = out

            corner_qualifier = f"the {corner} corner"
            if "*" in corner:
                corner_qualifier = f"corners matching {corner}"

            log_path = os.path.join(corner_dir, "rcx.log")
            info(f"Running RCX for {corner_qualifier} ({log_path})…")

            try:
                self.run_subprocess(
                    self.get_command(),
                    log_to=log_path,
                    env=current_env,
                    silent=True,
                )
                info(f"Finished RCX for {corner_qualifier}.")
            except subprocess.CalledProcessError as e:
                err(f"Failed RCX for the {corner_qualifier}:")
                raise e

            return out

        futures: Dict[str, Future[str]] = {}
        for corner in self.config["RCX_RULESETS"]:
            futures[corner] = get_tpe().submit(
                run_corner,
                corner,
            )

        views_updates: ViewsUpdate = {}
        metrics_updates: MetricsUpdate = {}

        spef_dict = state_in[DesignFormat.SPEF] or {}
        if not isinstance(spef_dict, dict):
            raise StepException(
                "Malformed input state: value for SPEF is not a dictionary."
            )

        for corner, future in futures.items():
            if result := future.result():
                spef_dict[corner] = Path(result)

        views_updates[DesignFormat.SPEF] = spef_dict

        return views_updates, metrics_updates


# Antennas
def get_antenna_nets(report: io.TextIOWrapper, output: io.TextIOWrapper) -> int:
    pattern = re.compile(r"Net:\s*(\w+)")
    count = 0

    for line in report:
        line = line.strip()
        m = pattern.match(line)
        if m is None:
            continue
        net = m[1]
        output.write(f"{net}\n")
        count += 1

    return count


@Step.factory.register()
class IRDropReport(OpenROADStep):
    """
    Performs static IR-drop analysis on the power distribution network. For power
    nets, this constitutes a decrease in voltage, and for ground nets, it constitutes
    an increase in voltage.
    """

    id = "OpenROAD.IRDropReport"
    name = "IR Drop Report"
    long_name = "Generate IR Drop Report"

    inputs = [DesignFormat.ODB, DesignFormat.SPEF]
    outputs = []

    config_vars = OpenROADStep.config_vars + [
        Variable(
            "VSRC_LOC_FILES",
            Optional[Dict[str, Path]],
            "Map of power and ground nets to OpenROAD PSM location files. See [this](https://github.com/The-OpenROAD-Project/OpenROAD/tree/master/src/psm#commands) for more info.",
        )
    ]

    def get_script_path(self):
        return os.path.join(get_script_dir(), "openroad", "irdrop.tcl")

    def run(self, state_in: State, **kwargs) -> Tuple[ViewsUpdate, MetricsUpdate]:
        from decimal import Decimal

        assert state_in[DesignFormat.SPEF] is not None
        if not isinstance(state_in[DesignFormat.SPEF], dict):
            raise StepException(
                "Malformed input state: value for SPEF is not a dictionary."
            )

        kwargs, env = self.extract_env(kwargs)

        input_spef_dict = state_in[DesignFormat.SPEF]
        assert input_spef_dict is not None  # Checked by start
        if not isinstance(input_spef_dict, dict):
            raise StepException(
                "Malformed input state: value for 'spef' is not a dictionary"
            )

        spefs_in = self.toolbox.filter_views(self.config, input_spef_dict)
        if len(spefs_in) > 1:
            raise StepException(
                "Found more than one input SPEF file for the default corner."
            )
        elif len(spefs_in) < 1:
            raise StepException("No SPEF file found for the default corner.")

        libs_in = self.toolbox.filter_views(self.config, self.config["LIB"])

        if self.config["VSRC_LOC_FILES"] is None:
            warn(
                "VSRC_LOC_FILES was not given a value, which may make the results of IR drop analysis inaccurate. If you are not integrating a top-level chip for manufacture, you may ignore this warning, otherwise, see the documentation for VSRC_LOC_FILES."
            )

        if voltage := self.toolbox.get_lib_voltage(str(libs_in[0])):
            env["LIB_VOLTAGE"] = str(voltage)

        env["CURRENT_SPEF_DEFAULT_CORNER"] = str(spefs_in[0])
        views_updates, metrics_updates = super().run(state_in, env=env, **kwargs)

        report = open(os.path.join(self.step_dir, "irdrop.rpt")).read()

        verbose(report)

        voltage_rx = re.compile(r"Worstcase voltage\s*:\s*([\d\.\+\-e]+)\s*V")
        avg_drop_rx = re.compile(r"Average IR drop\s*:\s*([\d\.\+\-e]+)\s*V")
        worst_drop_rx = re.compile(r"Worstcase IR drop\s*:\s*([\d\.\+\-e]+)\s*V")

        if m := voltage_rx.search(report):
            value_float = float(m[1])
            value_dec = Decimal(value_float)
            metrics_updates["ir__voltage__worst"] = value_dec
        else:
            raise Exception(
                "OpenROAD IR Drop Log format has changed- please file an issue."
            )

        if m := avg_drop_rx.search(report):
            value_float = float(m[1])
            value_dec = Decimal(value_float)
            metrics_updates["ir__drop__avg"] = value_dec
        else:
            raise Exception(
                "OpenROAD IR Drop Log format has changed- please file an issue."
            )

        if m := worst_drop_rx.search(report):
            value_float = float(m[1])
            value_dec = Decimal(value_float)
            metrics_updates["ir__drop__worst"] = value_dec
        else:
            raise Exception(
                "OpenROAD IR Drop Log format has changed- please file an issue."
            )

        return views_updates, metrics_updates


@Step.factory.register()
class CutRows(OpenROADStep):
    """
    Cut floorplan rows with respect to placed macros.
    """

    id = "OpenROAD.CutRows"
    name = "Cut Rows"

    inputs = [DesignFormat.ODB]
    outputs = [
        DesignFormat.ODB,
        DesignFormat.DEF,
    ]

    config_vars = OpenROADStep.config_vars + [
        Variable(
            "FP_MACRO_HORIZONTAL_HALO",
            Decimal,
            "Specify the horizontal halo size around macros while cutting rows.",
            default=10,
            units="µm",
            deprecated_names=["FP_TAP_HORIZONTAL_HALO"],
        ),
        Variable(
            "FP_MACRO_VERTICAL_HALO",
            Decimal,
            "Specify the vertical halo size around macros while cutting rows.",
            default=10,
            units="µm",
            deprecated_names=["FP_TAP_VERTICAL_HALO"],
        ),
    ]

    def get_script_path(self):
        return os.path.join(get_script_dir(), "openroad", "cut_rows.tcl")


class WriteViews(OpenROADStep):
    """
    Write various layout views of an ODB design
    """

    id = "OpenROAD.WriteViews"
    name = "OpenROAD Write Views"
    outputs = OpenROADStep.outputs + [
        DesignFormat.POWERED_NETLIST_SDF_FRIENDLY,
        DesignFormat.POWERED_NETLIST_NO_PHYSICAL_CELLS,
        DesignFormat.OPENROAD_LEF,
    ]

    def get_script_path(self):
        return os.path.join(get_script_dir(), "openroad", "write_views.tcl")


# Resizer Steps


## ABC
class ResizerStep(OpenROADStep):
    config_vars = OpenROADStep.config_vars + grt_variables + rsz_variables

    def run(
        self,
        state_in,
        **kwargs,
    ) -> Tuple[ViewsUpdate, MetricsUpdate]:
        kwargs, env = self.extract_env(kwargs)

        corners_key: str = "RSZ_CORNERS"

        if "corners_key" in kwargs:
            corners_key = kwargs["corners_key"]
            del kwargs["corners_key"]

        corners = self.config[corners_key] or self.config["STA_CORNERS"]
        lib_set_set = set()
        count = 0
        for corner in corners:
            _, libs = self.toolbox.get_timing_files(self.config, corner)
            lib_set = frozenset(libs)
            if lib_set in lib_set_set:
                debug(f"Liberty files for '{corner}' already accounted for- skipped")
                continue
            lib_set_set.add(lib_set)
            env[f"RSZ_CORNER_{count}"] = f"{corner} {shlex.join(libs)}"
            debug(f"Liberty files for '{corner}' added: {libs}")
            count += 1

        return super().run(state_in, env=env, **kwargs)


@Step.factory.register()
class CTS(ResizerStep):
    """
    Creates a `Clock tree <https://en.wikipedia.org/wiki/Clock_signal#Distribution>`_
    for an ODB file with detailed-placed cells, using reasonably accurate resistance
    and capacitance estimations. Detailed Placement is then re-performed to
    accomodate the new cells.
    """

    id = "OpenROAD.CTS"
    name = "Clock Tree Synthesis"

    config_vars = (
        OpenROADStep.config_vars
        + dpl_variables
        + [
            Variable(
                "CTS_SINK_CLUSTERING_SIZE",
                int,
                "Specifies the maximum number of sinks per cluster.",
                default=25,
            ),
            Variable(
                "CTS_SINK_CLUSTERING_MAX_DIAMETER",
                Decimal,
                "Specifies maximum diameter of the sink cluster.",
                default=50,
                units="µm",
            ),
            Variable(
                "CTS_CLK_MAX_WIRE_LENGTH",
                Decimal,
                "Specifies the maximum wire length on the clock net.",
                default=0,
                units="µm",
            ),
            Variable(
                "CTS_DISABLE_POST_PROCESSING",
                bool,
                "Specifies whether or not to disable post cts processing for outlier sinks.",
                default=False,
            ),
            Variable(
                "CTS_DISTANCE_BETWEEN_BUFFERS",
                Decimal,
                "Specifies the distance between buffers when creating the clock tree.",
                default=0,
                units="µm",
            ),
            Variable(
                "CTS_CORNERS",
                Optional[List[str]],
                "A list of fully-qualified IPVT corners to use during clock tree synthesis. If unspecified, the value for `STA_CORNERS` from the PDK will be used.",
            ),
        ]
    )

    def get_script_path(self):
        return os.path.join(get_script_dir(), "openroad", "cts.tcl")

    def run(self, state_in: State, **kwargs) -> Tuple[ViewsUpdate, MetricsUpdate]:
        kwargs, env = self.extract_env(kwargs)
        if self.config.get("CLOCK_NET") is None:
            if clock_port := self.config["CLOCK_PORT"]:
                if isinstance(clock_port, list):
                    env["CLOCK_NET"] = " ".join(clock_port)
                else:
                    env["CLOCK_NET"] = clock_port
            else:
                warn(
                    "No CLOCK_NET (or CLOCK_PORT) specified. CTS cannot be performed. Returning state unaltered…"
                )
                return {}, {}

        views_updates, metrics_updates = super().run(
            state_in, corners_key="CTS_CORNERS", env=env, **kwargs
        )

        return views_updates, metrics_updates


@Step.factory.register()
class RepairDesignPostGPL(ResizerStep):
    """
    Runs a number of design "repairs" on a global-placed ODB file.
    """

    id = "OpenROAD.RepairDesignPostGPL"
    name = "Repair Design (Post-Global Placement)"

    config_vars = ResizerStep.config_vars + [
        Variable(
            "DESIGN_REPAIR_BUFFER_INPUT_PORTS",
            bool,
            "Specifies whether or not to insert buffers on input ports when design repairs are run.",
            default=True,
            deprecated_names=["PL_RESIZER_BUFFER_INPUT_PORTS"],
        ),
        Variable(
            "DESIGN_REPAIR_BUFFER_OUTPUT_PORTS",
            bool,
            "Specifies whether or not to insert buffers on input ports when design repairs are run.",
            default=True,
            deprecated_names=["PL_RESIZER_BUFFER_OUTPUT_PORTS"],
        ),
        Variable(
            "DESIGN_REPAIR_TIE_FANOUT",
            bool,
            "Specifies whether or not to repair tie cells fanout when design repairs are run.",
            default=True,
            deprecated_names=["PL_RESIZER_REPAIR_TIE_FANOUT"],
        ),
        Variable(
            "DESIGN_REPAIR_TIE_SEPARATION",
            bool,
            "Allows tie separation when performing design repairs.",
            default=False,
            deprecated_names=["PL_RESIZER_TIE_SEPERATION"],
        ),
        Variable(
            "DESIGN_REPAIR_MAX_WIRE_LENGTH",
            Decimal,
            "Specifies the maximum wire length cap used by resizer to insert buffers during design repair. If set to 0, no buffers will be inserted.",
            default=0,
            units="µm",
            deprecated_names=["PL_RESIZER_MAX_WIRE_LENGTH"],
        ),
        Variable(
            "DESIGN_REPAIR_MAX_SLEW_PCT",
            Decimal,
            "Specifies a margin for the slews during design repair.",
            default=20,
            units="%",
            deprecated_names=["PL_RESIZER_MAX_SLEW_MARGIN"],
        ),
        Variable(
            "DESIGN_REPAIR_MAX_CAP_PCT",
            Decimal,
            "Specifies a margin for the capacitances during design repair.",
            default=20,
            units="%",
            deprecated_names=["PL_RESIZER_MAX_CAP_MARGIN"],
        ),
    ]

    def get_script_path(self):
        return os.path.join(get_script_dir(), "openroad", "repair_design.tcl")


@Step.factory.register()
class RepairDesign(RepairDesignPostGPL):
    """
    This is identical to OpenROAD.RepairDesignPostGPL. It is retained for backwards compatibility.
    """

    id = "OpenROAD.RepairDesign"
    name = "Repair Design (Post-Global Placement)"


@Step.factory.register()
class RepairDesignPostGRT(ResizerStep):
    """
    Runs a number of design "repairs" on a global-routed ODB file.
    """

    id = "OpenROAD.RepairDesignPostGRT"
    name = "Repair Design (Post-Global Routing)"

    config_vars = ResizerStep.config_vars + [
        Variable(
            "GRT_DESIGN_REPAIR_MAX_WIRE_LENGTH",
            Decimal,
            "Specifies the maximum wire length cap used by resizer to insert buffers during post-grt design repair. If set to 0, no buffers will be inserted.",
            default=0,
            units="µm",
            deprecated_names=["GLB_RESIZER_MAX_WIRE_LENGTH"],
        ),
        Variable(
            "GRT_DESIGN_REPAIR_MAX_SLEW_PCT",
            Decimal,
            "Specifies a margin for the slews during post-grt design repair.",
            default=10,
            units="%",
            deprecated_names=["GLB_RESIZER_MAX_SLEW_MARGIN"],
        ),
        Variable(
            "GRT_DESIGN_REPAIR_MAX_CAP_PCT",
            Decimal,
            "Specifies a margin for the capacitances during design post-grt repair.",
            default=10,
            units="%",
            deprecated_names=["GLB_RESIZER_MAX_CAP_MARGIN"],
        ),
    ]

    def get_script_path(self):
        return os.path.join(get_script_dir(), "openroad", "repair_design_postgrt.tcl")


@Step.factory.register()
class ResizerTimingPostCTS(ResizerStep):
    """
    First attempt to meet timing requirements for a cell based on basic timing
    information after clock tree synthesis.

    Standard cells may be resized, and buffer cells may be inserted to ensure
    that no hold violations exist and no setup violations exist at the current
    clock.
    """

    id = "OpenROAD.ResizerTimingPostCTS"
    name = "Resizer Timing Optimizations (Post-Clock Tree Synthesis)"

    config_vars = ResizerStep.config_vars + [
        Variable(
            "PL_RESIZER_HOLD_SLACK_MARGIN",
            Decimal,
            "Specifies a time margin for the slack when fixing hold violations. Normally the resizer will stop when it reaches zero slack. This option allows you to overfix.",
            default=0.1,
            units="ns",
        ),
        Variable(
            "PL_RESIZER_SETUP_SLACK_MARGIN",
            Decimal,
            "Specifies a time margin for the slack when fixing setup violations.",
            default=0.05,
            units="ns",
        ),
        Variable(
            "PL_RESIZER_HOLD_MAX_BUFFER_PCT",
            Decimal,
            "Specifies a max number of buffers to insert to fix hold violations. This number is calculated as a percentage of the number of instances in the design.",
            default=50,
            deprecated_names=["PL_RESIZER_HOLD_MAX_BUFFER_PERCENT"],
        ),
        Variable(
            "PL_RESIZER_SETUP_MAX_BUFFER_PCT",
            Decimal,
            "Specifies a max number of buffers to insert to fix setup violations. This number is calculated as a percentage of the number of instances in the design.",
            default=50,
            units="%",
            deprecated_names=["PL_RESIZER_SETUP_MAX_BUFFER_PERCENT"],
        ),
        Variable(
            "PL_RESIZER_ALLOW_SETUP_VIOS",
            bool,
            "Allows the creation of setup violations when fixing hold violations. Setup violations are less dangerous as they simply mean a chip may not run at its rated speed, however, chips with hold violations are essentially dead-on-arrival.",
            default=False,
        ),
        Variable(
            "PL_RESIZER_GATE_CLONING",
            bool,
            "Enables gate cloning when attempting to fix setup violations",
            default=True,
        ),
    ]

    def get_script_path(self):
        return os.path.join(get_script_dir(), "openroad", "rsz_timing_postcts.tcl")


@Step.factory.register()
class ResizerTimingPostGRT(ResizerStep):
    """
    Second attempt to meet timing requirements for a cell based on timing
    information after estimating resistance and capacitance values based on
    global routing.

    Standard cells may be resized, and buffer cells may be inserted to ensure
    that no hold violations exist and no setup violations exist at the current
    clock.
    """

    id = "OpenROAD.ResizerTimingPostGRT"
    name = "Resizer Timing Optimizations (Post-Global Routing)"

    config_vars = ResizerStep.config_vars + [
        Variable(
            "GRT_RESIZER_HOLD_SLACK_MARGIN",
            Decimal,
            "Specifies a time margin for the slack when fixing hold violations. Normally the resizer will stop when it reaches zero slack. This option allows you to overfix.",
            default=0.05,
            units="ns",
            deprecated_names=["GLB_RESIZER_HOLD_SLACK_MARGIN"],
        ),
        Variable(
            "GRT_RESIZER_SETUP_SLACK_MARGIN",
            Decimal,
            "Specifies a time margin for the slack when fixing setup violations.",
            default=0.025,
            units="ns",
            deprecated_names=["GLB_RESIZER_SETUP_SLACK_MARGIN"],
        ),
        Variable(
            "GRT_RESIZER_HOLD_MAX_BUFFER_PCT",
            Decimal,
            "Specifies a max number of buffers to insert to fix hold violations. This number is calculated as a percentage of the number of instances in the design.",
            default=50,
            units="%",
            deprecated_names=["GLB_RESIZER_HOLD_MAX_BUFFER_PERCENT"],
        ),
        Variable(
            "GRT_RESIZER_SETUP_MAX_BUFFER_PCT",
            Decimal,
            "Specifies a max number of buffers to insert to fix setup violations. This number is calculated as a percentage of the number of instances in the design.",
            default=50,
            units="%",
            deprecated_names=["GLB_RESIZER_SETUP_MAX_BUFFER_PERCENT"],
        ),
        Variable(
            "GRT_RESIZER_ALLOW_SETUP_VIOS",
            bool,
            "Allows setup violations when fixing hold.",
            default=False,
            deprecated_names=["GLB_RESIZER_ALLOW_SETUP_VIOS"],
        ),
        Variable(
            "GRT_RESIZER_GATE_CLONING",
            bool,
            "Enables gate cloning when attempting to fix setup violations",
            default=True,
        ),
    ]

    def get_script_path(self):
        return os.path.join(get_script_dir(), "openroad", "rsz_timing_postgrt.tcl")


@Step.factory.register()
class OpenGUI(Step):
    """
    Opens the ODB view in the OpenROAD GUI. Useful to inspect some parameters,
    such as routing density and whatnot.
    """

    id = "OpenROAD.OpenGUI"
    name = "Open In GUI"

    inputs = [DesignFormat.ODB]
    outputs = []

    def run(self, state_in: State, **kwargs) -> Tuple[ViewsUpdate, MetricsUpdate]:
        with tempfile.NamedTemporaryFile("a+", suffix=".tcl") as f:
            f.write(f"read_db \"{state_in['odb']}\"")
            f.flush()

            subprocess.check_call(
                [
                    "openroad",
                    "-no_splash",
                    "-gui",
                    f.name,
                ]
            )

        return {}, {}<|MERGE_RESOLUTION|>--- conflicted
+++ resolved
@@ -78,31 +78,6 @@
 met5 Y 1.70 3.40
 """
 
-<<<<<<< HEAD
-=======
-timing_metric_aggregation: Dict[str, Tuple[Any, Callable[[Iterable], Any]]] = {
-    "timing__hold_vio__count": (0, lambda x: sum(x)),
-    "timing__hold_r2r_vio__count": (0, lambda x: sum(x)),
-    "timing__setup_vio__count": (0, lambda x: sum(x)),
-    "timing__setup_r2r_vio__count": (0, lambda x: sum(x)),
-    "design__max_slew_violation__count": (0, lambda x: sum(x)),
-    "design__max_fanout_violation__count": (0, lambda x: sum(x)),
-    "design__max_cap_violation__count": (0, lambda x: sum(x)),
-    "clock__skew__worst_hold": (-inf, max),
-    "clock__skew__worst_setup": (-inf, max),
-    "timing__hold__ws": (inf, min),
-    "timing__hold_r2r__ws": (inf, min),
-    "timing__setup__ws": (inf, min),
-    "timing__setup_r2r__ws": (inf, min),
-    "timing__hold__wns": (inf, min),
-    "timing__setup__wns": (inf, min),
-    "timing__hold__tns": (0, lambda x: sum(x)),
-    "timing__setup__tns": (0, lambda x: sum(x)),
-    "timing__unannotated_nets__count": (0, max),
-    "timing__unannotated_nets_filtered__count": (0, max),
-}
-
->>>>>>> f77e0ddb
 
 def old_to_new_tracks(old_tracks: str) -> str:
     """
