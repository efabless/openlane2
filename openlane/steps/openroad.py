--- conflicted
+++ resolved
@@ -1181,21 +1181,11 @@
         kwargs, env = self.extract_env(kwargs)
         env["_ANTENNA_REPORT"] = report_path
 
-<<<<<<< HEAD
         mkdirp(os.path.join(self.step_dir, "reports"))
 
         views_updates, metrics_updates = super().run(state_in, env=env, **kwargs)
-        metrics_updates["route__antenna_violations__count"] = self.__get_antenna_nets(
+        metrics_updates["route__antenna_violation__count"] = self.__get_antenna_nets(
             open(report_path)
-=======
-        metrics_updates["route__antenna_violation__count"] = get_antenna_nets(
-            open(os.path.join(self.step_dir, "antenna.rpt")),
-            open(os.path.join(self.step_dir, "antenna_net_list.txt"), "w"),
-        )
-        self.__summarize_antenna_report(
-            os.path.join(self.step_dir, "antenna.rpt"),
-            os.path.join(self.step_dir, "antenna_summary.rpt"),
->>>>>>> df99991a
         )
         self.__summarize_antenna_report(report_path, report_summary_path)
 
