--- conflicted
+++ resolved
@@ -1071,19 +1071,13 @@
 
     def run(self, state_in: State, **kwargs) -> Tuple[ViewsUpdate, MetricsUpdate]:
         kwargs, env = self.extract_env(kwargs)
-        env["__PL_SKIP_IO"] = "1"
-<<<<<<< HEAD
-        return super().run(state_in, env=env, **kwargs)
-=======
-
         if self.config["FP_DEF_TEMPLATE"] is not None:
             info(
                 f"I/O pins were loaded from {self.config['FP_DEF_TEMPLATE']}. Skipping the first global placement iteration…"
             )
             return {}, {}
-
-        return OpenROADStep.run(self, state_in, env=env, **kwargs)
->>>>>>> a6d0f4fd
+        env["__PL_SKIP_IO"] = "1"
+        return super().run(state_in, env=env, **kwargs)
 
 
 @Step.factory.register()
