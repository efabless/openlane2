# Copyright 2023 Efabless Corporation
#
# Licensed under the Apache License, Version 2.0 (the "License");
# you may not use this file except in compliance with the License.
# You may obtain a copy of the License at
#
#      http://www.apache.org/licenses/LICENSE-2.0
#
# Unless required by applicable law or agreed to in writing, software
# distributed under the License is distributed on an "AS IS" BASIS,
# WITHOUT WARRANTIES OR CONDITIONS OF ANY KIND, either express or implied.
# See the License for the specific language governing permissions and
# limitations under the License.
import os
import re
import glob
import typing
import fnmatch
import pathlib
import unicodedata
from math import inf
from typing import (
    Any,
    Generator,
    Iterable,
    TypeVar,
    Optional,
    SupportsFloat,
    Union,
)
import httpx

from .types import Path
from ..__version__ import __version__

T = TypeVar("T")


def idem(obj: T, *args, **kwargs) -> T:
    """
    :returns: the parameter ``obj`` unchanged. Useful for some lambdas.
    """
    return obj


def get_openlane_root() -> str:
    """
    Returns the root OpenLane folder, i.e., the folder containing the
    ``__init__.py``.
    """
    return os.path.dirname(os.path.dirname(os.path.abspath(__file__)))


def get_script_dir() -> str:
    """
    Gets the OpenLane tool `scripts` directory.

    :meta private:
    """
    return os.path.join(
        get_openlane_root(),
        "scripts",
    )


def get_opdks_rev() -> str:
    """
    Gets the Open_PDKs revision confirmed compatible with this version of OpenLane.
    """
    return (
        open(os.path.join(get_openlane_root(), "open_pdks_rev"), encoding="utf8")
        .read()
        .strip()
    )


# The following code snippet has been adapted under the following license:
#
# Copyright (c) Django Software Foundation and individual contributors.
# All rights reserved.

# Redistribution and use in source and binary forms, with or without modification,
# are permitted provided that the following conditions are met:

#     1. Redistributions of source code must retain the above copyright notice,
#        this list of conditions and the following disclaimer.

#     2. Redistributions in binary form must reproduce the above copyright
#        notice, this list of conditions and the following disclaimer in the
#        documentation and/or other materials provided with the distribution.

#     3. Neither the name of Django nor the names of its contributors may be used
#        to endorse or promote products derived from this software without
#        specific prior written permission.


# THIS SOFTWARE IS PROVIDED BY THE COPYRIGHT HOLDERS AND CONTRIBUTORS "AS IS" AND
# ANY EXPRESS OR IMPLIED WARRANTIES, INCLUDING, BUT NOT LIMITED TO, THE IMPLIED
# WARRANTIES OF MERCHANTABILITY AND FITNESS FOR A PARTICULAR PURPOSE ARE
# DISCLAIMED. IN NO EVENT SHALL THE COPYRIGHT OWNER OR CONTRIBUTORS BE LIABLE FOR
# ANY DIRECT, INDIRECT, INCIDENTAL, SPECIAL, EXEMPLARY, OR CONSEQUENTIAL DAMAGES
# (INCLUDING, BUT NOT LIMITED TO, PROCUREMENT OF SUBSTITUTE GOODS OR SERVICES;
# LOSS OF USE, DATA, OR PROFITS; OR BUSINESS INTERRUPTION) HOWEVER CAUSED AND ON
# ANY THEORY OF LIABILITY, WHETHER IN CONTRACT, STRICT LIABILITY, OR TORT
# (INCLUDING NEGLIGENCE OR OTHERWISE) ARISING IN ANY WAY OUT OF THE USE OF THIS
# SOFTWARE, EVEN IF ADVISED OF THE POSSIBILITY OF SUCH DAMAGE.
def slugify(value: str) -> str:
    """
    :param value: Input string
    :returns: The input string converted to lower case, with all characters
        except alphanumerics, underscores and hyphens removed, and spaces and\
        dots converted into hyphens.

        Leading and trailing whitespace is stripped.
    """
    value = (
        unicodedata.normalize("NFKD", value).encode("ascii", "ignore").decode("ascii")
    )
    value = re.sub(r"[^\w\s\-\.]", "", value).strip().lower()
    return re.sub(r"[\s\.]+", "-", value)


def protected(method):
    """A decorator to indicate protected methods.

    It dynamically adds a statement to the effect in the docstring as well
    as setting an attribute, ``protected``, to ``True``, but has no other effects.

    :param f: Method to mark as protected
    """
    if method.__doc__ is None:
        method.__doc__ = ""
    method.__doc__ = "**protected**\n" + method.__doc__

    setattr(method, "protected", True)
    return method


final = typing.final


def mkdirp(path: typing.Union[str, os.PathLike]):
    """
    Attempts to create a directory and all of its parents.

    Does not fail if the directory already exists, however, it does fail
    if it is unable to create any of the components and/or if the path
    already exists as a file.

    :param path: A filesystem path for the directory
    """
    return pathlib.Path(path).mkdir(parents=True, exist_ok=True)


<<<<<<< HEAD
class Path(UserString, os.PathLike):
    """
    A Path type for OpenLane configuration variables.

    Basically just a string.
    """

    # This path will pass the validate() call, but will
    # fail to open. It should be used for deprecated variable
    # translation only.
    _dummy_path: ClassVar[str] = "__openlane_dummy_path"

    def __fspath__(self) -> str:
        return str(self)

    def __repr__(self) -> str:
        return f"{self.__class__.__qualname__}('{self}')"

    def exists(self) -> bool:
        """
        A convenience method calling :meth:`os.path.exists`
        """
        return os.path.exists(self)

    def validate(self):
        """
        Raises an error if the path does not exist.
        """
        if not self.exists() and not self == Path._dummy_path:
            raise ValueError(f"'{self}' does not exist")

    def startswith(
        self,
        prefix: Union[str, Tuple[str, ...], UserString, os.PathLike],
        start: Optional[int] = 0,
        end: Optional[int] = sys.maxsize,
    ) -> bool:
        if isinstance(prefix, UserString) or isinstance(prefix, os.PathLike):
            prefix = str(prefix)
        return super().startswith(prefix, start, end)

    def rel_if_child(
        self,
        start: Union[str, os.PathLike] = os.getcwd(),
        *,
        relative_prefix: str = "",
    ) -> "Path":
        my_abspath = os.path.abspath(self)
        start_abspath = os.path.abspath(start)
        if my_abspath.startswith(start_abspath):
            return Path(relative_prefix + os.path.relpath(self, start_abspath))
        else:
            return Path(my_abspath)


AnyPath = Union[str, os.PathLike]


=======
>>>>>>> 20b06beb
class zip_first(object):
    """
    Works like ``zip_longest`` if ｜a｜ > ｜b｜ and ``zip`` if ｜a｜ <= ｜b｜.
    """

    def __init__(self, a: Iterable, b: Iterable, fillvalue: Any) -> None:
        self.a = a
        self.b = b
        self.fillvalue = fillvalue

    def __iter__(self):
        self.iter_a = iter(self.a)
        self.iter_b = iter(self.b)
        return self

    def __next__(self):
        a = next(self.iter_a)
        b = self.fillvalue
        try:
            b = next(self.iter_b)
        except StopIteration:
            pass
        return (a, b)


def format_size(byte_count: int) -> str:
    units = [
        "B",
        "KiB",
        "MiB",
        "GiB",
        "TiB",
        "PiB",
        "EiB",
        # TODO: update OpenLane when zebibytes are a thing
    ]

    tracker = 0
    so_far = byte_count
    while (so_far // 1024) > 0 and tracker < (len(units) - 1):
        tracker += 1
        so_far //= 1024

    return f"{so_far}{units[tracker]}"


def format_elapsed_time(elapsed_seconds: SupportsFloat) -> str:
    """
    :param elapsed_seconds: Total time elapsed in seconds
    :returns: A string in the format ``{hours}:{minutes}:{seconds}:{milliseconds}``
    """
    elapsed_seconds = float(elapsed_seconds)

    hours = int(elapsed_seconds // 3600)
    leftover = elapsed_seconds % 3600

    minutes = int(leftover // 60)
    leftover = leftover % 60

    seconds = int(leftover // 1)
    milliseconds = int((leftover % 1) * 1000)

    return f"{hours:02}:{minutes:02}:{seconds:02}.{milliseconds:03}"


class Filter(object):
    """
    Encapsulates commonly used wildcard-based filtering functions into an object.

    :param filters: A list of a wildcards supporting the
        `fnmatch spec <https://docs.python.org/3.10/library/fnmatch.html>`_.

        The wildcards will be split into an "allow" and "deny" list based on whether
        the filter is prefixed with a ``!``.
    """

    def __init__(self, filters: Iterable[str]):
        self.allow = []
        self.deny = []
        for filter in filters:
            if filter.startswith("!"):
                self.deny.append(filter[1:])
            else:
                self.allow.append(filter)

    def get_matching_wildcards(self, input: str) -> Generator[str, Any, None]:
        """
        :param input: An input to match wildcards against.
        :returns: An iterable object for *all* wildcards in the allow list accepting
            ``input``, and *all* wildcards in the deny list rejecting ``input``.
        """
        for wildcard in self.allow:
            if fnmatch.fnmatch(input, wildcard):
                yield wildcard
        for wildcard in self.deny:
            if not fnmatch.fnmatch(input, wildcard):
                yield wildcard

    def filter(
        self,
        inputs: Iterable[str],
    ) -> Generator[str, Any, None]:
        """
        :param inputs: A series of inputs to filter according to the wildcards.
        :returns: An iterable object of any values in ``inputs`` that:
            * Have matched at least one wildcard in the allow list
            * Have matched exactly 0 inputs in the deny list
        """
        for input in inputs:
            allowed = False
            for wildcard in self.allow:
                if fnmatch.fnmatch(input, wildcard):
                    allowed = True
                    break
            for wildcard in self.deny:
                if fnmatch.fnmatch(input, wildcard):
                    allowed = False
                    break
            if allowed:
                yield input


def get_latest_file(in_path: Union[str, os.PathLike], filename: str) -> Optional[Path]:
    """
    :param in_path: A directory to search in
    :param filename: The final filename
    :returns: The latest file matching the parameters, by modification time
    """
    glob_results = glob.glob(os.path.join(in_path, "**", filename), recursive=True)
    latest_time = -inf
    latest_json = None
    for result in glob_results:
        time = os.path.getmtime(result)
        if time > latest_time:
            latest_time = time
            latest_json = Path(result)

    return latest_json


def get_httpx_session(token: Optional[str] = None) -> httpx.Client:
    """
    Creates an ``httpx`` session client that follows redirects and has the
    User-Agent header set to ``openlane2/{__version__}``.

    :param token: If this parameter is non-None and not empty, another header,
        Authorization: Bearer {token}, is included.
    :returns: The created client
    """
    session = httpx.Client(follow_redirects=True)
    headers_raw = {"User-Agent": f"openlane2/{__version__}"}
    if token is not None and token.strip() != "":
        headers_raw["Authorization"] = f"Bearer {token}"
    session.headers = httpx.Headers(headers_raw)
    return session<|MERGE_RESOLUTION|>--- conflicted
+++ resolved
@@ -152,67 +152,6 @@
     return pathlib.Path(path).mkdir(parents=True, exist_ok=True)
 
 
-<<<<<<< HEAD
-class Path(UserString, os.PathLike):
-    """
-    A Path type for OpenLane configuration variables.
-
-    Basically just a string.
-    """
-
-    # This path will pass the validate() call, but will
-    # fail to open. It should be used for deprecated variable
-    # translation only.
-    _dummy_path: ClassVar[str] = "__openlane_dummy_path"
-
-    def __fspath__(self) -> str:
-        return str(self)
-
-    def __repr__(self) -> str:
-        return f"{self.__class__.__qualname__}('{self}')"
-
-    def exists(self) -> bool:
-        """
-        A convenience method calling :meth:`os.path.exists`
-        """
-        return os.path.exists(self)
-
-    def validate(self):
-        """
-        Raises an error if the path does not exist.
-        """
-        if not self.exists() and not self == Path._dummy_path:
-            raise ValueError(f"'{self}' does not exist")
-
-    def startswith(
-        self,
-        prefix: Union[str, Tuple[str, ...], UserString, os.PathLike],
-        start: Optional[int] = 0,
-        end: Optional[int] = sys.maxsize,
-    ) -> bool:
-        if isinstance(prefix, UserString) or isinstance(prefix, os.PathLike):
-            prefix = str(prefix)
-        return super().startswith(prefix, start, end)
-
-    def rel_if_child(
-        self,
-        start: Union[str, os.PathLike] = os.getcwd(),
-        *,
-        relative_prefix: str = "",
-    ) -> "Path":
-        my_abspath = os.path.abspath(self)
-        start_abspath = os.path.abspath(start)
-        if my_abspath.startswith(start_abspath):
-            return Path(relative_prefix + os.path.relpath(self, start_abspath))
-        else:
-            return Path(my_abspath)
-
-
-AnyPath = Union[str, os.PathLike]
-
-
-=======
->>>>>>> 20b06beb
 class zip_first(object):
     """
     Works like ``zip_longest`` if ｜a｜ > ｜b｜ and ``zip`` if ｜a｜ <= ｜b｜.
