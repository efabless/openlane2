--- conflicted
+++ resolved
@@ -283,13 +283,8 @@
         By default, :func:`idem` is called.
     :returns: The copy.
 
-<<<<<<< HEAD
         All sequences will become built-in ``list``\\(s) and all mappings will
         become built-in ``dict``\\(s).
-=======
-        All sequences will become built-in ``list``\\s and all mappings will
-        become built-in ``dict``\\s.
->>>>>>> 0437a58a
     """
 
     def recursive(input, visit_stack: list, *, sequence_cls=list, mapping_cls=dict):
