# Copyright 2023 Efabless Corporation
#
# Licensed under the Apache License, Version 2.0 (the "License");
# you may not use this file except in compliance with the License.
# You may obtain a copy of the License at
#
#      http://www.apache.org/licenses/LICENSE-2.0
#
# Unless required by applicable law or agreed to in writing, software
# distributed under the License is distributed on an "AS IS" BASIS,
# WITHOUT WARRANTIES OR CONDITIONS OF ANY KIND, either express or implied.
# See the License for the specific language governing permissions and
# limitations under the License.
import os
import re
import uuid
import shutil
import tempfile
import subprocess
from enum import IntEnum
from decimal import Decimal
from functools import lru_cache
from typing import (
    Any,
    Callable,
    Dict,
    FrozenSet,
    Iterable,
    Mapping,
    Optional,
    Tuple,
    List,
    Union,
)

import libparse
from deprecated.sphinx import deprecated


from .misc import mkdirp
from .types import Path
from .metrics import aggregate_metrics
from .design_format import DesignFormat
from .generic_dict import GenericImmutableDict, is_string
<<<<<<< HEAD
from ..common import Filter
from ..logging import debug, warn, err
=======
from ..logging import debug, warn, err, verbose
>>>>>>> 965d0f61


class Toolbox(object):
    """
    An assisting object shared by a Flow and all its constituent Steps.

    The toolbox may create artifacts that are cached to avoid constant re-creation
    between steps.
    """

    def __init__(self, tmp_dir: str) -> None:
        # Only create before use, otherwise users will end up with
        # "openlane_run/tmp" created in their PWD because of the global toolbox
        self.tmp_dir = tmp_dir

        self.remove_cells_from_lib = lru_cache(16, True)(self.remove_cells_from_lib)  # type: ignore
        self.create_blackbox_model = lru_cache(16, True)(self.create_blackbox_model)  # type: ignore

    @deprecated(
        version="2.0.0b1",
        reason="Use 'aggregate_metrics' from 'openlane.common'",
        action="once",
    )
    def aggregate_metrics(
        self,
        input: Dict[str, Any],
        aggregator_by_metric: Dict[str, Tuple[Any, Callable[[Iterable], Any]]],
    ) -> Dict[str, Any]:
        return aggregate_metrics(input, aggregator_by_metric)

    def filter_views(
        self,
        config: Mapping[str, Any],
        views_by_corner: Mapping[str, Union[Path, Iterable[Path]]],
        timing_corner: Optional[str] = None,
    ) -> List[Path]:
        """
        Given a mapping from (wildcards of) corner names to views, this function
        enumerates all views matching either the default timing corner or
        an explicitly-provided override.

        :param config: The configuration. Used solely to extract the default corner.
        :param views_by_corner: The mapping from (wild cards) of vorner names to
            views.
        :param corner: An explicit override for the default corner. Must be a
            fully qualified IPVT corner.
        :returns: The created list
        """
        timing_corner = timing_corner or config["DEFAULT_CORNER"]
        result: List[Path] = []

        for key in Filter(views_by_corner).get_matching_wildcards(timing_corner):
            value = views_by_corner[key]
            if is_string(value):
                result += [value]  # type: ignore
            else:
                result += list(value)  # type: ignore

        return result

    def get_macro_views(
        self,
        config: Mapping[str, Any],
        view: DesignFormat,
        timing_corner: Optional[str] = None,
        unless_exist: Optional[DesignFormat] = None,
    ) -> List[Path]:
        """
        For :class:`Config` objects (or similar Mappings) that have Macro
        information, this function gets all Macro views matching a certain
        :class:`DesignFormat` for either the default timing corner or an
        explicitly-provided override.

        :param config: The configuration.
        :param view: The design format to return views of.
        :param timing_corner: An explicit override for the default corner set
            by the configuration.
        :param corner: An explicit override for the default corner. Must be a
            fully qualified IPVT corner.
        :param unless_exist: If a Macro also has a view for this DesignFormat,
            do not return a result for the requested DesignFormat.

            Useful for if you want to return say, Netlists if reliable LIB files
            do not exist.
        :returns: A list of the Macro views matched by the process described
            above.
        """
        from ..config import Macro

        timing_corner = timing_corner or config["DEFAULT_CORNER"]
        macros = config["MACROS"]
        result: List[Path] = []

        if macros is None:
            return result

        for module, macro in macros.items():
            if not isinstance(macro, Macro):
                raise TypeError(
                    f"Misconstructed configuration: macro definition for key {module} is not of type 'Macro'."
                )

            views = macro.view_by_df(view)
            if views is None:
                continue

            if unless_exist is not None:
                entry = macro.view_by_df(unless_exist)
                if entry is not None:
                    alt_views = entry
                    if isinstance(alt_views, dict):
                        alt_views = self.filter_views(config, alt_views, timing_corner)
                    elif not isinstance(alt_views, list):
                        alt_views = [alt_views]
                    if len(alt_views) != 0:
                        continue
            if isinstance(views, dict):
                views_filtered = self.filter_views(config, views, timing_corner)
                result += views_filtered
            elif isinstance(views, list):
                result += views
            elif views is not None:
                result += [Path(views)]

        return [element for element in result if str(element) != Path._dummy_path]

    def get_timing_files(
        self,
        config: Mapping[str, Any],
        timing_corner: Optional[str] = None,
        prioritize_nl: bool = False,
    ) -> Tuple[str, List[str]]:
        """
        Returns the lib files for a given configuration and timing corner.

        :param config: A configuration object or a similar mapping.
        :param timing_corner:
            A fully qualified IPVT corner to get SCL libs for.

            If not specified, the value for ``DEFAULT_CORNER`` from the SCL will
            be used.
        :param prioritize_nl:
            Do not return lib files for macros that have gate-Level Netlists and
            SPEF views.

            If set to ``false``\\, only lib files are returned.
        :returns: A tuple of:
            * The name of the timing corner
            * A heterogenous list of files composed of: Lib files are returned as-is,
              Netlists are returned as-is, and SPEF files are returned in the
              format "{instance_name}@{spef_path}"

            It is left up to the step or tool to process this list as they see
            fit.
        """
        from ..config import Macro

        timing_corner = timing_corner or config["DEFAULT_CORNER"]

        result: List[Union[str, Path]] = []
        result += self.filter_views(config, config["LIB"], timing_corner)

        if len(result) == 0:
            warn(f"No SCL lib files found for {timing_corner}.")

        macros = config["MACROS"]
        if macros is None:
            macros = {}

        for module, macro in macros.items():
            if not isinstance(macro, Macro):
                raise TypeError(
                    f"Misconstructed configuration: macro definition for key {module} is not of type 'Macro'."
                )
            if prioritize_nl:
                netlists = macro.nl
                spefs = self.filter_views(
                    config,
                    macro.spef,
                    timing_corner,
                )
                if len(netlists) and not len(spefs):
                    warn(
                        f"Netlists found for macro {module}, but no parasitics extraction found at corner {timing_corner}. The netlist cannot be used for timing on this module."
                    )
                elif len(spefs) and not len(netlists):
                    warn(
                        f"Parasitics extraction(s) found for macro {module} at corner {timing_corner}, but no netlist found. The parasitics cannot be used for timing on this module."
                    )
                elif len(spefs) and len(netlists):
                    debug(f"Adding {[netlists + spefs]} to timing info…")
                    result += netlists
                    for spef in spefs:
                        for instance in macro.instances:
                            result.append(f"{instance}@{spef}")
                    continue
            # NL/SPEF not prioritized or not found
            libs = self.filter_views(
                config,
                macro.lib,
                timing_corner,
            )
            if not len(libs):
                warn(
                    f"No libs found for macro {module} at corner {timing_corner}. The module will be black-boxed."
                )
                continue
            debug(f"Adding {libs} to timing info…")
            result += libs

        return (timing_corner, [str(path) for path in result])

    def render_png(
        self,
        config: GenericImmutableDict[str, Any],
        state_in: GenericImmutableDict[str, Any],
    ) -> Optional[bytes]:  # pragma: no cover
        try:
            from ..steps import KLayout, StepError
            from ..config import Config, InvalidConfig
            from ..state import State

            # I'm too damn tired to figure out a way to forward-declare those two,
            # have fun if you want to
            if not isinstance(config, Config):
                raise TypeError("parameter config must be of type Config")

            if not isinstance(state_in, State):
                raise TypeError("parameter state_in must be of type State")

            with tempfile.TemporaryDirectory() as d:
                render_step = KLayout.Render(config, state_in, _config_quiet=True)
                render_step.start(self, d)
                return open(os.path.join(d, "out.png"), "rb").read()
        except InvalidConfig:
            warn("PDK is incompatible with KLayout. Unable to generate preview.")
            return None
        except StepError as e:
            warn(f"Failed to generate preview: {e}.")
            return None

    def remove_cells_from_lib(
        self,
        input_lib_files: FrozenSet[str],
        excluded_cells: FrozenSet[str],
        as_cell_lists: bool = False,
    ) -> List[str]:
        """
        Creates a new lib file with some cells removed.

        This function is memoized, i.e., results are cached for a specific set
        of inputs.

        :param input_lib_files: A `frozenset` of input lib files.
        :param excluded_cells: A `frozenset` of either cells to be removed or
            lists of cells to be removed if `as_cell_lists` is set to `True`.
        :param as_cell_lists: If set to true, `excluded_cells` is treated as a
            list of files that are themselves lists of cells. Otherwise, it is
            treated as a list of cells.
        :returns: A path to the lib file with the removed cells.
        """
        mkdirp(self.tmp_dir)

        if as_cell_lists:  # Paths to files
            excluded_cells_str = ""
            for file in excluded_cells:
                excluded_cells_str += open(file, encoding="utf8").read()
                excluded_cells_str += "\n"
            excluded_cells = frozenset(
                [
                    cell.strip()
                    for cell in excluded_cells_str.strip().split("\n")
                    if cell.strip() != ""
                ]
            )

        class State(IntEnum):
            initial = 0
            cell = 10
            excluded_cell = 11

        cell_start_rx = re.compile(r"(\s*)cell\s*\(\"?(.*?)\"?\)\s*\{")
        out_paths = []

        for file in input_lib_files:
            input_lib_stream = open(file)
            out_filename = f"{uuid.uuid4().hex}.lib"
            out_path = os.path.join(self.tmp_dir, out_filename)

            state = State.initial
            brace_count = 0
            output_file_handle = open(out_path, "w")
            write = lambda x: print(x, file=output_file_handle, end="")
            for line in input_lib_stream:
                if state == State.initial:
                    cell_m = cell_start_rx.search(line)
                    if cell_m is not None:
                        whitespace = cell_m[1]
                        cell_name = cell_m[2]
                        if cell_name in excluded_cells:
                            state = State.excluded_cell
                            write(f"{whitespace}/* removed {cell_name} */\n")
                        else:
                            state = State.cell
                            write(line)
                        brace_count = 1
                    else:
                        write(line)
                elif state in [State.cell, State.excluded_cell]:
                    if "{" in line:
                        brace_count += 1
                    if "}" in line:
                        brace_count -= 1
                    if state == State.cell:
                        write(line)
                    if brace_count == 0:
                        state = State.initial

            output_file_handle.close()

            out_paths.append(out_path)

        return out_paths

    def create_blackbox_model(
        self,
        input_models: FrozenSet[str],
        defines: FrozenSet[str],
    ) -> str:
        mkdirp(self.tmp_dir)

        class State(IntEnum):
            output = 0
            dont = 1

        verbose(f"Creating cell models for {input_models}…")

        out_path = os.path.join(self.tmp_dir, f"{uuid.uuid4().hex}.bb.v")
        bad_yosys_line = re.compile(r"^\s+(\w+|(\\\S+?))\s*\(.*\).*;")
        final_files = []

        with open(out_path, "w", encoding="utf8") as out:
            for model in input_models:
                patched_path = os.path.join(
                    self.tmp_dir, f"{uuid.uuid4().hex}.patched.v"
                )
                patched = open(patched_path, "w", encoding="utf8")
                state = State.output
                for line in open(model, "r", encoding="utf8"):
                    if state == State.output:
                        if line.strip().startswith("specify"):
                            state = State.dont
                        elif bad_yosys_line.search(line) is None:
                            print(line.strip("\n"), file=patched)
                            print(line.strip("\n"), file=out)
                    elif state == State.dont:
                        if line.strip().startswith("endspecify"):
                            print("/* removed specify */", file=out)
                            state = State.output
                patched.close()
                print("", file=out)
                final_files.append(patched_path)

        yosys = shutil.which("yosys") or shutil.which("yowasp-yosys")

        if yosys is None:
            warn(
                "yosys and yowasp-yosys not found in PATH. This may trigger issues with blackboxing."
            )
            return out_path

        commands = ""
        for define in list(defines) + ["NO_PRIMITIVES"]:
            commands += f"verilog_defines -D{define};\n"
        for file in final_files:
            commands += f"read_verilog -sv -lib {file};\n"

        output_log_path = f"{out_path}_yosys.log"
        output_log = open(output_log_path, "wb")
        try:
            subprocess.check_call(
                [
                    yosys,
                    "-p",
                    f"""
                    {commands}
                    blackbox;
                    write_verilog -noattr -noexpr -nohex -nodec -defparam -blackboxes {out_path};
                    """,
                ],
                stdout=output_log,
                stderr=subprocess.STDOUT,
            )
        except subprocess.CalledProcessError as e:
            output_log.close()
            err(f"Failed to pre-process input models for linting with Yosys: {e}")
            err(open(output_log_path, "r", encoding="utf8").read())
            err("Will attempt to load models into linter as-is.")

        return out_path

    def get_lib_voltage(
        self,
        input_lib: str,
    ) -> Optional[Decimal]:
        """
        Extract the voltage from the default operating conditions of a liberty file.

        Returns ``None`` if and only if the ``default_operating_conditions`` key
        does not exist and the number of operating conditions enumerated is not
        exactly 1 (one).

        :param input_lib: The lib file in question
        :returns: The voltage in question
        """
        parser = libparse.LibertyParser(open(input_lib, encoding="utf8"))
        ast = parser.ast

        default_operating_conditions_id = None
        operating_conditions_raw = {}
        for child in ast.children:
            if child.id == "default_operating_conditions":
                default_operating_conditions_id = child.value
            if child.id == "operating_conditions":
                operating_conditions_raw[child.args[0]] = child

        if default_operating_conditions_id is None:
            if len(operating_conditions_raw) > 1:
                warn(
                    f"No default operating condition defined in lib file '{input_lib}', and the lib file has multiple operating conditions."
                )
                return None

            elif len(operating_conditions_raw) < 1:
                warn(f"Lib file '{input_lib}' has no operating conditions set.")
                return None
            default_operating_conditions_id = list(operating_conditions_raw.keys())[0]

        operating_conditions = operating_conditions_raw[default_operating_conditions_id]
        operating_condition_dict = {}
        for child in operating_conditions.children:
            operating_condition_dict[child.id] = child.value
        return Decimal(operating_condition_dict["voltage"])<|MERGE_RESOLUTION|>--- conflicted
+++ resolved
@@ -42,12 +42,8 @@
 from .metrics import aggregate_metrics
 from .design_format import DesignFormat
 from .generic_dict import GenericImmutableDict, is_string
-<<<<<<< HEAD
 from ..common import Filter
-from ..logging import debug, warn, err
-=======
 from ..logging import debug, warn, err, verbose
->>>>>>> 965d0f61
 
 
 class Toolbox(object):
