--- conflicted
+++ resolved
@@ -39,11 +39,6 @@
     protected,
     final,
     mkdirp,
-<<<<<<< HEAD
-    Path,
-    AnyPath,
-=======
->>>>>>> 20b06beb
     zip_first,
     format_size,
     format_elapsed_time,
@@ -55,6 +50,7 @@
     is_string,
     Number,
     Path,
+    AnyPath,
     ScopedFile,
 )
 from .toolbox import Toolbox
