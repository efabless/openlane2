--- conflicted
+++ resolved
@@ -14,25 +14,6 @@
 import click
 import atexit
 import logging
-<<<<<<< HEAD
-from typing import Union
-from enum import IntEnum
-
-
-import rich.console
-from rich.logging import RichHandler
-
-
-class LogLevels(IntEnum):
-    ALL: int = 0
-    DEBUG: int = 10
-    VERBOSE: int = 15
-    INFO: int = 20
-    WARN: int = 30
-    ERROR: int = 40
-    CRITICAL: int = 50
-
-=======
 from enum import IntEnum
 from typing import ClassVar, Iterable, Union
 
@@ -65,7 +46,6 @@
     @classmethod
     def get_condensed_mode(Self) -> bool:
         return Self._condensed_mode
->>>>>>> 34f75b51
 
     @classmethod
     def set_condensed_mode(Self, condensed: bool):
