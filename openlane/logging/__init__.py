# Copyright 2023 Efabless Corporation
#
# Licensed under the Apache License, Version 2.0 (the "License");
# you may not use this file except in compliance with the License.
# You may obtain a copy of the License at
#
#      http://www.apache.org/licenses/LICENSE-2.0
#
# Unless required by applicable law or agreed to in writing, software
# distributed under the License is distributed on an "AS IS" BASIS,
# WITHOUT WARRANTIES OR CONDITIONS OF ANY KIND, either express or implied.
# See the License for the specific language governing permissions and
# limitations under the License.
"""
The Logging Module
------------------

As the name implies, this handles OpenLane's logging using the ``logging``
module and the ``rich`` library.
"""

from .logger import (
    LogLevels,
<<<<<<< HEAD
=======
    options,
>>>>>>> 34f75b51
    console,
    set_log_level,
    reset_log_level,
    get_log_level,
    register_additional_handler,
    deregister_additional_handler,
    verbose,
    debug,
    info,
    rule,
    success,
    warn,
    err,
    subprocess,
)<|MERGE_RESOLUTION|>--- conflicted
+++ resolved
@@ -21,10 +21,7 @@
 
 from .logger import (
     LogLevels,
-<<<<<<< HEAD
-=======
     options,
->>>>>>> 34f75b51
     console,
     set_log_level,
     reset_log_level,
