# Copyright 2023 Efabless Corporation
#
# Licensed under the Apache License, Version 2.0 (the "License");
# you may not use this file except in compliance with the License.
# You may obtain a copy of the License at
#
#      http://www.apache.org/licenses/LICENSE-2.0
#
# Unless required by applicable law or agreed to in writing, software
# distributed under the License is distributed on an "AS IS" BASIS,
# WITHOUT WARRANTIES OR CONDITIONS OF ANY KIND, either express or implied.
# See the License for the specific language governing permissions and
# limitations under the License.
from __future__ import annotations

import os
import glob
import logging
import datetime
import textwrap
from abc import abstractmethod, ABC
from concurrent.futures import Future
from functools import wraps
from typing import (
    List,
    Sequence,
    Tuple,
    Type,
    ClassVar,
    Optional,
    Dict,
    Callable,
    TypeVar,
    Union,
)

from rich.progress import (
    Progress,
    TextColumn,
    BarColumn,
    MofNCompleteColumn,
    TimeElapsedColumn,
    TaskID,
)
from deprecated.sphinx import deprecated

from ..config import (
    Config,
    Variable,
    universal_flow_config_variables,
)
from ..state import State
from ..steps import Step
from ..logging import (
    console,
    info,
    verbose,
    register_additional_handler,
    deregister_additional_handler,
)
from ..common import get_tpe, mkdirp, protected, final, slugify, Toolbox


class FlowError(RuntimeError):
    """
    A ``RuntimeError`` that occurs when a Flow, or one of its underlying Steps,
    fails to finish execution properly.
    """

    pass


class FlowException(FlowError):
    """
    A variant of :class:`FlowError` for unexpected failures or failures due
    to misconfiguration, such as:

    * A :class:`StepException` raised by an underlying Step
    * Invalid inputs
    * Mis-use of class interfaces of the :class:`Flow`
    * Other unexpected failures
    """

    pass


T = TypeVar("T", bound=Callable)


def ensure_progress_started(method: T) -> Callable:
    """
    If a method of :class:`FlowProgressBar`decorated with `ensure_started`
    and :meth:`start` had not been called yet, a :class:`FlowException` will be
    thrown.

    The docstring will also be amended to reflect that fact.

    :param method: The method of :class:`FlowProgressBar` in question.
    """

    @wraps(method)
    def _impl(obj: FlowProgressBar, *method_args, **method_kwargs):
        if not obj.started:
            raise FlowException(
                f"Attempted to call method '{method}' before initializing progress bar"
            )
        return method(obj, *method_args, **method_kwargs)

    if method.__doc__ is None:
        method.__doc__ = ""

    method.__doc__ = (
        "This method may not be called before the progress bar is started.\n"
        + method.__doc__
    )

    return _impl


class FlowProgressBar(object):
    """
    A wrapper for a flow's progress bar, rendered using Rich at the bottom of
    interactive terminals.
    """

    def __init__(self, flow_name: str, starting_ordinal: int = 1) -> None:
        self.__flow_name: str = flow_name
        self.__stages_completed: int = 0
        self.__max_stage: int = 0
        self.__task_id: TaskID = TaskID(-1)
        self.__ordinal: int = starting_ordinal
        self.__progress = Progress(
            TextColumn("[progress.description]{task.description}"),
            BarColumn(),
            MofNCompleteColumn(),
            TimeElapsedColumn(),
            console=console,
        )

    def start(self):
        """
        Starts rendering the progress bar.
        """
        self.__progress.start()
        self.__task_id = self.__progress.add_task(
            f"{self.__flow_name}",
        )

    def end(self):
        """
        Stops rendering the progress bar.
        """
        self.__progress.stop()
        self.__task_id = TaskID(-1)

    @property
    def started(self) -> bool:
        """
        :returns: If the progress bar has started or not
        """
        return self.__task_id != TaskID(-1)

    @ensure_progress_started
    def set_max_stage_count(self, count: int):
        """
        A helper function, used to set the total number of stages the progress
        bar is expected to keep tally of.

        :param count: The total number of stages.
        """
        self.__max_stage = count
        self.__progress.update(self.__task_id, total=count)

    @ensure_progress_started
    def start_stage(self, name: str):
        """
        Starts a new stage, updating the progress bar appropriately.

        :param name: The name of the stage.
        """
        self.__progress.update(
            self.__task_id,
            description=f"{self.__flow_name} - Stage {self.__stages_completed + 1} - {name}",
        )

    @ensure_progress_started
    def end_stage(self, *, increment_ordinal: bool = True):
        """
        Ends the current stage, updating the progress bar appropriately.

        :param increment_ordinal: Increment the step ordinal, which is used in the creation of step directories.

            You may want to set this to ``False`` if the stage is being skipped.

            Please note that step ordinal is not equal to stages- a skipped step
            increments the stage but not the step ordinal.
        """
        self.__stages_completed += 1
        if increment_ordinal:
            self.__ordinal += 1
        self.__progress.update(self.__task_id, completed=float(self.__stages_completed))

    @ensure_progress_started
    def get_ordinal_prefix(self) -> str:
        """
        :returns: A string with the current step ordinal, which can be
            used to create a step directory.
        """
        max_stage_digits = len(str(self.__max_stage))
        return f"{str(self.__ordinal).zfill(max_stage_digits)}-"


class Flow(ABC):
    """
    An abstract base class for a flow.

    Flows encapsulates a subroutine that runs multiple steps: either synchronously,
    asynchronously, serially or in any manner.

    The Flow ABC offers a number of convenience functions, including handling the
    progress bar at the bottom of the terminal, which shows what stage the flow
    is currently in and the remaining stages.

    :param config: Either a resolved :class:`Config` object, or an input to
        :meth:`Config.load`.

    :param name: An optional string name for the Flow itself, and not a run of it.

        If not set, the class variable ``name`` will be used instead, if THAT
        is not set,

    :param config_override_strings: See :meth:`Config.load`
    :param pdk: See :meth:`Config.load`
    :param pdk_root: See :meth:`Config.load`
    :param scl: See :meth:`Config.load`
    :param design_dir: See :meth:`Config.load`

    :cvar Steps:
        A list of :class:`Step` **types** used by the Flow (not Step objects.)

        Subclasses of :class:`Flow` are expected to override the default value
        as a class member- but subclasses may allow this value to be further
        overridden during construction (and only then.)

        :class:`Flow` subclasses without the ``Steps`` class property declared
        are considered abstract and cannot be initialized.

    :cvar config_vars:
        A list of **flow-specific** configuration variables. These configuration
        variables are used entirely within the logic of the flow itself and
        are not exposed to ``Step``s.

    :ivar step_objects:
        A list of :class:`Step` **objects** from the last run of the flow,
        if it exists.

        If :meth:`start` is called again, the reference is destroyed.

    :ivar run_dir:
        The directory of the last run of the flow, if it exists.

        If :meth:`start` is called again, the reference is destroyed.

    :ivar toolbox:
        The :class:`Toolbox` of the last run of the flow, if it exists.

        If :meth:`start` is called again, the reference is destroyed.
    """

    name: str = NotImplemented
    Steps: List[Type[Step]] = NotImplemented  # Override
    config_vars: List[Variable] = []
    step_objects: Optional[List[Step]] = None
    run_dir: Optional[str] = None
    toolbox: Optional[Toolbox] = None

    def __init__(
        self,
        config: Union[Config, str, os.PathLike, Dict],
        *,
        name: Optional[str] = None,
        pdk: Optional[str] = None,
        pdk_root: Optional[str] = None,
        scl: Optional[str] = None,
        design_dir: Optional[str] = None,
        config_override_strings: Optional[Sequence[str]] = None,
        _force_design_dir: Optional[str] = None,
    ):
        if self.__class__.Steps == NotImplemented:
            raise NotImplementedError(
                f"Abstract flow {self.__class__.__qualname__} does not implement the .Steps property and cannot be initialized."
            )
        for step in self.Steps:
            step.assert_concrete("used in a Flow")

        self.name = (
            self.__class__.__qualname__ if self.name == NotImplemented else self.name
        )
        if name is not None:
            self.name = name

        self.Steps = self.Steps.copy()  # Break global reference

        if not isinstance(config, Config):
            config, design_dir = Config.load(
                config_in=config,
                flow_config_vars=self.get_all_config_variables(),
                config_override_strings=config_override_strings,
                pdk=pdk,
                pdk_root=pdk_root,
                scl=scl,
                design_dir=design_dir,
                _force_design_dir=_force_design_dir,
            )

        self.config: Config = config
        self.design_dir: str = str(self.config["DESIGN_DIR"])
        self.progress_bar = FlowProgressBar(self.name)

    @classmethod
    def get_help_md(Self) -> str:  # pragma: no cover
        """
        :returns: rendered Markdown help for this Flow
        """
        doc_string = ""
        if Self.__doc__:
            doc_string = textwrap.dedent(Self.__doc__)

        result = (
            textwrap.dedent(
                f"""\
                ### {Self.__name__}

                ```{{eval-rst}}
                %s
                ```

                #### Using from the CLI

                ```sh
                openlane --flow {Self.__name__} [...]
                ```

                #### Importing

                ```python
                from openlane.flows import Flow

                {Self.__name__} = Flow.factory.get("{Self.__name__}")
                ```
                """
            )
            % doc_string
        )
        flow_config_vars = Self.config_vars

        if len(flow_config_vars):
            result += textwrap.dedent(
                """
                #### Flow-specific Configuration Variables

                | Variable Name | Type | Description | Default | Units |
                | - | - | - | - | - |
                """
            )
            for var in flow_config_vars:
                units = var.units or ""
                pdk_superscript = "<sup>PDK</sup>" if var.pdk else ""
                result += f'| <a name="{Self.__name__.lower()}.{var.name.lower()}"></a>`{var.name}`{pdk_superscript} | {var.type_repr_md()} | {var.desc_repr_md()} | `{var.default}` | {units} |\n'
            result += "\n"

        if len(Self.Steps):
            result += "#### Included Steps\n"
            for step in Self.Steps:
                result += f"* [`{step.id}`](./step_config_vars.md#{step.id.lower()})\n"

        return result

    def get_all_config_variables(self) -> List[Variable]:
        """
        :returns: All configuration variables for this Flow, including
            universal configuration variables, flow-specific configuration
            variables and step-specific configuration variables.
        """
        flow_variables_by_name: Dict[str, Tuple[Variable, str]] = {
            variable.name: (variable, "universal flow variables")
            for variable in universal_flow_config_variables
        }

        for variable in self.config_vars:
            if flow_variables_by_name.get(variable.name) is not None:
                existing_variable, source = flow_variables_by_name[variable.name]
                if variable != existing_variable:
                    raise FlowException(
                        f"Misconfigured flow: Unrelated variables in {source} and flow-specific variables share a name: {variable.name}"
                    )
            flow_variables_by_name[variable.name] = (
                variable,
                "flow-specific variables",
            )

        for step_cls in self.Steps:
            for variable in step_cls.config_vars:
                if flow_variables_by_name.get(variable.name) is not None:
                    existing_variable, existing_step = flow_variables_by_name[
                        variable.name
                    ]
                    if variable != existing_variable:
                        raise FlowException(
                            f"Misconfigured flow: Unrelated variables in {existing_step} and {step_cls.__name__} share a name: {variable.name}"
                        )
                flow_variables_by_name[variable.name] = (variable, step_cls.__name__)

        return [variable for variable, _ in flow_variables_by_name.values()]

    @classmethod
    @deprecated(
        version="2.0.0a29",
        reason="Use the constructor for the class instead",
        action="once",
    )
    def init_with_config(
        Self,
        config_in: Union[Config, str, os.PathLike, Dict],
        **kwargs,
    ):  # pragma: no cover
        kwargs["config"] = config_in
        return Self(**kwargs)

    @final
    def start(
        self,
        with_initial_state: Optional[State] = None,
        tag: Optional[str] = None,
        last_run: bool = False,
        _force_run_dir: Optional[str] = None,
        **kwargs,
    ) -> State:
        """
        The entry point for a flow.

        :param with_initial_state: An optional initial state object to use.
            If not provided:
            * If resuming a previous run, the latest ``state_out.json`` (by filesystem modification date)
            * If not, an empty state object is created.
        :param tag: A name for this invocation of the flow. If not provided,
            one based on a date string will be created.

            This tag is used to create the "run directory", which will be placed
            under the directory ``runs/`` in the design directory.
        :param last_run: Use the latest run (by modification time) as the tag.

            If no runs exist, a :class:`FlowException` will be raised.

            If ``last_run`` and ``tag`` are both set, a :class:`FlowException` will
            also be raised.

        :returns: ``(success, state_list)``
        """
        if last_run and tag is not None:
            raise FlowException("tag and last_run cannot be used simultaneously.")

        tag = tag or datetime.datetime.now().astimezone().strftime(
            "RUN_%Y-%m-%d_%H-%M-%S"
        )
        if last_run:
            runs = sorted(glob.glob(os.path.join(self.design_dir, "runs", "*")))

            latest_time: float = 0
            latest_run: Optional[str] = None
            for run in runs:
                time = os.path.getmtime(run)
                if time > latest_time:
                    latest_time = time
                    latest_run = run

            if latest_run is not None:
                tag = os.path.basename(latest_run)
            else:
                raise FlowException("last_run used without any existing runs")

        # Stored until next start()
        self.run_dir = _force_run_dir or os.path.join(self.design_dir, "runs", tag)
        initial_state = with_initial_state or State()

        starting_ordinal = 1
        try:
            entries = os.listdir(self.run_dir)
            if len(entries) == 0:
                raise FileNotFoundError(self.run_dir)  # Treat as non-existent directory
            info(f"Using existing run at '{tag}' with the '{self.name}' flow.")

            # Extract maximum step ordinal
            for entry in entries:
                components = entry.split("-")
                if len(components) < 2:
                    continue
                try:
                    extracted_ordinal = int(components[0])
                except ValueError:
                    continue
                starting_ordinal = max(starting_ordinal, extracted_ordinal + 1)

            # Extract Maximum State
            if with_initial_state is None:
                latest_time = 0
                latest_json: Optional[str] = None
                state_out_jsons = sorted(
                    glob.glob(os.path.join(self.run_dir, "*", "state_out.json"))
                )
                for state_out_json in state_out_jsons:
                    time = os.path.getmtime(state_out_json)
                    if time > latest_time:
                        latest_time = time
                        latest_json = state_out_json

                if latest_json is not None:
                    verbose(f"Using state at '{latest_json}'.")

                    initial_state = State.loads(
                        open(latest_json, encoding="utf8").read()
                    )

        except NotADirectoryError:
            raise FlowException(
                f"Run directory for '{tag}' already exists as a file and not a directory."
            )
        except FileNotFoundError:
            info(f"Starting a new run of the '{self.name}' flow with the tag '{tag}'.")
            mkdirp(self.run_dir)

        # Stored until next start()
        self.toolbox = Toolbox(os.path.join(self.run_dir, "tmp"))

<<<<<<< HEAD
        handlers = []
        for level in ["INFO", "WARNING", "ERROR"]:
            path = os.path.join(self.run_dir, f"{level.lower()}.log")
            handler = logging.FileHandler(path, mode="a+")
            handler.setLevel(level)
            handlers.append(handler)
            register_additional_handler(handler)
=======
        # log_path = os.path.join(self.run_dir, "flow.log")
        # log_handler = logging.FileHandler(log_path, mode="a+")
        # log_handler.setLevel("INFO")
        # register_additional_handler(log_handler)

        warning_log_path = os.path.join(self.run_dir, "warnings.log")
        warning_handler = logging.FileHandler(warning_log_path, mode="a+")
        warning_handler.setLevel("WARNING")
        register_additional_handler(warning_handler)

        error_log_path = os.path.join(self.run_dir, "errors.log")
        error_handler = logging.FileHandler(error_log_path, mode="a+")
        error_handler.setLevel("ERROR")
        register_additional_handler(error_handler)
>>>>>>> 7ec5646b

        try:
            config_res_path = os.path.join(self.run_dir, "resolved.json")
            with open(config_res_path, "w") as f:
                f.write(self.config.dumps())

            self.progress_bar = FlowProgressBar(
                self.name, starting_ordinal=starting_ordinal
            )
            self.progress_bar.start()
            final_state, step_objects = self.run(
                initial_state=initial_state,
                starting_ordinal=starting_ordinal,
                **kwargs,
            )
            self.progress_bar.end()

            # Stored until next start()
            self.step_objects = step_objects

            return final_state
        finally:
<<<<<<< HEAD
            for handler in handlers:
                deregister_additional_handler(handler)
=======
            deregister_additional_handler(warning_handler)
            deregister_additional_handler(error_handler)
            # deregister_additional_handler(log_handler)
>>>>>>> 7ec5646b

    @protected
    @abstractmethod
    def run(
        self,
        initial_state: State,
        **kwargs,
    ) -> Tuple[State, List[Step]]:
        """
        The core of the Flow. Subclasses of flow are expected to override this
        method.

        :param initial_state: An initial state object to use.
        :returns: A tuple of states and instantiated step objects for inspection.
        """
        pass

    @protected
    def dir_for_step(self, step: Step) -> str:
        """
        May only be called while :attr:`run_dir` is not None, i.e., the flow
        has started. Otherwise, a :class:`FlowException` is raised.

        :returns: A directory within the run directory for a specific step,
            prefixed with the current progress bar stage number.
        """
        if self.run_dir is None:
            raise FlowException(
                "Attempted to call dir_for_step on a flow that has not been started."
            )
        return os.path.join(
            self.run_dir,
            f"{self.progress_bar.get_ordinal_prefix()}{slugify(step.id)}",
        )

    @protected
    def start_step(
        self,
        step: Step,
        *args,
        **kwargs,
    ) -> State:
        """
        A helper function that handles passing parameters to :mod:`Step.start`.'

        It is essentially equivalent to:

        .. code-block:: python

            step.start(
                toolbox=self.toolbox,
                step_dir=self.dir_for_step(step),
            )


        See :meth:`Step.start` for more info.

        :param step: The step object to run
        :param args: Arguments to `step.start`
        :param kwargs: Keyword arguments to `step.start`
        """

        kwargs["toolbox"] = self.toolbox
        kwargs["step_dir"] = self.dir_for_step(step)

        return step.start(*args, **kwargs)

    @protected
    def start_step_async(
        self,
        step: Step,
        *args,
        **kwargs,
    ) -> Future[State]:
        """
        An asynchronous equivalent to :meth:`start_step`.

        :param step: The step object to run
        :param args: Arguments to `step.start`
        :param kwargs: Keyword arguments to `step.start`
        :returns: A ``Future`` encapsulating a State object, which can be used
            as an input to the next step (where the next step will wait for the
            ``Future`` to be realized before calling :meth:`Step.run`).


        """

        kwargs["toolbox"] = self.toolbox
        kwargs["step_dir"] = self.dir_for_step(step)

        return get_tpe().submit(step.start, *args, **kwargs)

    @deprecated(
        version="2.0.0a46",
        reason="Use .progress_bar.set_max_stage_count",
        action="once",
    )
    @protected
    def set_max_stage_count(self, count: int):  # pragma: no cover
        """
        Alias for ``self.progress_bar``'s :py:meth:`FlowProgressBar.set_max_stage_count`.
        """
        self.progress_bar.set_max_stage_count(count)

    @deprecated(
        version="2.0.0a46",
        reason="Use .progress_bar.start_stage",
        action="once",
    )
    @protected
    def start_stage(self, name: str):  # pragma: no cover
        """
        Alias for ``self.progress_bar``'s :py:meth:`FlowProgressBar.start_stage`.
        """
        self.progress_bar.start_stage(name)

    @deprecated(
        version="2.0.0a46",
        reason="Use .progress_bar.end_stage",
        action="once",
    )
    @protected
    def end_stage(self, increment_ordinal: bool = True):  # pragma: no cover
        """
        Alias for ``self.progress_bar``'s :py:meth:`FlowProgressBar.end_stage`.
        """
        self.progress_bar.end_stage(increment_ordinal=increment_ordinal)

    class FlowFactory(object):
        """
        A factory singleton for Flows, allowing Flow types to be registered and then
        retrieved by name.

        See https://en.wikipedia.org/wiki/Factory_(object-oriented_programming) for
        a primer.
        """

        __registry: ClassVar[Dict[str, Type[Flow]]] = {}

        @classmethod
        def register(
            Self, registered_name: Optional[str] = None
        ) -> Callable[[Type[Flow]], Type[Flow]]:
            """
            A decorator that adds a flow type to the registry.

            :param registered_name: An optional registered name for the flow.

                If not specified, the flow will be referred to by its Python
                class name.
            """

            def decorator(cls: Type[Flow]) -> Type[Flow]:
                name = cls.__name__
                if registered_name is not None:
                    name = registered_name
                Self.__registry[name] = cls
                return cls

            return decorator

        @classmethod
        def get(Self, name: str) -> Optional[Type[Flow]]:
            """
            Retrieves a Flow type from the registry using a lookup string.

            :param name: The registered name of the Flow. Case-sensitive.
            """
            return Self.__registry.get(name)

        @classmethod
        def list(Self) -> List[str]:
            """
            :returns: A list of strings representing all registered flows.
            """
            return list(Self.__registry.keys())

    factory = FlowFactory<|MERGE_RESOLUTION|>--- conflicted
+++ resolved
@@ -532,7 +532,6 @@
         # Stored until next start()
         self.toolbox = Toolbox(os.path.join(self.run_dir, "tmp"))
 
-<<<<<<< HEAD
         handlers = []
         for level in ["INFO", "WARNING", "ERROR"]:
             path = os.path.join(self.run_dir, f"{level.lower()}.log")
@@ -540,22 +539,6 @@
             handler.setLevel(level)
             handlers.append(handler)
             register_additional_handler(handler)
-=======
-        # log_path = os.path.join(self.run_dir, "flow.log")
-        # log_handler = logging.FileHandler(log_path, mode="a+")
-        # log_handler.setLevel("INFO")
-        # register_additional_handler(log_handler)
-
-        warning_log_path = os.path.join(self.run_dir, "warnings.log")
-        warning_handler = logging.FileHandler(warning_log_path, mode="a+")
-        warning_handler.setLevel("WARNING")
-        register_additional_handler(warning_handler)
-
-        error_log_path = os.path.join(self.run_dir, "errors.log")
-        error_handler = logging.FileHandler(error_log_path, mode="a+")
-        error_handler.setLevel("ERROR")
-        register_additional_handler(error_handler)
->>>>>>> 7ec5646b
 
         try:
             config_res_path = os.path.join(self.run_dir, "resolved.json")
@@ -578,14 +561,8 @@
 
             return final_state
         finally:
-<<<<<<< HEAD
             for handler in handlers:
                 deregister_additional_handler(handler)
-=======
-            deregister_additional_handler(warning_handler)
-            deregister_additional_handler(error_handler)
-            # deregister_additional_handler(log_handler)
->>>>>>> 7ec5646b
 
     @protected
     @abstractmethod
