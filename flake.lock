{
  "nodes": {
    "devshell": {
      "inputs": {
        "nixpkgs": [
          "nix-eda",
          "nixpkgs"
        ]
      },
      "locked": {
        "lastModified": 1728330715,
        "narHash": "sha256-xRJ2nPOXb//u1jaBnDP56M7v5ldavjbtR6lfGqSvcKg=",
        "owner": "numtide",
        "repo": "devshell",
        "rev": "dd6b80932022cea34a019e2bb32f6fa9e494dfef",
        "type": "github"
      },
      "original": {
        "owner": "numtide",
        "repo": "devshell",
        "type": "github"
      }
    },
    "flake-compat": {
      "locked": {
        "lastModified": 1696426674,
        "narHash": "sha256-kvjfFW7WAETZlt09AgDn1MrtKzP7t90Vf7vypd3OL1U=",
        "rev": "0f9255e01c2351cc7d116c072cb317785dd33b33",
        "revCount": 57,
        "type": "tarball",
        "url": "https://api.flakehub.com/f/pinned/edolstra/flake-compat/1.0.1/018afb31-abd1-7bff-a5e4-cff7e18efb7a/source.tar.gz"
      },
      "original": {
        "type": "tarball",
        "url": "https://flakehub.com/f/edolstra/flake-compat/1.tar.gz"
      }
    },
    "ioplace-parser": {
      "inputs": {
        "nixpkgs": [
          "nix-eda",
          "nixpkgs"
        ]
      },
      "locked": {
        "lastModified": 1719837045,
        "narHash": "sha256-ya2KEXKAIn8oYUi9G9TaUcQAEfGkbENCgXF/V0d/kws=",
        "owner": "efabless",
        "repo": "ioplace_parser",
        "rev": "570fd3e352926f57e6eecbb8bd3892a5dec375b7",
        "type": "github"
      },
      "original": {
        "owner": "efabless",
        "repo": "ioplace_parser",
        "type": "github"
      }
    },
    "libparse": {
      "inputs": {
        "nixpkgs": [
          "nix-eda",
          "nixpkgs"
        ]
      },
      "locked": {
        "lastModified": 1713178934,
        "narHash": "sha256-1w6HBBE2bWAD0GM98O8WZRmZDW9+EzD0KFvnnH2ho/k=",
        "owner": "efabless",
        "repo": "libparse-python",
        "rev": "cec8b6dfd3d1c97bc5ccd1d0a41c44e51bc9c1eb",
        "type": "github"
      },
      "original": {
        "owner": "efabless",
        "repo": "libparse-python",
        "type": "github"
      }
    },
    "nix-eda": {
      "inputs": {
        "nixpkgs": "nixpkgs"
      },
      "locked": {
<<<<<<< HEAD
        "lastModified": 1724169777,
        "narHash": "sha256-nn4ChFRJL1b3GoVku47sUSLSFyfyi6saWDdq5zz7ADk=",
        "owner": "efabless",
        "repo": "nix-eda",
        "rev": "2fc07cbc18bb576227f88049eae3a21919571c56",
=======
        "lastModified": 1728905391,
        "narHash": "sha256-iox9yGNG4MwSKhQuwegLcDW6wVGzfdBPrh8SrhSLA8c=",
        "owner": "efabless",
        "repo": "nix-eda",
        "rev": "0814aa6c1c7d556aa08212cc875063cff62cb9b0",
>>>>>>> 58bafed0
        "type": "github"
      },
      "original": {
        "owner": "efabless",
        "ref": "python_cleanup",
        "repo": "nix-eda",
        "type": "github"
      }
    },
    "nixpkgs": {
      "locked": {
        "lastModified": 1717144377,
        "narHash": "sha256-F/TKWETwB5RaR8owkPPi+SPJh83AQsm6KrQAlJ8v/uA=",
        "owner": "nixos",
        "repo": "nixpkgs",
        "rev": "805a384895c696f802a9bf5bf4720f37385df547",
        "type": "github"
      },
      "original": {
        "owner": "nixos",
        "ref": "nixos-24.05",
        "repo": "nixpkgs",
        "type": "github"
      }
    },
    "root": {
      "inputs": {
        "devshell": "devshell",
        "flake-compat": "flake-compat",
        "ioplace-parser": "ioplace-parser",
        "libparse": "libparse",
        "nix-eda": "nix-eda",
        "volare": "volare"
      }
    },
    "volare": {
      "inputs": {
        "nixpkgs": [
          "nix-eda",
          "nixpkgs"
        ]
      },
      "locked": {
        "lastModified": 1724178650,
        "narHash": "sha256-p+Li/z3l7ShRSIKUrxVK+7uGhSvqPE7jOW4FA4k3SIw=",
        "owner": "efabless",
        "repo": "volare",
        "rev": "0090420799258d29adca54c8951d38bb8b605aeb",
        "type": "github"
      },
      "original": {
        "owner": "efabless",
        "repo": "volare",
        "type": "github"
      }
    }
  },
  "root": "root",
  "version": 7
}<|MERGE_RESOLUTION|>--- conflicted
+++ resolved
@@ -82,24 +82,15 @@
         "nixpkgs": "nixpkgs"
       },
       "locked": {
-<<<<<<< HEAD
-        "lastModified": 1724169777,
-        "narHash": "sha256-nn4ChFRJL1b3GoVku47sUSLSFyfyi6saWDdq5zz7ADk=",
-        "owner": "efabless",
-        "repo": "nix-eda",
-        "rev": "2fc07cbc18bb576227f88049eae3a21919571c56",
-=======
         "lastModified": 1728905391,
         "narHash": "sha256-iox9yGNG4MwSKhQuwegLcDW6wVGzfdBPrh8SrhSLA8c=",
         "owner": "efabless",
         "repo": "nix-eda",
         "rev": "0814aa6c1c7d556aa08212cc875063cff62cb9b0",
->>>>>>> 58bafed0
         "type": "github"
       },
       "original": {
         "owner": "efabless",
-        "ref": "python_cleanup",
         "repo": "nix-eda",
         "type": "github"
       }
